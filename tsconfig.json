--- conflicted
+++ resolved
@@ -22,15 +22,12 @@
       "@/*": ["./src/*"]
     }
   },
-<<<<<<< HEAD
   "include": ["next-env.d.ts", "**/*.ts", "**/*.tsx", "**/*.js", "**/*.jsx", ".next/types/**/*.ts"],
   "exclude": ["node_modules"]
-=======
   "include": ["next-env.d.ts", "**/*.ts", "**/*.tsx", ".next/types/**/*.ts"],
   "exclude": [
     "node_modules",
     "src/ai/tools/project-analyzer-tool.ts",
     "src/components/concept-map/genai-modals.tsx"
   ]
->>>>>>> e36df014
 }