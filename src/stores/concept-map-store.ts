
import { create } from 'zustand';
import { temporal } from 'zundo';
import type { TemporalState as ZundoTemporalState } from 'zundo';
// import Graph from 'graphology'; // No longer needed directly here if using adapter
import { GraphAdapterUtility } from '../../lib/graphologyAdapter'; // Import the utility

<<<<<<< HEAD
import type { ConceptMap, ConceptMapData } from '@/types';
// LayoutNodeUpdate might also come from graph-adapter if it's related
import type { LayoutNodeUpdate } from '@/types/graph-adapter';
import type {
  GraphologyInstance,
  GraphAdapterUtility,
  ConceptMapNode,
  ConceptMapEdge,
} from '@/types/graph-adapter';

/**
 * Mock implementation of the `GraphAdapterUtility` interface.
 * This adapter is used for development and testing purposes within the store,
 * particularly for graph analysis tasks like finding descendants when a full
 * graph library (e.g., Graphology) might not be fully integrated or is overkill
 * for simple, self-contained operations. It provides basic graph functionalities
 * based on the `ConceptMapNode` and `ConceptMapEdge` arrays.
 */
class MockGraphAdapter implements GraphAdapterUtility {
  fromArrays(nodes: ConceptMapNode[], edges: ConceptMapEdge[]): GraphologyInstance {
    const nodesMap = new Map<string, ConceptMapNode>();
    nodes.forEach(node => nodesMap.set(node.id, { ...node })); // Store copies
    return { nodesMap, edges: [...edges] }; // Store copies
  }

  getDescendants(graphInstance: GraphologyInstance, nodeId: string): string[] {
    const descendants: string[] = [];
    const queue: string[] = [nodeId];
    const visited: Set<string> = new Set();

    while (queue.length > 0) {
      const currentId = queue.shift()!;
      if (visited.has(currentId) && currentId !== nodeId) { // Allow reprocessing root for its own children
        continue;
      }
      visited.add(currentId);

      const node = graphInstance.nodesMap.get(currentId);
      if (node && node.childIds) {
        for (const childId of node.childIds) {
          if (!visited.has(childId)) {
            descendants.push(childId);
            queue.push(childId);
          }
        }
      }
    }
    return descendants;
  }

  // Implement other methods if they are strictly necessary for the store's functionality
  // For now, keep them as stubs if they are part of the interface but not used by deleteNode
  toArrays(graphInstance: GraphologyInstance): { nodes: ConceptMapNode[], edges: ConceptMapEdge[] } {
    // This is not used by deleteNode, but part of the interface.
    // It should ideally convert graphInstance.nodesMap back to an array.
    return { nodes: Array.from(graphInstance.nodesMap.values()), edges: graphInstance.edges };
  }

  getAncestors(graphInstance: GraphologyInstance, nodeId: string): string[] {
    // Not used by deleteNode
    return [];
  }

  getNeighborhood(
    graphInstance: GraphologyInstance,
    nodeId: string,
    options?: { depth?: number; direction?: 'in' | 'out' | 'both' }
  ): string[] {
    // Not used by deleteNode
    return [];
  }

  getSubgraphData(
    graphInstance: GraphologyInstance,
    nodeIds: string[]
  ): { nodes: ConceptMapNode[], edges: ConceptMapEdge[] } {
    // Not used by deleteNode
    return { nodes: [], edges: [] };
  }
}
=======
import type { ConceptMap, ConceptMapData, ConceptMapNode, ConceptMapEdge } from '@/types';
import type { LayoutNodeUpdate, GraphologyInstance } from '@/types/graph-adapter'; // Assuming GraphologyInstance is here

// Local GraphAdapter related types are removed as we now import GraphAdapterUtility and use types from graph-adapter.ts
>>>>>>> cc422989

const graphAdapter = new MockGraphAdapter();

const uniqueNodeId = () => `node-${Date.now()}-${Math.random().toString(16).slice(2)}`;
const uniqueEdgeId = () => `edge-${Date.now()}-${Math.random().toString(16).slice(2)}`;

interface ConceptMapState {
  mapId: string | null;
  mapName: string;
  currentMapOwnerId: string | null;
  currentMapCreatedAt: string | null;
  isPublic: boolean;
  sharedWithClassroomId: string | null;
  isNewMapMode: boolean;
  isViewOnlyMode: boolean;
  initialLoadComplete: boolean; 

  mapData: ConceptMapData;

  isLoading: boolean;
  isSaving: boolean;
  error: string | null;

  selectedElementId: string | null;
  selectedElementType: 'node' | 'edge' | null;
  multiSelectedNodeIds: string[];
  editingNodeId: string | null; // For auto-focusing node label input
  aiProcessingNodeId: string | null;

  aiExtractedConcepts: string[];
  aiSuggestedRelations: Array<{ source: string; target: string; relation: string }>;

  debugLogs: string[];

  // Staging area state
  stagedMapData: ConceptMapData | null;
  isStagingActive: boolean;

// Concept expansion preview state
conceptExpansionPreview: ConceptExpansionPreviewState | null;

<<<<<<< HEAD
  // Connection mode state
  isConnectingMode: boolean;
  connectionSourceNodeId: string | null;
=======
connectingState: { sourceNodeId: string; sourceHandleId?: string | null; } | null;

// Drag preview state
dragPreviewItem: { text: string; type: string; } | null;
dragPreviewPosition: { x: number; y: number; } | null;
draggedRelationLabel: string | null; // New state for edge label preview

  triggerFitView: boolean; // For auto-layout fitView trigger
>>>>>>> cc422989

  setMapId: (id: string | null) => void;
  setMapName: (name: string) => void;
  setCurrentMapOwnerId: (ownerId: string | null) => void;
  setCurrentMapCreatedAt: (createdAt: string | null) => void;
  setIsPublic: (isPublic: boolean) => void;
  setSharedWithClassroomId: (classroomId: string | null) => void;
  setIsNewMapMode: (isNew: boolean) => void;
  setIsViewOnlyMode: (isViewOnly: boolean) => void;
  setInitialLoadComplete: (complete: boolean) => void; 

  setIsLoading: (loading: boolean) => void;
  setIsSaving: (saving: boolean) => void;
  setError: (error: string | null) => void;

  setSelectedElement: (id: string | null, type: 'node' | 'edge' | null) => void;
  setMultiSelectedNodeIds: (ids: string[]) => void;
  setEditingNodeId: (nodeId: string | null) => void; // Action for auto-focus
  setAiProcessingNodeId: (nodeId: string | null) => void;

  setAiExtractedConcepts: (concepts: string[]) => void;
  setAiSuggestedRelations: (relations: Array<{ source: string; target: string; relation: string }>) => void;
  resetAiSuggestions: () => void;

  removeExtractedConceptsFromSuggestions: (conceptsToRemove: string[]) => void;
  removeSuggestedRelationsFromSuggestions: (relationsToRemove: Array<{ source: string; target: string; relation: string }>) => void;

  addDebugLog: (log: string) => void;
  clearDebugLogs: () => void;

  initializeNewMap: (userId: string) => void;
  setLoadedMap: (map: ConceptMap, viewOnly?: boolean) => void;
  importMapData: (importedData: ConceptMapData, fileName?: string) => void;
  resetStore: () => void;

  addNode: (options: { text: string; type: string; position: { x: number; y: number }; details?: string; parentNode?: string; backgroundColor?: string; shape?: 'rectangle' | 'ellipse'; width?: number; height?: number; }) => string;
  updateNode: (nodeId: string, updates: Partial<ConceptMapNode>) => void;
  deleteNode: (nodeId: string) => void;

  addEdge: (options: { source: string; target: string; sourceHandle?: string | null; targetHandle?: string | null; label?: string; color?: string; lineType?: 'solid' | 'dashed'; markerStart?: string; markerEnd?: string; }) => string; // Changed return type to string
  updateEdge: (edgeId: string, updates: Partial<ConceptMapEdge>) => void;
  deleteEdge: (edgeId: string) => void;

  // Staging area actions
  setStagedMapData: (data: ConceptMapData | null) => void;
  clearStagedMapData: () => void;
  commitStagedMapData: () => void;
deleteFromStagedMapData: (elementIds: string[]) => void;

// Concept expansion preview actions
setConceptExpansionPreview: (preview: ConceptExpansionPreviewState | null) => void;
<<<<<<< HEAD
updateConceptExpansionPreviewNodeText: (previewNodeId: string, newText: string) => void;
=======
updatePreviewNode: (parentNodeId: string, previewNodeId: string, updates: Partial<ConceptExpansionPreviewNode>) => void; // Added action
>>>>>>> cc422989

// Layout action
applyLayout: (updatedNodePositions: LayoutNodeUpdate[]) => void;

<<<<<<< HEAD
  // Connection mode actions
  startConnectionMode: (nodeId: string) => void;
  completeConnectionMode: () => void;
}

// TrackedState explicitly omits isConnectingMode and connectionSourceNodeId as they are transient UI states.
type TrackedState = Pick<ConceptMapState, 'mapData' | 'mapName' | 'isPublic' | 'sharedWithClassroomId' | 'selectedElementId' | 'selectedElementType' | 'multiSelectedNodeIds' | 'editingNodeId' | 'stagedMapData' | 'isStagingActive' | 'conceptExpansionPreview'>;
=======
// Connection mode actions
startConnectionMode: (nodeId: string, handleId?: string | null) => void;
completeConnectionMode: (targetNodeId: string, targetHandleId?: string | null) => void;
cancelConnectionMode: () => void;

// Drag preview actions
setDragPreview: (item: { text: string; type: string } | null, position?: { x: number; y: number } | null) => void;
updateDragPreviewPosition: (position: { x: number; y: number }) => void;
clearDragPreview: () => void;
setDraggedRelationPreview: (label: string | null) => void; // New action

  setTriggerFitView: (value: boolean) => void; // Action for fitView trigger
}

type TrackedState = Pick<ConceptMapState, 'mapData' | 'mapName' | 'isPublic' | 'sharedWithClassroomId' | 'selectedElementId' | 'selectedElementType' | 'multiSelectedNodeIds' | 'editingNodeId' | 'stagedMapData' | 'isStagingActive' | 'conceptExpansionPreview' /* triggerFitView, connectingState, dragPreviewItem, dragPreviewPosition, draggedRelationLabel are not tracked */>;
>>>>>>> cc422989

export type ConceptMapStoreTemporalState = ZundoTemporalState<TrackedState>;


const initialStateBase: Omit<ConceptMapState,
  'setMapId' | 'setMapName' | 'setCurrentMapOwnerId' | 'setCurrentMapCreatedAt' | 'setIsPublic' |
  'setSharedWithClassroomId' | 'setIsNewMapMode' | 'setIsViewOnlyMode' | 'setInitialLoadComplete' | 'setIsLoading' | 'setIsSaving' | 'setError' |
  'setSelectedElement' | 'setMultiSelectedNodeIds' | 'setEditingNodeId' | 'setAiProcessingNodeId' |
  'setAiExtractedConcepts' | 'setAiSuggestedRelations' |
  'resetAiSuggestions' | 'removeExtractedConceptsFromSuggestions' | 'removeSuggestedRelationsFromSuggestions' |
  'addDebugLog' | 'clearDebugLogs' |
  'initializeNewMap' | 'setLoadedMap' | 'importMapData' | 'resetStore' |
  'addNode' | 'updateNode' | 'deleteNode' | 'addEdge' | 'updateEdge' | 'deleteEdge' |
  'setStagedMapData' | 'clearStagedMapData' | 'commitStagedMapData' | 'deleteFromStagedMapData' |
<<<<<<< HEAD
  'setConceptExpansionPreview' | 'updateConceptExpansionPreviewNodeText' | 'applyLayout' |
  // Exclude new connection mode actions from Omit as they will be defined
  'startConnectionMode' | 'completeConnectionMode'
=======
  'setConceptExpansionPreview' | 'updatePreviewNode' |
  'applyLayout' |
  'startConnectionMode' | 'completeConnectionMode' | 'cancelConnectionMode' |
  'setDragPreview' | 'updateDragPreviewPosition' | 'clearDragPreview' |
  'setDraggedRelationPreview' | 'setTriggerFitView' // Added to Omit
>>>>>>> cc422989
> = {
  mapId: null,
  mapName: 'Untitled Concept Map',
  currentMapOwnerId: null,
  currentMapCreatedAt: null,
  isPublic: false,
  sharedWithClassroomId: null,
  isNewMapMode: true,
  isViewOnlyMode: false,
  initialLoadComplete: false, 
  mapData: { nodes: [], edges: [] },
  isLoading: false,
  isSaving: false,
  error: null,
  selectedElementId: null,
  selectedElementType: null,
  multiSelectedNodeIds: [],
  editingNodeId: null,
  aiProcessingNodeId: null,
  aiExtractedConcepts: [],
  aiSuggestedRelations: [],
  debugLogs: [],
  stagedMapData: null,
  isStagingActive: false,
<<<<<<< HEAD
  conceptExpansionPreview: null, // Added concept expansion preview state
  isConnectingMode: false,
  connectionSourceNodeId: null,
=======
  conceptExpansionPreview: null,
  connectingState: null,
  dragPreviewItem: null,
  dragPreviewPosition: null,
  draggedRelationLabel: null, // Initial value for new state
  triggerFitView: false, // Initial value for new state
>>>>>>> cc422989
};

// Define ConceptExpansionPreviewNode and ConceptExpansionPreviewState types
export interface ConceptExpansionPreviewNode {
  id: string; // Temporary ID, e.g., "preview-node-1"
  text: string;
  relationLabel: string; // Label for the edge connecting to parent
  details?: string;
}
export interface ConceptExpansionPreviewState {
  parentNodeId: string;
  previewNodes: ConceptExpansionPreviewNode[];
}

export const useConceptMapStore = create<ConceptMapState>()(
  temporal(
    (set, get) => ({
      ...initialStateBase,

      setMapId: (id) => set({ mapId: id }),
      setMapName: (name) => set({ mapName: name }),
      setCurrentMapOwnerId: (ownerId) => set({ currentMapOwnerId: ownerId }),
      setCurrentMapCreatedAt: (createdAt) => set({ currentMapCreatedAt: createdAt }),
      setIsPublic: (isPublicStatus) => set({ isPublic: isPublicStatus }),
      setSharedWithClassroomId: (id) => set({ sharedWithClassroomId: id }),
      setIsNewMapMode: (isNew) => set({ isNewMapMode: isNew }),
      setIsViewOnlyMode: (isViewOnly) => set({ isViewOnlyMode: isViewOnly }),
      setInitialLoadComplete: (complete) => set({ initialLoadComplete: complete }), 

      setIsLoading: (loading) => set({ isLoading: loading }),
      setIsSaving: (saving) => set({ isSaving: saving }),
      setError: (errorMsg) => set({ error: errorMsg }),

      setSelectedElement: (id, type) => set({ selectedElementId: id, selectedElementType: type }),
      setMultiSelectedNodeIds: (ids) => set({ multiSelectedNodeIds: ids }),
      setEditingNodeId: (nodeId) => set({ editingNodeId: nodeId }),
      setAiProcessingNodeId: (nodeId) => set({ aiProcessingNodeId: nodeId }),

      setAiExtractedConcepts: (concepts) => set({ aiExtractedConcepts: concepts }),
      setAiSuggestedRelations: (relations) => set({ aiSuggestedRelations: relations }),
      resetAiSuggestions: () => set({ aiExtractedConcepts: [], aiSuggestedRelations: [] }),

      removeExtractedConceptsFromSuggestions: (conceptsToRemove) => set((state) => ({
        aiExtractedConcepts: state.aiExtractedConcepts.filter(concept => !conceptsToRemove.includes(concept))
      })),
      removeSuggestedRelationsFromSuggestions: (relationsToRemove) => set((state) => ({
        aiSuggestedRelations: state.aiSuggestedRelations.filter(relation =>
          !relationsToRemove.some(rtr =>
            rtr.source === relation.source && rtr.target === relation.target && rtr.relation === relation.relation
          )
        )
      })),

      addDebugLog: (log) => set((state) => ({
        debugLogs: [...state.debugLogs, `${new Date().toISOString()}: ${log}`].slice(-100)
      })),
      clearDebugLogs: () => set({ debugLogs: [] }),

      initializeNewMap: (userId: string) => {
        const previousMapId = get().mapId;
        const previousIsNewMapMode = get().isNewMapMode;
        get().addDebugLog(`[STORE] INITIALIZE_NEW_MAP CALLED! User: ${userId}. Prev mapId: ${previousMapId}, prevIsNew: ${previousIsNewMapMode}.`);
        get().addDebugLog(`[STORE initializeNewMap V11] Setting mapData to empty nodes/edges. User: ${userId}.`);

        const newMapState = {
          ...initialStateBase,
          mapId: 'new',
          mapName: 'New Concept Map',
          mapData: {
            nodes: [],
            edges: [],
          },
          currentMapOwnerId: userId,
          currentMapCreatedAt: new Date().toISOString(),
          isNewMapMode: true,
          isViewOnlyMode: false,
          isLoading: false,
          initialLoadComplete: true, 
          multiSelectedNodeIds: [],
          editingNodeId: null, 
          aiProcessingNodeId: null,
          isPublic: initialStateBase.isPublic,
          sharedWithClassroomId: initialStateBase.sharedWithClassroomId,
          debugLogs: get().debugLogs,
        };
        set(newMapState);
        useConceptMapStore.temporal.getState().clear();
      },
      setLoadedMap: (map, viewOnly = false) => {
        get().addDebugLog(`[STORE] SET_LOADED_MAP CALLED! Map ID: ${map.id}, Name: ${map.name}, ViewOnly: ${viewOnly}`);
        get().addDebugLog(`[STORE setLoadedMap V11] Received map ID '${map.id}'. MapData nodes count: ${map.mapData?.nodes?.length ?? 'undefined/null'}, edges count: ${map.mapData?.edges?.length ?? 'undefined/null'}. ViewOnly: ${viewOnly}`);
        if (!map.mapData || !map.mapData.nodes || map.mapData.nodes.length === 0) {
          get().addDebugLog(`[STORE setLoadedMap V12] Map '${map.id}' ('${map.name}') is being loaded with 0 nodes.`);
        }
        set({
          mapId: map.id,
          mapName: map.name,
          currentMapOwnerId: map.ownerId,
          currentMapCreatedAt: map.createdAt,
          isPublic: map.isPublic,
          sharedWithClassroomId: map.sharedWithClassroomId || null,
          mapData: map.mapData || { nodes: [], edges: [] },
          isNewMapMode: false,
          isViewOnlyMode: viewOnly,
          isLoading: false,
          initialLoadComplete: true, 
          error: null,
          multiSelectedNodeIds: [],
          editingNodeId: null, 
          aiExtractedConcepts: [],
          aiSuggestedRelations: [],
          aiProcessingNodeId: null,
          debugLogs: get().debugLogs,
        });
        useConceptMapStore.temporal.getState().clear();
      },
      importMapData: (importedData, fileName) => {
        const currentMapName = get().mapName;
        const newName = fileName ? `${fileName}` : `Imported: ${currentMapName}`;
        get().addDebugLog(`[STORE] IMPORT_MAP_DATA CALLED! New Name: ${newName}`);

        set((state) => ({
          mapData: importedData,
          mapName: newName,
          selectedElementId: null,
          selectedElementType: null,
          multiSelectedNodeIds: [],
          editingNodeId: null,
          aiExtractedConcepts: [],
          aiSuggestedRelations: [],
          aiProcessingNodeId: null,
          mapId: state.isNewMapMode ? 'new' : state.mapId,
          isNewMapMode: state.isNewMapMode,
          isViewOnlyMode: false,
          isLoading: false,
          initialLoadComplete: true, 
          isSaving: false,
          error: null,
          debugLogs: get().debugLogs,
        }));
        useConceptMapStore.temporal.getState().clear();
      },
      resetStore: () => {
        get().addDebugLog(`[STORE] RESET_STORE CALLED!`);
        set({ ...initialStateBase, initialLoadComplete: false, debugLogs: [] });
        useConceptMapStore.temporal.getState().clear();
      },

      addNode: (options) => {
        // Define default dimensions
        const NODE_DEFAULT_WIDTH = 150;
        const NODE_DEFAULT_HEIGHT = 70;

        // Original log for options can be kept or removed if too verbose
        // get().addDebugLog(`[STORE addNode] Attempting to add node with options: ${JSON.stringify(options)}`);

        const newNode: ConceptMapNode = {
          id: uniqueNodeId(),
          text: options.text,
          type: options.type,
          x: options.position.x,
          y: options.position.y,
          details: options.details || '',
          parentNode: options.parentNode,
          childIds: [], // Initialize childIds for the new node
          backgroundColor: options.backgroundColor || undefined,
          shape: options.shape || 'rectangle',
          width: options.width ?? NODE_DEFAULT_WIDTH,
          height: options.height ?? NODE_DEFAULT_HEIGHT,
        };

        // New log for the created newNode object
        get().addDebugLog(`[STORE addNode] newNode object created: ${JSON.stringify(newNode)}`);

        set((state) => {
          let newNodes = [...state.mapData.nodes, newNode];
          // If this node has a parent, update the parent's childIds
          if (options.parentNode) {
            const parentIndex = newNodes.findIndex(n => n.id === options.parentNode);
            if (parentIndex !== -1) {
              const parentNode = { ...newNodes[parentIndex] };
              parentNode.childIds = [...(parentNode.childIds || []), newNode.id];
              newNodes[parentIndex] = parentNode;
            }
          }
          get().addDebugLog(`[STORE addNode] Successfully added. Nodes count: ${newNodes.length}. Last node ID: ${newNode.id}`);
          return { mapData: { ...state.mapData, nodes: newNodes } };
        });
        return newNode.id;
      },

      updateNode: (nodeId, updates) => set((state) => ({
        mapData: {
          ...state.mapData,
          nodes: state.mapData.nodes.map((node) =>
            node.id === nodeId ? { ...node, ...updates } : node
          ),
        },
      })),

      deleteNode: (nodeIdToDelete) => {
        get().addDebugLog(`[STORE deleteNode GraphAdapter] Attempting to delete node: ${nodeIdToDelete} and its descendants.`);
        set((state) => {
<<<<<<< HEAD
          const nodes = state.mapData.nodes;
          const nodes = state.mapData.nodes;
          const edges = state.mapData.edges;

          // Create a graph instance using the adapter to analyze node relationships.
          // This allows for graph traversal to find all related nodes (e.g., descendants).
          const graphInstance = graphAdapter.fromArrays(nodes, edges);
=======
          const currentNodes = state.mapData.nodes;
          const currentEdges = state.mapData.edges;
          const graphAdapter = new GraphAdapterUtility();

          const graphInstance = graphAdapter.fromArrays(currentNodes, currentEdges);
>>>>>>> cc422989

          if (!graphInstance.hasNode(nodeIdToDelete)) {
            get().addDebugLog(`[STORE deleteNode GraphAdapter] Node ${nodeIdToDelete} not found in graph. No changes made.`);
            return state; // Return current state if node doesn't exist
          }

<<<<<<< HEAD
          // Use the graph adapter to find all descendant nodes for comprehensive deletion.
          // This ensures that when a node is deleted, all its children, grandchildren, etc., are also removed.
          const descendants = graphAdapter.getDescendants(graphInstance, nodeIdToDelete);
          const nodesToDeleteSet = new Set<string>([nodeIdToDelete, ...descendants]);

          get().addDebugLog(`[STORE deleteNode] Full set of nodes to delete (including descendants): ${JSON.stringify(Array.from(nodesToDeleteSet))}`);
=======
          const descendants = graphAdapter.getDescendants(graphInstance, nodeIdToDelete);
          const allNodeIdsToDelete = new Set<string>([nodeIdToDelete, ...descendants]);
          get().addDebugLog(`[STORE deleteNode GraphAdapter] Nodes to delete (incl. descendants): ${JSON.stringify(Array.from(allNodeIdsToDelete))}`);
>>>>>>> cc422989

          const nodesToKeepIntermediate = currentNodes.filter(node => !allNodeIdsToDelete.has(node.id));
          const edgesToKeep = currentEdges.filter(edge =>
            !allNodeIdsToDelete.has(edge.source) && !allNodeIdsToDelete.has(edge.target)
          );

          // Update childIds for parents of any deleted nodes (only considering parents that are NOT themselves deleted)
          const finalNodesToKeep = nodesToKeepIntermediate.map(node => {
            if (node.childIds && node.childIds.length > 0) {
              const newChildIds = node.childIds.filter(childId => !allNodeIdsToDelete.has(childId));
              if (newChildIds.length !== node.childIds.length) {
                get().addDebugLog(`[STORE deleteNode GraphAdapter] Updating parent ${node.id}, removing deleted children. Old childIds: ${JSON.stringify(node.childIds)}, New: ${JSON.stringify(newChildIds)}`);
                return { ...node, childIds: newChildIds };
              }
            }
            return node;
          });

          // Clear selection if any of the deleted nodes were selected
          let newSelectedElementId = state.selectedElementId;
          let newSelectedElementType = state.selectedElementType;

          if (state.selectedElementId && allNodeIdsToDelete.has(state.selectedElementId)) {
            newSelectedElementId = null;
            newSelectedElementType = null;
            get().addDebugLog(`[STORE deleteNode GraphAdapter] Cleared selection as a deleted node was selected.`);
          } else if (state.selectedElementType === 'edge' && state.selectedElementId) {
            // If an edge was selected, check if it was removed
            const selectedEdgeWasRemoved = !edgesToKeep.find(e => e.id === state.selectedElementId);
            if (selectedEdgeWasRemoved) {
              newSelectedElementId = null;
              newSelectedElementType = null;
              get().addDebugLog(`[STORE deleteNode GraphAdapter] Cleared selection as a selected edge was removed.`);
            }
          }

          const newMultiSelectedNodeIds = state.multiSelectedNodeIds.filter(id => !allNodeIdsToDelete.has(id));
          const newAiProcessingNodeId = state.aiProcessingNodeId && allNodeIdsToDelete.has(state.aiProcessingNodeId) ? null : state.aiProcessingNodeId;
          const newEditingNodeId = state.editingNodeId && allNodeIdsToDelete.has(state.editingNodeId) ? null : state.editingNodeId;

          get().addDebugLog(`[STORE deleteNode GraphAdapter] Deletion complete. Nodes remaining: ${finalNodesToKeep.length}, Edges remaining: ${edgesToKeep.length}`);
          return {
            mapData: {
              nodes: finalNodesToKeep,
              edges: edgesToKeep,
            },
            selectedElementId: newSelectedElementId,
            selectedElementType: newSelectedElementType,
            multiSelectedNodeIds: newMultiSelectedNodeIds,
            aiProcessingNodeId: newAiProcessingNodeId,
            editingNodeId: newEditingNodeId,
          };
        });
      },

      addEdge: (options) => {
        const newEdge: ConceptMapEdge = {
          id: uniqueEdgeId(),
          source: options.source,
          target: options.target,
          sourceHandle: options.sourceHandle || null,
          targetHandle: options.targetHandle || null,
          label: options.label || 'connects',
          color: options.color || undefined,
          lineType: options.lineType || 'solid',
          markerStart: options.markerStart || 'none',
          markerEnd: options.markerEnd || 'arrowclosed',
        };
        set((state) => ({ mapData: { ...state.mapData, edges: [...state.mapData.edges, newEdge] } }));
        return newEdge.id; // Return the new edge's ID
      }),

      updateEdge: (edgeId, updates) => set((state) => ({
        mapData: {
          ...state.mapData,
          edges: state.mapData.edges.map((edge) =>
            edge.id === edgeId ? { ...edge, ...updates } : edge
          ),
        },
      })),

      deleteEdge: (edgeId) => set((state) => {
        const newSelectedElementId = state.selectedElementId === edgeId ? null : state.selectedElementId;
        const newSelectedElementType = state.selectedElementId === edgeId ? null : state.selectedElementType;
        return {
          mapData: {
            ...state.mapData,
            edges: state.mapData.edges.filter((edge) => edge.id !== edgeId),
          },
          selectedElementId: newSelectedElementId,
          selectedElementType: newSelectedElementType,
        };
      }),

      // Staging area action implementations
      setStagedMapData: (data) => {
        get().addDebugLog(`[STORE setStagedMapData] Setting staged data. Nodes: ${data?.nodes?.length ?? 0}, Edges: ${data?.edges?.length ?? 0}`);
        set({ stagedMapData: data, isStagingActive: !!data });
      },
      clearStagedMapData: () => {
        get().addDebugLog(`[STORE clearStagedMapData] Clearing staged data.`);
        set({ stagedMapData: null, isStagingActive: false });
      },
      commitStagedMapData: () => {
        const stagedData = get().stagedMapData;
        if (!stagedData) {
          get().addDebugLog('[STORE commitStagedMapData] No staged data to commit.');
          return;
        }
        get().addDebugLog(`[STORE commitStagedMapData] Committing ${stagedData.nodes.length} nodes and ${stagedData.edges.length} edges.`);

        // Simplified merge for now, ensuring new IDs.
        // Positioning and more complex ID remapping will be handled later.
        set((state) => ({
          mapData: {
            nodes: [
              ...state.mapData.nodes,
              // Ensure new IDs on commit to avoid conflicts if items were somehow derived from existing ones
              ...stagedData.nodes.map(n => ({ ...n, id: uniqueNodeId() }))
            ],
            edges: [
              ...(state.mapData.edges || []),
              ...(stagedData.edges || []).map(e => ({ ...e, id: uniqueEdgeId() })) // Ensure new IDs
            ],
          },
          stagedMapData: null,
          isStagingActive: false,
        }));
      },
      deleteFromStagedMapData: (elementIdsToRemove) => {
        if (!get().isStagingActive || !get().stagedMapData) {
          get().addDebugLog('[STORE deleteFromStagedMapData] Staging not active or no data.');
          return;
        }

        const currentStagedData = get().stagedMapData!;
        const newStagedNodes = currentStagedData.nodes.filter(node => !elementIdsToRemove.includes(node.id));

        // Create a set of IDs of nodes that will remain, to filter edges correctly
        const remainingNodeIds = new Set(newStagedNodes.map(node => node.id));

        const newStagedEdges = (currentStagedData.edges || []).filter(edge =>
          !elementIdsToRemove.includes(edge.id) && // Remove if edge itself is selected
          remainingNodeIds.has(edge.source) &&     // Keep if source node still exists
          remainingNodeIds.has(edge.target)        // Keep if target node still exists
        );

        if (newStagedNodes.length === 0) {
          get().addDebugLog(`[STORE deleteFromStagedMapData] All staged nodes removed or orphaned. Clearing staging area.`);
          set({ stagedMapData: null, isStagingActive: false });
        } else {
          get().addDebugLog(`[STORE deleteFromStagedMapData] Removed elements. Remaining: ${newStagedNodes.length} nodes, ${newStagedEdges.length} edges.`);
          set({
            stagedMapData: {
              nodes: newStagedNodes,
              edges: newStagedEdges,
            },
            isStagingActive: true, // Keep active if there are still nodes
          });
        }
      },

      // Concept expansion preview action implementation
      setConceptExpansionPreview: (preview) => {
        get().addDebugLog(`[STORE setConceptExpansionPreview] Setting preview for parent ${preview?.parentNodeId}. Nodes: ${preview?.previewNodes?.length ?? 0}`);
        set({ conceptExpansionPreview: preview });
      },
      updatePreviewNode: (parentNodeId, previewNodeId, updates) => set((state) => {
        if (!state.conceptExpansionPreview || state.conceptExpansionPreview.parentNodeId !== parentNodeId) {
          console.warn('[STORE updatePreviewNode] No matching concept expansion preview active for parentNodeId:', parentNodeId);
          return state;
        }
        const updatedPreviewNodes = state.conceptExpansionPreview.previewNodes.map(node =>
          node.id === previewNodeId
            ? { ...node, ...updates }
            : node
        );

        const originalNode = state.conceptExpansionPreview.previewNodes.find(n => n.id === previewNodeId);
        const updatedNode = updatedPreviewNodes.find(n => n.id === previewNodeId);

        if (!originalNode || !updatedNode || JSON.stringify(originalNode) === JSON.stringify(updatedNode)) {
          console.warn('[STORE updatePreviewNode] Preview node not found or no actual update for previewNodeId:', previewNodeId, 'Updates:', updates);
          return state;
        }

        get().addDebugLog(`[STORE updatePreviewNode] Updated preview node ${previewNodeId} for parent ${parentNodeId}. Updates: ${JSON.stringify(updates)}`);
        return {
          ...state,
          conceptExpansionPreview: {
            ...state.conceptExpansionPreview,
            previewNodes: updatedPreviewNodes,
          },
        };
      }),

      applyLayout: (updatedNodePositions) => {
        get().addDebugLog(`[STORE applyLayout] Attempting to apply new layout to ${updatedNodePositions.length} nodes.`);
        set((state) => {
          const updatedNodesMap = new Map<string, LayoutNodeUpdate>();
          updatedNodePositions.forEach(update => updatedNodesMap.set(update.id, update));

          const newNodes = state.mapData.nodes.map(node => {
            const updateForNode = updatedNodesMap.get(node.id);
            if (updateForNode) {
              get().addDebugLog(`[STORE applyLayout] Updating node ${node.id}: old pos (x: ${node.x}, y: ${node.y}), new pos (x: ${updateForNode.x}, y: ${updateForNode.y})`);
              return {
                ...node,
                x: updateForNode.x,
                y: updateForNode.y,
              };
            }
            return node;
          });

          const hasChanges = newNodes.some((newNode, index) => {
            const oldNode = state.mapData.nodes[index];
            return oldNode ? (newNode.x !== oldNode.x || newNode.y !== oldNode.y) : true;
          });

          if (hasChanges) {
            get().addDebugLog(`[STORE applyLayout] Layout changes applied. Node count: ${newNodes.length}`);
            return {
              mapData: {
                ...state.mapData,
                nodes: newNodes,
              },
            };
          } else {
            get().addDebugLog(`[STORE applyLayout] No actual position changes detected. State not updated.`);
            return state; // Return current state if no changes
          }
        });
        // After positions are applied (or if no changes but still called), trigger fitView
        // This ensures fitView is attempted even if the layout algorithm returns same positions
        // but other map elements might have changed that require a fitView (though less likely for applyLayout).
        // Crucially, it runs after the state update from applyLayout is processed.
        set({ triggerFitView: true });
      },

      // Connection Mode Actions
      startConnectionMode: (nodeId, handleId = null) => {
        get().addDebugLog(`[STORE startConnectionMode] Source: ${nodeId}, Handle: ${handleId}`);
        set({
          connectingState: { sourceNodeId: nodeId, sourceHandleId: handleId },
          selectedElementId: null, // Optionally clear selection to avoid confusion
          selectedElementType: null,
        });
      },
      completeConnectionMode: (targetNodeId, targetHandleId = null) => {
        const { connectingState, addEdge } = get();
        if (connectingState) {
          get().addDebugLog(`[STORE completeConnectionMode] Target: ${targetNodeId}, Handle: ${targetHandleId}. Source was: ${connectingState.sourceNodeId}`);
          // Call existing addEdge function
          addEdge({
            source: connectingState.sourceNodeId,
            sourceHandle: connectingState.sourceHandleId,
            target: targetNodeId,
            targetHandle: targetHandleId,
            label: 'connects',
          });
          set({ connectingState: null }); // Reset connection mode
        } else {
          get().addDebugLog(`[STORE completeConnectionMode] Called without active connectingState.`);
        }
      },
      cancelConnectionMode: () => {
        if (get().connectingState) { // Only log if it was active
          get().addDebugLog(`[STORE cancelConnectionMode] Connection mode cancelled.`);
        }
        set({ connectingState: null });
      },

      // Drag Preview Actions
      setDragPreview: (item, position = null) => {
        get().addDebugLog(`[STORE setDragPreview] Item: ${item ? item.text : 'null'}, Pos: ${JSON.stringify(position)}`);
        set({ dragPreviewItem: item, dragPreviewPosition: item ? position : null });
      },
      updateDragPreviewPosition: (position) => {
        if (get().dragPreviewItem) { // Only update if there's an active item
          set({ dragPreviewPosition: position });
        }
      },
      clearDragPreview: () => {
        if (get().dragPreviewItem || get().draggedRelationLabel) { // Log if any drag preview was active
           get().addDebugLog(`[STORE clearDragPreview] All drag previews cleared.`);
        }
        set({
          dragPreviewItem: null,
          dragPreviewPosition: null,
          draggedRelationLabel: null, // Also clear relation label
        });
      },
      setDraggedRelationPreview: (label) => {
        get().addDebugLog(`[STORE setDraggedRelationPreview] Label: ${label}`);
        if (label && get().dragPreviewItem) { // If a node drag preview was active, clear it
          set({ draggedRelationLabel: label, dragPreviewItem: null, dragPreviewPosition: null });
        } else {
          set({ draggedRelationLabel: label });
        }
      },
<<<<<<< HEAD

      // Connection Mode Actions
      startConnectionMode: (nodeId) => {
        get().addDebugLog(`[STORE startConnectionMode] Starting connection from node: ${nodeId}`);
        set({
          isConnectingMode: true,
          connectionSourceNodeId: nodeId,
          selectedElementId: null, // Clear selection when starting connection
          selectedElementType: null,
          multiSelectedNodeIds: [],
        });
      },
      completeConnectionMode: () => {
        get().addDebugLog(`[STORE completeConnectionMode] Ending connection mode. Was from: ${get().connectionSourceNodeId}`);
        set({
          isConnectingMode: false,
          connectionSourceNodeId: null,
        });
      },

      updateConceptExpansionPreviewNodeText: (previewNodeId, newText) => {
        const currentPreview = get().conceptExpansionPreview;
        if (currentPreview && currentPreview.previewNodes) {
          const updatedPreviewNodes = currentPreview.previewNodes.map(node =>
            node.id === previewNodeId ? { ...node, text: newText } : node
          );
          set({
            conceptExpansionPreview: {
              ...currentPreview,
              previewNodes: updatedPreviewNodes,
            },
          });
          get().addDebugLog(`[STORE updateConceptExpansionPreviewNodeText] Updated text for preview node ${previewNodeId}.`);
        } else {
          get().addDebugLog(`[STORE updateConceptExpansionPreviewNodeText] No active concept expansion preview or no preview nodes to update for ${previewNodeId}.`);
        }
      },
=======
      setTriggerFitView: (value) => set({ triggerFitView: value }),
>>>>>>> cc422989
    }),
    {
      partialize: (state): TrackedState => {
        // Explicitly exclude isConnectingMode and connectionSourceNodeId from temporal state
        const {
          mapData, mapName, isPublic, sharedWithClassroomId,
          selectedElementId, selectedElementType, multiSelectedNodeIds,
          editingNodeId, stagedMapData, isStagingActive, conceptExpansionPreview
        } = state;
        return {
          mapData, mapName, isPublic, sharedWithClassroomId,
          selectedElementId, selectedElementType, multiSelectedNodeIds,
          editingNodeId, stagedMapData, isStagingActive, conceptExpansionPreview
        };
      },
      limit: 50,
    }
  )
);


export default useConceptMapStore;<|MERGE_RESOLUTION|>--- conflicted
+++ resolved
@@ -1,11 +1,9 @@
-
 import { create } from 'zustand';
 import { temporal } from 'zundo';
 import type { TemporalState as ZundoTemporalState } from 'zundo';
 // import Graph from 'graphology'; // No longer needed directly here if using adapter
 import { GraphAdapterUtility } from '../../lib/graphologyAdapter'; // Import the utility
 
-<<<<<<< HEAD
 import type { ConceptMap, ConceptMapData } from '@/types';
 // LayoutNodeUpdate might also come from graph-adapter if it's related
 import type { LayoutNodeUpdate } from '@/types/graph-adapter';
@@ -86,12 +84,6 @@
     return { nodes: [], edges: [] };
   }
 }
-=======
-import type { ConceptMap, ConceptMapData, ConceptMapNode, ConceptMapEdge } from '@/types';
-import type { LayoutNodeUpdate, GraphologyInstance } from '@/types/graph-adapter'; // Assuming GraphologyInstance is here
-
-// Local GraphAdapter related types are removed as we now import GraphAdapterUtility and use types from graph-adapter.ts
->>>>>>> cc422989
 
 const graphAdapter = new MockGraphAdapter();
 
@@ -133,12 +125,9 @@
 // Concept expansion preview state
 conceptExpansionPreview: ConceptExpansionPreviewState | null;
 
-<<<<<<< HEAD
-  // Connection mode state
-  isConnectingMode: boolean;
-  connectionSourceNodeId: string | null;
-=======
-connectingState: { sourceNodeId: string; sourceHandleId?: string | null; } | null;
+// Connection mode state
+isConnectingMode: boolean;
+connectionSourceNodeId: string | null;
 
 // Drag preview state
 dragPreviewItem: { text: string; type: string; } | null;
@@ -146,7 +135,6 @@
 draggedRelationLabel: string | null; // New state for edge label preview
 
   triggerFitView: boolean; // For auto-layout fitView trigger
->>>>>>> cc422989
 
   setMapId: (id: string | null) => void;
   setMapName: (name: string) => void;
@@ -198,40 +186,18 @@
 
 // Concept expansion preview actions
 setConceptExpansionPreview: (preview: ConceptExpansionPreviewState | null) => void;
-<<<<<<< HEAD
 updateConceptExpansionPreviewNodeText: (previewNodeId: string, newText: string) => void;
-=======
-updatePreviewNode: (parentNodeId: string, previewNodeId: string, updates: Partial<ConceptExpansionPreviewNode>) => void; // Added action
->>>>>>> cc422989
 
 // Layout action
 applyLayout: (updatedNodePositions: LayoutNodeUpdate[]) => void;
 
-<<<<<<< HEAD
-  // Connection mode actions
-  startConnectionMode: (nodeId: string) => void;
-  completeConnectionMode: () => void;
+// Connection mode actions
+startConnectionMode: (nodeId: string) => void;
+completeConnectionMode: () => void;
 }
 
 // TrackedState explicitly omits isConnectingMode and connectionSourceNodeId as they are transient UI states.
 type TrackedState = Pick<ConceptMapState, 'mapData' | 'mapName' | 'isPublic' | 'sharedWithClassroomId' | 'selectedElementId' | 'selectedElementType' | 'multiSelectedNodeIds' | 'editingNodeId' | 'stagedMapData' | 'isStagingActive' | 'conceptExpansionPreview'>;
-=======
-// Connection mode actions
-startConnectionMode: (nodeId: string, handleId?: string | null) => void;
-completeConnectionMode: (targetNodeId: string, targetHandleId?: string | null) => void;
-cancelConnectionMode: () => void;
-
-// Drag preview actions
-setDragPreview: (item: { text: string; type: string } | null, position?: { x: number; y: number } | null) => void;
-updateDragPreviewPosition: (position: { x: number; y: number }) => void;
-clearDragPreview: () => void;
-setDraggedRelationPreview: (label: string | null) => void; // New action
-
-  setTriggerFitView: (value: boolean) => void; // Action for fitView trigger
-}
-
-type TrackedState = Pick<ConceptMapState, 'mapData' | 'mapName' | 'isPublic' | 'sharedWithClassroomId' | 'selectedElementId' | 'selectedElementType' | 'multiSelectedNodeIds' | 'editingNodeId' | 'stagedMapData' | 'isStagingActive' | 'conceptExpansionPreview' /* triggerFitView, connectingState, dragPreviewItem, dragPreviewPosition, draggedRelationLabel are not tracked */>;
->>>>>>> cc422989
 
 export type ConceptMapStoreTemporalState = ZundoTemporalState<TrackedState>;
 
@@ -246,17 +212,8 @@
   'initializeNewMap' | 'setLoadedMap' | 'importMapData' | 'resetStore' |
   'addNode' | 'updateNode' | 'deleteNode' | 'addEdge' | 'updateEdge' | 'deleteEdge' |
   'setStagedMapData' | 'clearStagedMapData' | 'commitStagedMapData' | 'deleteFromStagedMapData' |
-<<<<<<< HEAD
   'setConceptExpansionPreview' | 'updateConceptExpansionPreviewNodeText' | 'applyLayout' |
-  // Exclude new connection mode actions from Omit as they will be defined
   'startConnectionMode' | 'completeConnectionMode'
-=======
-  'setConceptExpansionPreview' | 'updatePreviewNode' |
-  'applyLayout' |
-  'startConnectionMode' | 'completeConnectionMode' | 'cancelConnectionMode' |
-  'setDragPreview' | 'updateDragPreviewPosition' | 'clearDragPreview' |
-  'setDraggedRelationPreview' | 'setTriggerFitView' // Added to Omit
->>>>>>> cc422989
 > = {
   mapId: null,
   mapName: 'Untitled Concept Map',
@@ -281,18 +238,13 @@
   debugLogs: [],
   stagedMapData: null,
   isStagingActive: false,
-<<<<<<< HEAD
-  conceptExpansionPreview: null, // Added concept expansion preview state
+  conceptExpansionPreview: null,
   isConnectingMode: false,
   connectionSourceNodeId: null,
-=======
-  conceptExpansionPreview: null,
-  connectingState: null,
   dragPreviewItem: null,
   dragPreviewPosition: null,
-  draggedRelationLabel: null, // Initial value for new state
-  triggerFitView: false, // Initial value for new state
->>>>>>> cc422989
+  draggedRelationLabel: null,
+  triggerFitView: false,
 };
 
 // Define ConceptExpansionPreviewNode and ConceptExpansionPreviewState types
@@ -496,49 +448,32 @@
       deleteNode: (nodeIdToDelete) => {
         get().addDebugLog(`[STORE deleteNode GraphAdapter] Attempting to delete node: ${nodeIdToDelete} and its descendants.`);
         set((state) => {
-<<<<<<< HEAD
-          const nodes = state.mapData.nodes;
           const nodes = state.mapData.nodes;
           const edges = state.mapData.edges;
 
           // Create a graph instance using the adapter to analyze node relationships.
           // This allows for graph traversal to find all related nodes (e.g., descendants).
           const graphInstance = graphAdapter.fromArrays(nodes, edges);
-=======
-          const currentNodes = state.mapData.nodes;
-          const currentEdges = state.mapData.edges;
-          const graphAdapter = new GraphAdapterUtility();
-
-          const graphInstance = graphAdapter.fromArrays(currentNodes, currentEdges);
->>>>>>> cc422989
 
           if (!graphInstance.hasNode(nodeIdToDelete)) {
             get().addDebugLog(`[STORE deleteNode GraphAdapter] Node ${nodeIdToDelete} not found in graph. No changes made.`);
             return state; // Return current state if node doesn't exist
           }
 
-<<<<<<< HEAD
           // Use the graph adapter to find all descendant nodes for comprehensive deletion.
           // This ensures that when a node is deleted, all its children, grandchildren, etc., are also removed.
           const descendants = graphAdapter.getDescendants(graphInstance, nodeIdToDelete);
           const nodesToDeleteSet = new Set<string>([nodeIdToDelete, ...descendants]);
 
-          get().addDebugLog(`[STORE deleteNode] Full set of nodes to delete (including descendants): ${JSON.stringify(Array.from(nodesToDeleteSet))}`);
-=======
-          const descendants = graphAdapter.getDescendants(graphInstance, nodeIdToDelete);
-          const allNodeIdsToDelete = new Set<string>([nodeIdToDelete, ...descendants]);
-          get().addDebugLog(`[STORE deleteNode GraphAdapter] Nodes to delete (incl. descendants): ${JSON.stringify(Array.from(allNodeIdsToDelete))}`);
->>>>>>> cc422989
-
-          const nodesToKeepIntermediate = currentNodes.filter(node => !allNodeIdsToDelete.has(node.id));
-          const edgesToKeep = currentEdges.filter(edge =>
-            !allNodeIdsToDelete.has(edge.source) && !allNodeIdsToDelete.has(edge.target)
+          const nodesToKeepIntermediate = nodes.filter(node => !nodesToDeleteSet.has(node.id));
+          const edgesToKeep = edges.filter(edge =>
+            !nodesToDeleteSet.has(edge.source) && !nodesToDeleteSet.has(edge.target)
           );
 
           // Update childIds for parents of any deleted nodes (only considering parents that are NOT themselves deleted)
           const finalNodesToKeep = nodesToKeepIntermediate.map(node => {
             if (node.childIds && node.childIds.length > 0) {
-              const newChildIds = node.childIds.filter(childId => !allNodeIdsToDelete.has(childId));
+              const newChildIds = node.childIds.filter(childId => !nodesToDeleteSet.has(childId));
               if (newChildIds.length !== node.childIds.length) {
                 get().addDebugLog(`[STORE deleteNode GraphAdapter] Updating parent ${node.id}, removing deleted children. Old childIds: ${JSON.stringify(node.childIds)}, New: ${JSON.stringify(newChildIds)}`);
                 return { ...node, childIds: newChildIds };
@@ -551,7 +486,7 @@
           let newSelectedElementId = state.selectedElementId;
           let newSelectedElementType = state.selectedElementType;
 
-          if (state.selectedElementId && allNodeIdsToDelete.has(state.selectedElementId)) {
+          if (state.selectedElementId && nodesToDeleteSet.has(state.selectedElementId)) {
             newSelectedElementId = null;
             newSelectedElementType = null;
             get().addDebugLog(`[STORE deleteNode GraphAdapter] Cleared selection as a deleted node was selected.`);
@@ -565,9 +500,9 @@
             }
           }
 
-          const newMultiSelectedNodeIds = state.multiSelectedNodeIds.filter(id => !allNodeIdsToDelete.has(id));
-          const newAiProcessingNodeId = state.aiProcessingNodeId && allNodeIdsToDelete.has(state.aiProcessingNodeId) ? null : state.aiProcessingNodeId;
-          const newEditingNodeId = state.editingNodeId && allNodeIdsToDelete.has(state.editingNodeId) ? null : state.editingNodeId;
+          const newMultiSelectedNodeIds = state.multiSelectedNodeIds.filter(id => !nodesToDeleteSet.has(id));
+          const newAiProcessingNodeId = state.aiProcessingNodeId && nodesToDeleteSet.has(state.aiProcessingNodeId) ? null : state.aiProcessingNodeId;
+          const newEditingNodeId = state.editingNodeId && nodesToDeleteSet.has(state.editingNodeId) ? null : state.editingNodeId;
 
           get().addDebugLog(`[STORE deleteNode GraphAdapter] Deletion complete. Nodes remaining: ${finalNodesToKeep.length}, Edges remaining: ${edgesToKeep.length}`);
           return {
@@ -770,69 +705,6 @@
       },
 
       // Connection Mode Actions
-      startConnectionMode: (nodeId, handleId = null) => {
-        get().addDebugLog(`[STORE startConnectionMode] Source: ${nodeId}, Handle: ${handleId}`);
-        set({
-          connectingState: { sourceNodeId: nodeId, sourceHandleId: handleId },
-          selectedElementId: null, // Optionally clear selection to avoid confusion
-          selectedElementType: null,
-        });
-      },
-      completeConnectionMode: (targetNodeId, targetHandleId = null) => {
-        const { connectingState, addEdge } = get();
-        if (connectingState) {
-          get().addDebugLog(`[STORE completeConnectionMode] Target: ${targetNodeId}, Handle: ${targetHandleId}. Source was: ${connectingState.sourceNodeId}`);
-          // Call existing addEdge function
-          addEdge({
-            source: connectingState.sourceNodeId,
-            sourceHandle: connectingState.sourceHandleId,
-            target: targetNodeId,
-            targetHandle: targetHandleId,
-            label: 'connects',
-          });
-          set({ connectingState: null }); // Reset connection mode
-        } else {
-          get().addDebugLog(`[STORE completeConnectionMode] Called without active connectingState.`);
-        }
-      },
-      cancelConnectionMode: () => {
-        if (get().connectingState) { // Only log if it was active
-          get().addDebugLog(`[STORE cancelConnectionMode] Connection mode cancelled.`);
-        }
-        set({ connectingState: null });
-      },
-
-      // Drag Preview Actions
-      setDragPreview: (item, position = null) => {
-        get().addDebugLog(`[STORE setDragPreview] Item: ${item ? item.text : 'null'}, Pos: ${JSON.stringify(position)}`);
-        set({ dragPreviewItem: item, dragPreviewPosition: item ? position : null });
-      },
-      updateDragPreviewPosition: (position) => {
-        if (get().dragPreviewItem) { // Only update if there's an active item
-          set({ dragPreviewPosition: position });
-        }
-      },
-      clearDragPreview: () => {
-        if (get().dragPreviewItem || get().draggedRelationLabel) { // Log if any drag preview was active
-           get().addDebugLog(`[STORE clearDragPreview] All drag previews cleared.`);
-        }
-        set({
-          dragPreviewItem: null,
-          dragPreviewPosition: null,
-          draggedRelationLabel: null, // Also clear relation label
-        });
-      },
-      setDraggedRelationPreview: (label) => {
-        get().addDebugLog(`[STORE setDraggedRelationPreview] Label: ${label}`);
-        if (label && get().dragPreviewItem) { // If a node drag preview was active, clear it
-          set({ draggedRelationLabel: label, dragPreviewItem: null, dragPreviewPosition: null });
-        } else {
-          set({ draggedRelationLabel: label });
-        }
-      },
-<<<<<<< HEAD
-
-      // Connection Mode Actions
       startConnectionMode: (nodeId) => {
         get().addDebugLog(`[STORE startConnectionMode] Starting connection from node: ${nodeId}`);
         set({
@@ -868,9 +740,6 @@
           get().addDebugLog(`[STORE updateConceptExpansionPreviewNodeText] No active concept expansion preview or no preview nodes to update for ${previewNodeId}.`);
         }
       },
-=======
-      setTriggerFitView: (value) => set({ triggerFitView: value }),
->>>>>>> cc422989
     }),
     {
       partialize: (state): TrackedState => {
