--- conflicted
+++ resolved
@@ -11,127 +11,30 @@
   generateQuickCluster as aiGenerateQuickCluster,
   generateMapSnippetFromText as aiGenerateMapSnippetFromText,
   summarizeNodes as aiSummarizeNodes,
-<<<<<<< HEAD
-  suggestEdgeLabelFlow, // Added import
-  type SuggestEdgeLabelInput, // Added import
-  type SuggestEdgeLabelOutput, // Added import
-  suggestQuickChildTextsFlow // Import the new flow
-=======
   suggestEdgeLabelFlow,
   type SuggestEdgeLabelInput,
   type SuggestEdgeLabelOutput,
+  suggestQuickChildTextsFlow,
   refineNodeSuggestionFlow,
   type RefineNodeSuggestionInput,
   type RefineNodeSuggestionOutput,
-  suggestIntermediateNodeFlow, // Added
-  type SuggestIntermediateNodeInput, // Added
-  type SuggestIntermediateNodeOutput, // Added
+  suggestIntermediateNodeFlow,
+  type SuggestIntermediateNodeInput,
+  type SuggestIntermediateNodeOutput,
   aiTidyUpSelectionFlow,
   type AiTidyUpSelectionInput,
   type AiTidyUpSelectionOutput,
   type NodeLayoutInfo
->>>>>>> cc422989
 } from '@/ai/flows';
 import { 
     rewriteNodeContent as aiRewriteNodeContent,
     type RewriteNodeContentOutput 
-<<<<<<< HEAD
-} from '@/ai/flows/rewrite-node-content-logic.ts';
-// Import store types for preview
-import type { ConceptMapNode, ConceptMapEdge, RFNode } from '@/types'; // Added ConceptMapEdge
-=======
 } from '@/ai/flows/rewrite-node-content-logic';
->>>>>>> cc422989
-import type { ConceptExpansionPreviewNode, ConceptExpansionPreviewState } from '@/stores/concept-map-store';
-import type {
-  AskQuestionAboutNodeOutput,
-  ExpandConceptOutput,
-  GenerateMapSnippetOutput,
-  GenerateQuickClusterOutput,
-  SuggestRelationsOutput,
-  SummarizeNodesOutput
-} from '@/ai/flows'; 
-<<<<<<< HEAD
-// ConceptMapNode and RFNode are already imported above, ensure ConceptMapEdge is too.
-import { getNodePlacement } from '@/lib/layout-utils';
-import type { SuggestionAction } from '@/components/concept-map/ai-suggestion-floater'; // Import SuggestionAction
-import { Lightbulb, Sparkles, Brain, HelpCircle, PlusSquare, MessageSquareQuote, Loader2 } from 'lucide-react'; // Import necessary icons, Added Loader2
-
-// --- Mock Graph Adapter ---
-/**
- * Represents a simplified graph structure primarily for internal use within the MockGraphAdapter.
- * It holds a map of nodes for quick lookup and an array of edges.
- */
-interface SimpleGraphInstance {
-  nodesMap: Map<string, ConceptMapNode>;
-  edges: ConceptMapEdge[];
-}
-
-/**
- * MockGraphAdapter for useConceptMapAITools.
- * This class provides a lightweight, standalone graph utility implementation,
- * primarily for gathering contextual information (like node neighbors) to be
- * passed to AI services. It avoids a direct dependency on heavier graph libraries
- * for these specific AI-related tasks within the hook.
- */
-class MockGraphAdapter {
-  fromArrays(nodes: ConceptMapNode[], edges: ConceptMapEdge[]): SimpleGraphInstance {
-    const nodesMap = new Map<string, ConceptMapNode>();
-    nodes.forEach(node => nodesMap.set(node.id, node));
-    return { nodesMap, edges };
-  }
-
-  getNeighborhood(graphInstance: SimpleGraphInstance, nodeId: string, options?: { direction?: 'in' | 'out' | 'both' }): string[] {
-    const neighbors = new Set<string>();
-    const direction = options?.direction || 'both';
-
-    graphInstance.edges.forEach(edge => {
-      if (direction === 'out' || direction === 'both') {
-        if (edge.source === nodeId) {
-          neighbors.add(edge.target);
-        }
-      }
-      if (direction === 'in' || direction === 'both') {
-        if (edge.target === nodeId) {
-          neighbors.add(edge.source);
-        }
-      }
-    });
-    return Array.from(neighbors);
-  }
-}
-const graphAdapter = new MockGraphAdapter();
-
-// --- Mock Dagre Layout ---
-interface DagreNodeInput { id: string; width?: number; height?: number; }
-interface DagreEdgeInput { source: string; target: string; }
-interface LayoutNodeUpdate { id: string; x: number; y: number; }
-
-/**
- * Provides a simple, deterministic layout for newly AI-generated nodes
- * before they are added to the staging area.
- * This function takes a list of nodes (and potentially edges, though unused in this mock)
- * and arranges them in a basic grid. This improves the initial presentation of
- * AI-generated content, making it more organized than random positioning.
- *
- * @param nodes - An array of nodes to be laid out, conforming to `DagreNodeInput`.
- * @param _edges - An array of edges (currently unused in this mock implementation but part of a typical layout signature).
- * @returns An array of `LayoutNodeUpdate` objects, each containing a node ID and its calculated x, y coordinates.
- */
-const mockDagreLayoutForHook = (nodes: DagreNodeInput[], _edges: DagreEdgeInput[]): LayoutNodeUpdate[] => {
-  return nodes.map((node, index) => ({
-    id: node.id,
-    x: (index % 4) * 200, // Simple grid
-    y: Math.floor(index / 4) * 150,
-  }));
-};
-=======
 import type { ConceptMapNode, ConceptMapEdge, RFNode } from '@/types';
 import { getNodePlacement } from '@/lib/layout-utils';
-import { GraphAdapterUtility } from '@/lib/graphologyAdapter'; // Added
+import { GraphAdapterUtility } from '@/lib/graphologyAdapter';
 import type { SuggestionAction } from '@/components/concept-map/ai-suggestion-floater';
-import { Lightbulb, Sparkles, Brain, HelpCircle, PlusSquare, MessageSquareQuote } from 'lucide-react';
->>>>>>> cc422989
+import { Lightbulb, Sparkles, Brain, HelpCircle, PlusSquare, MessageSquareQuote, Loader2 } from 'lucide-react';
 
 export interface ConceptToExpandDetails {
   id: string | null;
@@ -203,7 +106,7 @@
     resetAiSuggestions, addNode: addStoreNode, updateNode: updateStoreNode,
     addEdge: addStoreEdge, setAiProcessingNodeId, setStagedMapData,
     setConceptExpansionPreview, conceptExpansionPreview,
-    applyLayout, // Added for AI Tidy Up
+    applyLayout,
   } = useConceptMapStore(
     useCallback(s => ({
       mapData: s.mapData, selectedElementId: s.selectedElementId, multiSelectedNodeIds: s.multiSelectedNodeIds,
@@ -214,7 +117,7 @@
       addEdge: s.addEdge, setAiProcessingNodeId: s.setAiProcessingNodeId,
       setStagedMapData: s.setStagedMapData, setConceptExpansionPreview: s.setConceptExpansionPreview,
       conceptExpansionPreview: s.conceptExpansionPreview,
-      applyLayout: s.applyLayout, // Added for AI Tidy Up
+      applyLayout: s.applyLayout,
     }), [])
   );
 
@@ -286,7 +189,7 @@
     if (isViewOnlyMode) { toast({ title: "View Only Mode", variant: "default" }); return; }
     resetAiSuggestions();
     let concepts: string[] = [];
-    const currentMapData = useConceptMapStore.getState().mapData; // Get fresh map data
+    const currentMapData = useConceptMapStore.getState().mapData;
     const graphAdapter = new GraphAdapterUtility();
     const graphInstance = graphAdapter.fromArrays(currentMapData.nodes, currentMapData.edges);
 
@@ -297,25 +200,16 @@
         concepts = multiSelectedNodeIds.map(id => currentMapData.nodes.find(n => n.id === id)?.text).filter((text): text is string => !!text);
     } else if (selectedNode) {
         concepts.push(selectedNode.text);
-<<<<<<< HEAD
-        const graphInstance = graphAdapter.fromArrays(mapData.nodes, mapData.edges);
-        // Use graph adapter to fetch neighbors of the selected node to provide context for AI relation suggestion.
-        const neighborIds = graphAdapter.getNeighborhood(graphInstance, selectedNode.id, { direction: 'both' });
-        concepts.push(...neighborIds.map(id => graphInstance.nodesMap.get(id)?.text).filter((text): text is string => !!text).slice(0, 4));
-    } else if (mapData.nodes.length > 0) {
-        concepts = mapData.nodes.slice(0, Math.min(5, mapData.nodes.length)).map(n => n.text);
-=======
         if (graphInstance.hasNode(selectedNode.id)) {
             const neighborNodeIds = graphAdapter.getNeighborhood(graphInstance, selectedNode.id, { depth: 1, direction: 'all' });
             concepts.push(...neighborNodeIds.map(id => currentMapData.nodes.find(n => n.id === id)?.text).filter((text): text is string => !!text).slice(0, 4));
         }
     } else if (currentMapData.nodes.length > 0) {
         concepts = currentMapData.nodes.slice(0, Math.min(5, currentMapData.nodes.length)).map(n => n.text);
->>>>>>> cc422989
     }
     setConceptsForRelationSuggestion(concepts.length > 0 ? concepts : ["Example Concept A", "Example Concept B"]);
     setIsSuggestRelationsModalOpen(true);
-  }, [isViewOnlyMode, resetAiSuggestions, selectedElementId, multiSelectedNodeIds, toast]); // mapData removed as using currentMapData
+  }, [isViewOnlyMode, resetAiSuggestions, selectedElementId, multiSelectedNodeIds, toast]);
 
   const handleRelationsSuggested = useCallback((relations: SuggestRelationsOutput) => {
     setAiSuggestedRelations(relations);
@@ -360,7 +254,7 @@
 
     let conceptDetailsToSet: ConceptToExpandDetails | null = null;
     let context: string[] = [];
-    const currentMapData = useConceptMapStore.getState().mapData; // Get fresh map data
+    const currentMapData = useConceptMapStore.getState().mapData;
     const graphAdapter = new GraphAdapterUtility();
     const graphInstance = graphAdapter.fromArrays(currentMapData.nodes, currentMapData.edges);
 
@@ -369,19 +263,11 @@
 
     if (selectedNode) {
       conceptDetailsToSet = { id: selectedNode.id, text: selectedNode.text, node: selectedNode };
-<<<<<<< HEAD
-      const graphInstance = graphAdapter.fromArrays(mapData.nodes, mapData.edges);
-      // Use graph adapter to fetch neighbors of the selected node to provide context for AI concept expansion.
-      const neighborIds = graphAdapter.getNeighborhood(graphInstance, selectedNode.id, { direction: 'both' });
-      context = neighborIds.map(id => graphInstance.nodesMap.get(id)?.text).filter((text): text is string => !!text).slice(0, 5);
-    } else if (mapData.nodes.length > 0) {
-=======
       if (graphInstance.hasNode(selectedNode.id)) {
           const neighborNodeIds = graphAdapter.getNeighborhood(graphInstance, selectedNode.id, { depth: 1, direction: 'all' });
-          context = neighborNodeIds.map(id => currentMapData.nodes.find(n => n.id === id)?.text).filter((text): text is string => !!text).slice(0, 5);
+          context = neighborNodeIds.map(id => graphInstance.nodesMap.get(id)?.text).filter((text): text is string => !!text).slice(0, 5);
       }
     } else if (currentMapData.nodes.length > 0) {
->>>>>>> cc422989
       conceptDetailsToSet = { id: null, text: "General Map Topic", node: undefined };
     } else {
         conceptDetailsToSet = {id: null, text: "", node: undefined};
@@ -389,7 +275,7 @@
     setConceptToExpandDetails(conceptDetailsToSet);
     setMapContextForExpansion(context);
     setIsExpandConceptModalOpen(true);
-  }, [isViewOnlyMode, selectedElementId, toast]); // mapData removed
+  }, [isViewOnlyMode, selectedElementId, toast]);
 
   const handleConceptExpanded = useCallback(async (output: ExpandConceptOutput) => {
     if (isViewOnlyMode || !conceptToExpandDetails || !conceptToExpandDetails.id) {
@@ -432,53 +318,6 @@
   const handleClusterGenerated = useCallback((output: GenerateQuickClusterOutput) => {
     if (isViewOnlyMode) return;
     const tempNodes: ConceptMapNode[] = output.nodes.map((aiNode, index) => ({
-<<<<<<< HEAD
-      id: `staged-node-${Date.now()}-${index}`, // Temporary ID
-      text: aiNode.text,
-      type: aiNode.type || 'ai-generated',
-      details: aiNode.details || '',
-      // x, y will be set by layout
-      width: 150, // Default width
-      height: 70,  // Default height
-      childIds: [], // Initialize childIds
-    }));
-
-    const tempEdgesInput: DagreEdgeInput[] = (output.edges || []).map(aiEdge => ({
-        // For layout, we need to map original text to temporary IDs if AI provides text based edges
-        // This part assumes AI output `aiEdge.sourceText` and `aiEdge.targetText` can be mapped to tempNode IDs
-        // For simplicity, we'll assume the AI output nodes (tempNodes) are what we need to layout,
-        // and the edges connect these tempNodes using their newly generated IDs.
-        // If AI edge output is based on text, a mapping from text to temp ID is needed here.
-        // Let's assume for now aiEdge gives source/target that match tempNode texts or can be mapped.
-        // A robust solution would involve the AI giving temporary IDs or the backend resolving them.
-        // For mockDagreLayout, we just need source/target IDs that exist in dagreNodesInput.
-        // We'll create a temporary map from original text (if unique) to temp ID for edges.
-      source: tempNodes.find(n => n.text === aiEdge.sourceText)?.id || `unknown-source-${aiEdge.sourceText}`,
-      target: tempNodes.find(n => n.text === aiEdge.targetText)?.id || `unknown-target-${aiEdge.targetText}`,
-    })).filter(e => !e.source.startsWith('unknown-') && !e.target.startsWith('unknown-'));
-
-    const dagreNodesInput: DagreNodeInput[] = tempNodes.map(n => ({ id: n.id, width: n.width, height: n.height }));
-    // Arrange the AI-generated nodes and edges into an initial layout before staging.
-    const newPositions = mockDagreLayoutForHook(dagreNodesInput, tempEdgesInput);
-    const positionsMap = new Map(newPositions.map(p => [p.id, { x: p.x, y: p.y }]));
-
-    const positionedTempNodes = tempNodes.map(n => {
-      const pos = positionsMap.get(n.id);
-      return pos ? { ...n, x: pos.x, y: pos.y } : n;
-    });
-
-    // Create final edges using the (now consistent) temporary IDs from positionedTempNodes
-    const finalTempEdges = (output.edges || []).map((aiEdge, index) => ({
-      id: `staged-edge-${Date.now()}-${index}`,
-      source: positionedTempNodes.find(n => n.text === aiEdge.sourceText)?.id || `error-source-${index}`,
-      target: positionedTempNodes.find(n => n.text === aiEdge.targetText)?.id || `error-target-${index}`,
-      label: aiEdge.relationLabel,
-    })).filter(e => !e.source.startsWith('error-') && !e.target.startsWith('error-'));
-
-
-    setStagedMapData({ nodes: positionedTempNodes, edges: finalTempEdges });
-    toast({ title: "AI Cluster Ready for Staging", description: `Proposed ${positionedTempNodes.length} nodes and ${finalTempEdges.length} edges. View in staging area.` });
-=======
       id: `staged-node-${Date.now()}-${index}`,
       text: aiNode.text, type: aiNode.type || 'ai-generated', details: aiNode.details || '',
       x: (index % 5) * 170, y: Math.floor(index / 5) * 120,
@@ -494,7 +333,6 @@
     })).filter(e => !e.source.startsWith('unknown-') && !e.target.startsWith('unknown-'));
     setStagedMapData({ nodes: tempNodes, edges: tempEdges });
     toast({ title: "AI Cluster Ready for Staging", description: `Proposed ${tempNodes.length} nodes and ${tempEdges.length} edges.` });
->>>>>>> cc422989
   }, [isViewOnlyMode, setStagedMapData, toast]);
 
   // --- Generate Snippet ---
@@ -507,42 +345,6 @@
   const handleSnippetGenerated = useCallback((output: GenerateMapSnippetOutput) => {
     if (isViewOnlyMode) return;
     const tempNodes: ConceptMapNode[] = output.nodes.map((aiNode, index) => ({
-<<<<<<< HEAD
-      id: `staged-node-${Date.now()}-${index}`, // Temporary ID
-      text: aiNode.text,
-      type: aiNode.type || 'text-derived-concept',
-      details: aiNode.details || '',
-      // x, y will be set by layout
-      width: 150,
-      height: 70,
-      childIds: [],
-    }));
-
-    const tempEdgesInput: DagreEdgeInput[] = (output.edges || []).map(aiEdge => ({
-      source: tempNodes.find(n => n.text === aiEdge.sourceText)?.id || `unknown-source-${aiEdge.sourceText}`,
-      target: tempNodes.find(n => n.text === aiEdge.targetText)?.id || `unknown-target-${aiEdge.targetText}`,
-    })).filter(e => !e.source.startsWith('unknown-') && !e.target.startsWith('unknown-'));
-
-    const dagreNodesInput: DagreNodeInput[] = tempNodes.map(n => ({ id: n.id, width: n.width, height: n.height }));
-    // Arrange the AI-generated nodes and edges from the snippet into an initial layout.
-    const newPositions = mockDagreLayoutForHook(dagreNodesInput, tempEdgesInput);
-    const positionsMap = new Map(newPositions.map(p => [p.id, { x: p.x, y: p.y }]));
-
-    const positionedTempNodes = tempNodes.map(n => {
-      const pos = positionsMap.get(n.id);
-      return pos ? { ...n, x: pos.x, y: pos.y } : n;
-    });
-
-    const finalTempEdges = (output.edges || []).map((aiEdge, index) => ({
-      id: `staged-edge-${Date.now()}-${index}`,
-      source: positionedTempNodes.find(n => n.text === aiEdge.sourceText)?.id || `error-source-${index}`,
-      target: positionedTempNodes.find(n => n.text === aiEdge.targetText)?.id || `error-target-${index}`,
-      label: aiEdge.relationLabel,
-    })).filter(e => !e.source.startsWith('error-') && !e.target.startsWith('error-'));
-
-    setStagedMapData({ nodes: positionedTempNodes, edges: finalTempEdges });
-    toast({ title: "AI Snippet Ready for Staging", description: `Proposed ${positionedTempNodes.length} nodes and ${finalTempEdges.length} edges. View in staging area.` });
-=======
       id: `staged-node-${Date.now()}-${index}`,
       text: aiNode.text, type: aiNode.type || 'text-derived-concept', details: aiNode.details || '',
       x: (index % 5) * 170, y: Math.floor(index / 5) * 120,
@@ -558,7 +360,6 @@
     })).filter(e => !e.source.startsWith('unknown-') && !e.target.startsWith('unknown-'));
     setStagedMapData({ nodes: tempNodes, edges: tempEdges });
     toast({ title: "AI Snippet Ready for Staging", description: `Proposed ${tempNodes.length} nodes and ${tempEdges.length} edges.` });
->>>>>>> cc422989
   }, [isViewOnlyMode, setStagedMapData, toast]);
 
   // --- Ask Question ---
@@ -630,25 +431,17 @@
   // --- Mini Toolbar Actions ---
   const handleMiniToolbarQuickExpand = useCallback(async (nodeId: string) => {
     if (isViewOnlyMode) { toast({ title: "View Only Mode" }); return; }
-    const sourceNode = mapData.nodes.find(n => n.id === nodeId); // mapData from hook scope is fine here
+    const sourceNode = mapData.nodes.find(n => n.id === nodeId);
     if (!sourceNode) { toast({ title: "Error", description: "Source node not found.", variant: "destructive" }); return; }
     setAiProcessingNodeId(nodeId);
     try {
-<<<<<<< HEAD
-      const graphInstance = graphAdapter.fromArrays(mapData.nodes, mapData.edges);
-      // Use graph adapter to fetch neighbors of the source node to provide context for AI quick expansion.
-      const neighborIds = graphAdapter.getNeighborhood(graphInstance, sourceNode.id, { direction: 'both' });
-      const existingMapContext = neighborIds.map(id => graphInstance.nodesMap.get(id)?.text).filter((text): text is string => !!text).slice(0, 2);
-=======
       const graphAdapter = new GraphAdapterUtility();
-      // Use mapData from hook scope for graph instance creation, as it's stable within this callback
       const graphInstance = graphAdapter.fromArrays(mapData.nodes, mapData.edges);
       let existingMapContext: string[] = [];
       if (graphInstance.hasNode(sourceNode.id)) {
           const neighborNodeIds = graphAdapter.getNeighborhood(graphInstance, sourceNode.id, { depth: 1, direction: 'all' });
           existingMapContext = neighborNodeIds.map(id => mapData.nodes.find(n => n.id === id)?.text).filter((text): text is string => !!text).slice(0, 2);
       }
->>>>>>> cc422989
 
       const output: ExpandConceptOutput = await aiExpandConcept({
         concept: sourceNode.text,
@@ -928,10 +721,9 @@
       return;
     }
 
-    // Access store data via getState() for current selection, or use destructured props if preferred
     const currentMapDataNodes = useConceptMapStore.getState().mapData.nodes;
     const currentMultiSelectedNodeIds = useConceptMapStore.getState().multiSelectedNodeIds;
-    const storeApplyLayout = useConceptMapStore.getState().applyLayout; // Using getState() to ensure freshness
+    const storeApplyLayout = useConceptMapStore.getState().applyLayout;
 
     if (currentMultiSelectedNodeIds.length < 2) {
       toast({ title: "Selection Required", description: "Please select at least two nodes to tidy up." });
@@ -978,27 +770,24 @@
       const output: AiTidyUpSelectionOutput = await aiTidyUpSelectionFlow(input);
 
       if (output.newPositions && output.newPositions.length > 0) {
-        storeApplyLayout(output.newPositions); // Existing line
-
-        // NEW LOGIC FOR GROUPING STARTS HERE
+        storeApplyLayout(output.newPositions);
+
         if (output.suggestedParentNode && output.suggestedParentNode.text) {
           const { text: parentText, type: parentType } = output.suggestedParentNode;
 
-          // Calculate center position for the new parent node based on the new positions of children
           let sumX = 0;
           let sumY = 0;
 
           const childrenNewPositions = output.newPositions.filter(p =>
-            selectedNodesData.some(sn => sn.id === p.id) // Ensure we only consider original selection
+            selectedNodesData.some(sn => sn.id === p.id)
           );
 
           if (childrenNewPositions.length > 0) {
             let minX = Infinity, minY = Infinity, maxX = -Infinity, maxY = -Infinity;
             childrenNewPositions.forEach(p => {
-              // Find original node to get its dimensions, as newPositions only has x,y
               const originalNode = selectedNodesData.find(sn => sn.id === p.id);
-              const nodeWidth = originalNode?.width || 150; // Default if not found
-              const nodeHeight = originalNode?.height || 70; // Default if not found
+              const nodeWidth = originalNode?.width || 150;
+              const nodeHeight = originalNode?.height || 70;
 
               sumX += p.x + nodeWidth / 2;
               sumY += p.y + nodeHeight / 2;
@@ -1011,18 +800,16 @@
             const avgCenterY = sumY / childrenNewPositions.length;
 
             const parentNodePosition = {
-              x: Math.round((avgCenterX - (150 / 2)) / GRID_SIZE_FOR_AI_PLACEMENT) * GRID_SIZE_FOR_AI_PLACEMENT, // Assuming default parent width 150
-              y: Math.round((avgCenterY - (70 / 2)) / GRID_SIZE_FOR_AI_PLACEMENT) * GRID_SIZE_FOR_AI_PLACEMENT   // Assuming default parent height 70
+              x: Math.round((avgCenterX - (150 / 2)) / GRID_SIZE_FOR_AI_PLACEMENT) * GRID_SIZE_FOR_AI_PLACEMENT,
+              y: Math.round((avgCenterY - (70 / 2)) / GRID_SIZE_FOR_AI_PLACEMENT) * GRID_SIZE_FOR_AI_PLACEMENT
             };
 
-            // Add the new parent node
             const newParentNodeId = useConceptMapStore.getState().addNode({
               text: parentText,
               type: parentType || 'ai-group',
               position: parentNodePosition,
             });
 
-            // Update original selected nodes to be children of this new parent
             childrenNewPositions.forEach(childPos => {
               useConceptMapStore.getState().updateNode(childPos.id, { parentNode: newParentNodeId });
             });
@@ -1032,7 +819,6 @@
              toast({ title: "AI Tidy-Up Successful", description: "Selected nodes have been rearranged. Grouping was suggested but could not be applied." });
           }
         } else {
-          // No parent node suggested, only positions were applied
           toast({ title: "AI Tidy-Up Successful", description: "Selected nodes have been rearranged." });
         }
       } else {
@@ -1044,11 +830,11 @@
     } finally {
       setAiProcessingNodeId(null);
     }
-  }, [isViewOnlyMode, toast, setAiProcessingNodeId]); // Removed direct store dependencies as using getState()
+  }, [isViewOnlyMode, toast, setAiProcessingNodeId]);
 
   const handleAddQuickChildNode = useCallback((
     parentNodeId: string,
-    suggestedText: string, // New parameter for the suggested text
+    suggestedText: string,
     direction?: 'top' | 'right' | 'bottom' | 'left'
   ) => {
     if (isViewOnlyMode) {
@@ -1077,8 +863,8 @@
     );
 
     const newNodeId = addStoreNode({
-      text: suggestedText, // Use the suggested text
-      type: 'manual-node', // Or 'ai-suggested-child' if a new type is desired
+      text: suggestedText,
+      type: 'manual-node',
       position: newPosition,
       parentNode: parentNodeId,
     });
@@ -1089,7 +875,6 @@
       label: "relates to",
     });
 
-    // Clear AI suggestions for child texts as one has been used.
     setAiChildTextSuggestions([]);
     toast({ title: "Child Node Added", description: `"${suggestedText}" added ${effectiveDirection} of "${parentNode.text}".` });
   }, [isViewOnlyMode, mapData.nodes, addStoreNode, addStoreEdge, toast]);
@@ -1100,7 +885,7 @@
       return;
     }
     setIsLoadingAiChildTexts(true);
-    setAiChildTextSuggestions([]); // Clear previous suggestions
+    setAiChildTextSuggestions([]);
     try {
       const result = await suggestQuickChildTextsFlow({
         parentNodeText: node.data.label,
@@ -1131,14 +916,12 @@
         quickAddSuggestions.push({
           id: 'loading-ai-child-texts',
           label: "Loading ideas...",
-          action: () => {}, // No-op
-          icon: Loader2, // Ensure Loader2 is imported from lucide-react
+          action: () => {},
+          icon: Loader2,
           disabled: true,
         });
       } else if (aiChildTextSuggestions.length > 0) {
         aiChildTextSuggestions.forEach((text, index) => {
-          // For simplicity, adding all suggested texts for 'bottom' and 'right' directions only.
-          // More complex UI might allow choosing direction per suggestion.
           quickAddSuggestions.push({
             id: `ai-add-child-bottom-${currentNode.id}-${index}`,
             label: `Add: "${text}" (below)`,
@@ -1152,16 +935,13 @@
             action: () => handleAddQuickChildNode(currentNode.id, text, 'right')
           });
         });
-         // Add a separator or clear action if needed
         quickAddSuggestions.push({
           id: 'clear-ai-child-suggestions',
           label: 'Clear these suggestions',
-          action: () => setAiChildTextSuggestions([]), // Simple clear action
-          icon: XIcon, // Assuming XIcon is imported
+          action: () => setAiChildTextSuggestions([]),
         });
 
       } else {
-        // Fallback to static "Add Child" options if no AI suggestions
         quickAddSuggestions.push({
           id: `quick-add-child-bottom-${currentNode.id}`,
           label: "Add Child Below",
@@ -1191,7 +971,6 @@
   const getPaneSuggestions = useCallback((position?: {x: number, y: number}): SuggestionAction[] => {
     const baseSuggestions: SuggestionAction[] = [
       { id: 'pane-quick-cluster', label: "Quick Cluster (AI)", icon: Brain, action: openQuickClusterModal },
-      // { id: 'pane-generate-snippet', label: "Generate Snippet (AI)", icon: FileText, action: openGenerateSnippetModal },
     ];
      if (!isViewOnlyMode && position) {
       baseSuggestions.unshift({
@@ -1224,41 +1003,28 @@
     handleMiniToolbarQuickExpand,
     handleMiniToolbarRewriteConcise,
     getPaneSuggestions,
-<<<<<<< HEAD
-    getNodeSuggestions,
-    fetchAIChildTextSuggestions, // New function for AI child text suggestions
-    aiChildTextSuggestions,     // Exporting state for potential external use or page-level logic
-    isLoadingAiChildTexts,    // Exporting state
-    // Edge Label Suggestions
-    fetchAndSetEdgeLabelSuggestions,
-    edgeLabelSuggestions,
-    setEdgeLabelSuggestions,
-    // Expansion Preview State & Lifecycle
-    conceptExpansionPreview, // State from store
-=======
     getNodeSuggestions: memoizedGetNodeSuggestions,
+    fetchAIChildTextSuggestions,
+    aiChildTextSuggestions,
+    isLoadingAiChildTexts,
     fetchAndSetEdgeLabelSuggestions,
     edgeLabelSuggestions,
     setEdgeLabelSuggestions,
     conceptExpansionPreview,
->>>>>>> cc422989
     acceptAllExpansionPreviews,
     acceptSingleExpansionPreview,
     clearExpansionPreview,
     addStoreNode, 
     addStoreEdge,
-    // Refine Modal
     isRefineModalOpen,
     setIsRefineModalOpen,
     refineModalInitialData,
     openRefineSuggestionModal,
     handleRefineSuggestionConfirm,
-    // Suggest Intermediate Node
     intermediateNodeSuggestion,
     handleSuggestIntermediateNodeRequest,
     confirmAddIntermediateNode,
     clearIntermediateNodeSuggestion,
-    // AI Tidy-Up Selection
     handleAiTidyUpSelection,
   };
 }
