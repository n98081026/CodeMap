"use client";

import { useState, useCallback } from 'react';
import { useToast } from '@/hooks/use-toast';
import useConceptMapStore from '@/stores/concept-map-store';
import {
  extractConcepts as aiExtractConcepts,
  suggestRelations as aiSuggestRelations,
  expandConcept as aiExpandConcept,
  askQuestionAboutNode as aiAskQuestionAboutNode,
  generateQuickCluster as aiGenerateQuickCluster,
  generateMapSnippetFromText as aiGenerateMapSnippetFromText,
  summarizeNodes as aiSummarizeNodes,
<<<<<<< HEAD
  suggestEdgeLabelFlow, // Added import
  type SuggestEdgeLabelInput,
  type SuggestEdgeLabelOutput,
  suggestIntermediateNodeFlow,
  type IntermediateNodeSuggestionRequest,
  type IntermediateNodeSuggestionResponse,
  suggestChildNodesFlow, // Import new flow
  type SuggestChildNodesRequest, // Import new types
  type SuggestChildNodesResponse
} from '@/ai/flows';
import { runFlow } from '@genkit-ai/flow';
// Import directly from the flow file, using alias and ensuring .ts extension
=======
  suggestEdgeLabelFlow,
  type SuggestEdgeLabelInput,
  type SuggestEdgeLabelOutput,
  refineNodeSuggestionFlow,
  type RefineNodeSuggestionInput,
  type RefineNodeSuggestionOutput,
  suggestIntermediateNodeFlow, // Added
  type SuggestIntermediateNodeInput, // Added
  type SuggestIntermediateNodeOutput, // Added
  aiTidyUpSelectionFlow,
  type AiTidyUpSelectionInput,
  type AiTidyUpSelectionOutput,
  type NodeLayoutInfo
} from '@/ai/flows';
>>>>>>> cc422989
import { 
    rewriteNodeContent as aiRewriteNodeContent,
    type RewriteNodeContentOutput 
} from '@/ai/flows/rewrite-node-content-logic';
import type { ConceptExpansionPreviewNode, ConceptExpansionPreviewState } from '@/stores/concept-map-store';
import type {
  AskQuestionAboutNodeOutput,
  ExpandConceptOutput,
  GenerateMapSnippetOutput,
  GenerateQuickClusterOutput,
  SuggestRelationsOutput,
  SummarizeNodesOutput
} from '@/ai/flows'; 
import type { ConceptMapNode, ConceptMapEdge, RFNode } from '@/types';
import { getNodePlacement } from '@/lib/layout-utils';
<<<<<<< HEAD
import type { SuggestionAction } from '@/components/concept-map/ai-suggestion-floater';
import { Lightbulb, Sparkles, Brain, HelpCircle, PlusSquare, MessageSquareQuote, PlusCircle } from 'lucide-react'; // Added PlusCircle
=======
import { GraphAdapterUtility } from '@/lib/graphologyAdapter'; // Added
import type { SuggestionAction } from '@/components/concept-map/ai-suggestion-floater';
import { Lightbulb, Sparkles, Brain, HelpCircle, PlusSquare, MessageSquareQuote } from 'lucide-react';
>>>>>>> cc422989

export interface ConceptToExpandDetails {
  id: string | null;
  text: string;
  node?: ConceptMapNode;
}

export interface NodeContentToRewrite {
    id: string;
    text: string;
    details?: string;
}

export interface RefineModalData {
    nodeId: string;
    parentNodeId: string;
    text: string;
    details?: string;
}

export interface IntermediateNodeSuggestionContext extends SuggestIntermediateNodeOutput {
  originalEdgeId: string;
  sourceNode: ConceptMapNode;
  targetNode: ConceptMapNode;
}

const GRID_SIZE_FOR_AI_PLACEMENT = 20;

const _generateNodeSuggestionsLogic = (
  sourceNode: RFNode<any> | ConceptMapNode,
  isViewOnly: boolean,
  addNodeFunc: ReturnType<typeof useConceptMapStore>['addNode'],
  getNodePlacementFunc: typeof getNodePlacement,
  toastFunc: ReturnType<typeof useToast>['toast']
): SuggestionAction[] => {
  if (isViewOnly) return [];
  const placeholderSuggestions = [
    { text: "Related Idea Alpha", type: 'default' },
    { text: "Sub-topic Beta", type: 'default' },
    { text: "Supporting Detail Gamma", type: 'ai-suggested' },
  ];
  return placeholderSuggestions.map((pSuggestion, index) => ({
    id: `add-suggested-node-${sourceNode.id}-${index}`,
    label: pSuggestion.text,
    suggestionType: 'content_chip',
    action: () => {
      if (isViewOnly) return;
      const currentNodes = useConceptMapStore.getState().mapData.nodes;
      const newPosition = getNodePlacementFunc(
        currentNodes, 'child', sourceNode as ConceptMapNode, null,
        GRID_SIZE_FOR_AI_PLACEMENT, index, placeholderSuggestions.length
      );
      addNodeFunc({
        text: pSuggestion.text, type: pSuggestion.type,
        position: newPosition, parentNode: sourceNode.id
      });
      toastFunc({ title: "Node Added", description: `"${pSuggestion.text}" added near "${(sourceNode as ConceptMapNode).text}".` });
    }
  }));
};


export function useConceptMapAITools(isViewOnlyMode: boolean) {
  const { toast } = useToast();
  const {
<<<<<<< HEAD
    mapData,
    selectedElementId,
    multiSelectedNodeIds,
    setAiExtractedConcepts,
    setAiSuggestedRelations,
    removeExtractedConceptsFromSuggestions,
    removeSuggestedRelationsFromSuggestions,
    resetAiSuggestions,
    addNode: addStoreNode,
    updateNode: updateStoreNode,
    updateConceptExpansionPreviewNode, // Added for refining ghost nodes
    addEdge: addStoreEdge,
    setAiProcessingNodeId,
    setStagedMapData,
    setConceptExpansionPreview,
    conceptExpansionPreview,
=======
    mapData, selectedElementId, multiSelectedNodeIds,
    setAiExtractedConcepts, setAiSuggestedRelations,
    removeExtractedConceptsFromSuggestions, removeSuggestedRelationsFromSuggestions,
    resetAiSuggestions, addNode: addStoreNode, updateNode: updateStoreNode,
    addEdge: addStoreEdge, setAiProcessingNodeId, setStagedMapData,
    setConceptExpansionPreview, conceptExpansionPreview,
    applyLayout, // Added for AI Tidy Up
>>>>>>> cc422989
  } = useConceptMapStore(
    useCallback(s => ({
      mapData: s.mapData, selectedElementId: s.selectedElementId, multiSelectedNodeIds: s.multiSelectedNodeIds,
      setAiExtractedConcepts: s.setAiExtractedConcepts, setAiSuggestedRelations: s.setAiSuggestedRelations,
      removeExtractedConceptsFromSuggestions: s.removeExtractedConceptsFromSuggestions,
      removeSuggestedRelationsFromSuggestions: s.removeSuggestedRelationsFromSuggestions,
<<<<<<< HEAD
      resetAiSuggestions: s.resetAiSuggestions,
      addNode: s.addNode,
      updateNode: s.updateNode,
      updateConceptExpansionPreviewNode: s.updateConceptExpansionPreviewNode,
      addEdge: s.addEdge,
      setAiProcessingNodeId: s.setAiProcessingNodeId,
      setStagedMapData: s.setStagedMapData,
      setConceptExpansionPreview: s.setConceptExpansionPreview,
=======
      resetAiSuggestions: s.resetAiSuggestions, addNode: s.addNode, updateNode: s.updateNode,
      addEdge: s.addEdge, setAiProcessingNodeId: s.setAiProcessingNodeId,
      setStagedMapData: s.setStagedMapData, setConceptExpansionPreview: s.setConceptExpansionPreview,
>>>>>>> cc422989
      conceptExpansionPreview: s.conceptExpansionPreview,
      applyLayout: s.applyLayout, // Added for AI Tidy Up
    }), [])
  );
  const addDebugLog = useConceptMapStore.getState().addDebugLog;

  // States for various modals
  const [isExtractConceptsModalOpen, setIsExtractConceptsModalOpen] = useState(false);
  const [textForExtraction, setTextForExtraction] = useState("");
  const [isSuggestRelationsModalOpen, setIsSuggestRelationsModalOpen] = useState(false);
  const [conceptsForRelationSuggestion, setConceptsForRelationSuggestion] = useState<string[]>([]);
  const [isExpandConceptModalOpen, setIsExpandConceptModalOpen] = useState(false);
  const [conceptToExpandDetails, setConceptToExpandDetails] = useState<ConceptToExpandDetails | null>(null);
  const [mapContextForExpansion, setMapContextForExpansion] = useState<string[]>([]);
  const [isQuickClusterModalOpen, setIsQuickClusterModalOpen] = useState(false);
  const [isGenerateSnippetModalOpen, setIsGenerateSnippetModalOpen] = useState(false);
  const [isAskQuestionModalOpen, setIsAskQuestionModalOpen] = useState(false);
  const [nodeContextForQuestion, setNodeContextForQuestion] = useState<{ text: string; details?: string, id: string } | null>(null);
  const [isRewriteNodeContentModalOpen, setIsRewriteNodeContentModalOpen] = useState(false);
  const [nodeContentToRewrite, setNodeContentToRewrite] = useState<NodeContentToRewrite | null>(null);
  const [edgeLabelSuggestions, setEdgeLabelSuggestions] = useState<{ edgeId: string; labels: string[] } | null>(null);
  const [isRefineModalOpen, setIsRefineModalOpen] = useState(false);
  const [refineModalInitialData, setRefineModalInitialData] = useState<RefineModalData | null>(null);
  const [intermediateNodeSuggestion, setIntermediateNodeSuggestion] = useState<IntermediateNodeSuggestionContext | null>(null);

  // State for Suggest Intermediate Node
  const [isSuggestIntermediateNodeModalOpen, setIsSuggestIntermediateNodeModalOpen] = useState(false);
  const [intermediateNodeSuggestionData, setIntermediateNodeSuggestionData] = useState<IntermediateNodeSuggestionResponse | null>(null);
  const [intermediateNodeOriginalEdgeContext, setIntermediateNodeOriginalEdgeContext] = useState<{ edgeId: string; sourceNodeId: string; targetNodeId: string } | null>(null);
  const [isSuggestingIntermediateNode, setIsSuggestingIntermediateNode] = useState(false);

  // State for Refine Ghost Node Modal
  const [isRefineGhostNodeModalOpen, setIsRefineGhostNodeModalOpen] = useState(false);
  const [refiningGhostNodeData, setRefiningGhostNodeData] = useState<{ id: string; currentText: string; currentDetails?: string; } | null>(null);


  // --- Extract Concepts ---
  const openExtractConceptsModal = useCallback((nodeIdForContext?: string) => {
    if (isViewOnlyMode) { toast({ title: "View Only Mode", description: "AI tools are disabled.", variant: "default" }); return; }
    resetAiSuggestions();
    let initialText = "";
    if (nodeIdForContext) {
        const node = mapData.nodes.find(n => n.id === nodeIdForContext);
        if (node) initialText = `${node.text}${node.details ? `\n\nDetails: ${node.details}` : ''}`;
    } else if (multiSelectedNodeIds.length > 0) {
        initialText = multiSelectedNodeIds.map(id => {
            const node = mapData.nodes.find(n => n.id === id);
            return node ? `${node.text}${node.details ? `\nDetails: ${node.details}` : ''}` : '';
        }).filter(Boolean).join("\n\n---\n\n");
    } else if (selectedElementId && mapData.nodes.find(n => n.id === selectedElementId)) {
        const node = mapData.nodes.find(n => n.id === selectedElementId);
        if (node) initialText = `${node.text}${node.details ? `\nDetails: ${node.details}` : ''}`;
    }
    setTextForExtraction(initialText);
    setIsExtractConceptsModalOpen(true);
  }, [isViewOnlyMode, resetAiSuggestions, mapData.nodes, selectedElementId, multiSelectedNodeIds, toast]);

  const handleConceptsExtracted = useCallback((concepts: string[]) => {
    setAiExtractedConcepts(concepts);
  }, [setAiExtractedConcepts]);

  const addExtractedConceptsToMap = useCallback((selectedConcepts: string[]) => {
    if (isViewOnlyMode || selectedConcepts.length === 0) return;
    let addedCount = 0;
    const currentNodes = useConceptMapStore.getState().mapData.nodes;
    selectedConcepts.forEach((conceptText) => {
      addStoreNode({ text: conceptText, type: 'ai-concept', position: getNodePlacement(currentNodes, 'generic', null, null, GRID_SIZE_FOR_AI_PLACEMENT) });
      addedCount++;
    });
    if (addedCount > 0) {
      toast({ title: "Concepts Added", description: `${addedCount} new concepts added to the map.` });
      removeExtractedConceptsFromSuggestions(selectedConcepts);
    }
  }, [isViewOnlyMode, toast, addStoreNode, removeExtractedConceptsFromSuggestions]);


  // --- Suggest Relations ---
  const openSuggestRelationsModal = useCallback((nodeIdForContext?: string) => {
    if (isViewOnlyMode) { toast({ title: "View Only Mode", variant: "default" }); return; }
    resetAiSuggestions();
    let concepts: string[] = [];
    const currentMapData = useConceptMapStore.getState().mapData; // Get fresh map data
    const graphAdapter = new GraphAdapterUtility();
    const graphInstance = graphAdapter.fromArrays(currentMapData.nodes, currentMapData.edges);

    const targetNodeId = nodeIdForContext || selectedElementId;
    const selectedNode = targetNodeId ? currentMapData.nodes.find(n => n.id === targetNodeId) : null;

    if (multiSelectedNodeIds.length >= 2) {
        concepts = multiSelectedNodeIds.map(id => currentMapData.nodes.find(n => n.id === id)?.text).filter((text): text is string => !!text);
    } else if (selectedNode) {
        concepts.push(selectedNode.text);
        if (graphInstance.hasNode(selectedNode.id)) {
            const neighborNodeIds = graphAdapter.getNeighborhood(graphInstance, selectedNode.id, { depth: 1, direction: 'all' });
            concepts.push(...neighborNodeIds.map(id => currentMapData.nodes.find(n => n.id === id)?.text).filter((text): text is string => !!text).slice(0, 4));
        }
    } else if (currentMapData.nodes.length > 0) {
        concepts = currentMapData.nodes.slice(0, Math.min(5, currentMapData.nodes.length)).map(n => n.text);
    }
    setConceptsForRelationSuggestion(concepts.length > 0 ? concepts : ["Example Concept A", "Example Concept B"]);
    setIsSuggestRelationsModalOpen(true);
  }, [isViewOnlyMode, resetAiSuggestions, selectedElementId, multiSelectedNodeIds, toast]); // mapData removed as using currentMapData

  const handleRelationsSuggested = useCallback((relations: SuggestRelationsOutput) => {
    setAiSuggestedRelations(relations);
  }, [setAiSuggestedRelations]);

  const addSuggestedRelationsToMap = useCallback((selectedRelations: Array<{ source: string; target: string; relation: string }>) => {
    if (isViewOnlyMode || selectedRelations.length === 0) return;
    let relationsAddedCount = 0; let conceptsAddedFromRelationsCount = 0;
    const currentNodes = useConceptMapStore.getState().mapData.nodes; 

    selectedRelations.forEach((rel) => {
      let sourceNode = useConceptMapStore.getState().mapData.nodes.find(node => node.text.toLowerCase().trim() === rel.source.toLowerCase().trim());
      if (!sourceNode) {
        const newSourceNodeId = addStoreNode({ text: rel.source, type: 'ai-concept', position: getNodePlacement(currentNodes, 'generic', null, null, GRID_SIZE_FOR_AI_PLACEMENT) });
        sourceNode = useConceptMapStore.getState().mapData.nodes.find(node => node.id === newSourceNodeId);
        if (sourceNode) conceptsAddedFromRelationsCount++; else return;
      }
      let targetNode = useConceptMapStore.getState().mapData.nodes.find(node => node.text.toLowerCase().trim() === rel.target.toLowerCase().trim());
      if (!targetNode) {
        const newTargetNodeId = addStoreNode({ text: rel.target, type: 'ai-concept', position: getNodePlacement(currentNodes, 'generic', null, null, GRID_SIZE_FOR_AI_PLACEMENT) });
        targetNode = useConceptMapStore.getState().mapData.nodes.find(node => node.id === newTargetNodeId);
        if (targetNode) conceptsAddedFromRelationsCount++; else return;
      }
      const currentEdgesSnapshot = useConceptMapStore.getState().mapData.edges;
      if (sourceNode && targetNode && !currentEdgesSnapshot.some(edge => edge.source === sourceNode!.id && edge.target === targetNode!.id && edge.label === rel.relation)) {
        addStoreEdge({ source: sourceNode!.id, target: targetNode!.id, label: rel.relation });
        relationsAddedCount++;
      }
    });
    let toastMessage = "";
    if (relationsAddedCount > 0) toastMessage += `${relationsAddedCount} new relations added. `;
    if (conceptsAddedFromRelationsCount > 0) toastMessage += `${conceptsAddedFromRelationsCount} new concepts added. `;
    if (toastMessage) {
        toast({ title: "Relations Added", description: `${toastMessage.trim()}` });
        removeSuggestedRelationsFromSuggestions(selectedRelations);
    }
  }, [isViewOnlyMode, toast, addStoreNode, addStoreEdge, removeSuggestedRelationsFromSuggestions]);

  // --- Expand Concept (Direct Addition) ---
  const openExpandConceptModal = useCallback((nodeIdForContext?: string) => {
    if (isViewOnlyMode) { toast({ title: "View Only Mode", variant: "default" }); return; }

    let conceptDetailsToSet: ConceptToExpandDetails | null = null;
    let context: string[] = [];
    const currentMapData = useConceptMapStore.getState().mapData; // Get fresh map data
    const graphAdapter = new GraphAdapterUtility();
    const graphInstance = graphAdapter.fromArrays(currentMapData.nodes, currentMapData.edges);

    const targetNodeId = nodeIdForContext || selectedElementId;
    const selectedNode = targetNodeId ? currentMapData.nodes.find(n => n.id === targetNodeId) : null;

    if (selectedNode) {
      conceptDetailsToSet = { id: selectedNode.id, text: selectedNode.text, node: selectedNode };
      if (graphInstance.hasNode(selectedNode.id)) {
          const neighborNodeIds = graphAdapter.getNeighborhood(graphInstance, selectedNode.id, { depth: 1, direction: 'all' });
          context = neighborNodeIds.map(id => currentMapData.nodes.find(n => n.id === id)?.text).filter((text): text is string => !!text).slice(0, 5);
      }
    } else if (currentMapData.nodes.length > 0) {
      conceptDetailsToSet = { id: null, text: "General Map Topic", node: undefined };
    } else {
        conceptDetailsToSet = {id: null, text: "", node: undefined};
    }
    setConceptToExpandDetails(conceptDetailsToSet);
    setMapContextForExpansion(context);
    setIsExpandConceptModalOpen(true);
  }, [isViewOnlyMode, selectedElementId, toast]); // mapData removed

  const handleConceptExpanded = useCallback(async (output: ExpandConceptOutput) => {
    if (isViewOnlyMode || !conceptToExpandDetails || !conceptToExpandDetails.id) {
        toast({ title: "Error", description: "Cannot expand concept without a source node ID.", variant: "destructive" });
        return;
    }
    
    const parentNodeId = conceptToExpandDetails.id;
    setAiProcessingNodeId(parentNodeId);

    try {
        if (output.expandedIdeas && output.expandedIdeas.length > 0) {
            const mappedPreviewNodes: ConceptExpansionPreviewNode[] = output.expandedIdeas.map((idea, index) => ({
                id: `preview-exp-${parentNodeId}-${Date.now()}-${index}`,
                text: idea.text,
                relationLabel: idea.relationLabel || 'related to',
                details: idea.details || '',
            }));
            setConceptExpansionPreview({ parentNodeId, previewNodes: mappedPreviewNodes });
            toast({ title: "AI Suggestions Ready", description: "Review the suggested concepts for expansion." });
        } else {
            toast({ title: "No Suggestions", description: "AI did not find any concepts to expand.", variant: "default" });
            setConceptExpansionPreview(null);
        }
    } catch (error) {
        toast({ title: "Error Expanding Concept", description: (error as Error).message, variant: "destructive" });
        setConceptExpansionPreview(null);
    } finally {
        setAiProcessingNodeId(null);
    }
  }, [isViewOnlyMode, toast, conceptToExpandDetails, setConceptExpansionPreview, setAiProcessingNodeId]);

  // --- Quick Cluster ---
  const openQuickClusterModal = useCallback(() => {
    if (isViewOnlyMode) { toast({ title: "View Only Mode", variant: "default" }); return; }
    resetAiSuggestions();
    setIsQuickClusterModalOpen(true);
  }, [isViewOnlyMode, resetAiSuggestions, toast]);

  const handleClusterGenerated = useCallback((output: GenerateQuickClusterOutput) => {
    if (isViewOnlyMode) return;
    const tempNodes: ConceptMapNode[] = output.nodes.map((aiNode, index) => ({
      id: `staged-node-${Date.now()}-${index}`,
      text: aiNode.text, type: aiNode.type || 'ai-generated', details: aiNode.details || '',
      x: (index % 5) * 170, y: Math.floor(index / 5) * 120,
      width: 150, height: 70, childIds: [],
    }));
    const tempNodeIdMap = new Map<string, string>();
    tempNodes.forEach(n => tempNodeIdMap.set(n.text, n.id));
    const tempEdges = (output.edges || []).map((aiEdge, index) => ({
      id: `staged-edge-${Date.now()}-${index}`,
      source: tempNodeIdMap.get(aiEdge.sourceText) || `unknown-source-${aiEdge.sourceText}`,
      target: tempNodeIdMap.get(aiEdge.targetText) || `unknown-target-${aiEdge.targetText}`,
      label: aiEdge.relationLabel,
    })).filter(e => !e.source.startsWith('unknown-') && !e.target.startsWith('unknown-'));
    setStagedMapData({ nodes: tempNodes, edges: tempEdges });
    toast({ title: "AI Cluster Ready for Staging", description: `Proposed ${tempNodes.length} nodes and ${tempEdges.length} edges.` });
  }, [isViewOnlyMode, setStagedMapData, toast]);

  // --- Generate Snippet ---
  const openGenerateSnippetModal = useCallback(() => {
    if (isViewOnlyMode) { toast({ title: "View Only Mode", variant: "default" }); return; }
    resetAiSuggestions();
    setIsGenerateSnippetModalOpen(true);
  }, [isViewOnlyMode, resetAiSuggestions, toast]);

  const handleSnippetGenerated = useCallback((output: GenerateMapSnippetOutput) => {
    if (isViewOnlyMode) return;
    const tempNodes: ConceptMapNode[] = output.nodes.map((aiNode, index) => ({
      id: `staged-node-${Date.now()}-${index}`,
      text: aiNode.text, type: aiNode.type || 'text-derived-concept', details: aiNode.details || '',
      x: (index % 5) * 170, y: Math.floor(index / 5) * 120,
      width: 150, height: 70, childIds: [],
    }));
    const tempNodeIdMap = new Map<string, string>();
    tempNodes.forEach(n => tempNodeIdMap.set(n.text, n.id));
    const tempEdges = (output.edges || []).map((aiEdge, index) => ({
      id: `staged-edge-${Date.now()}-${index}`,
      source: tempNodeIdMap.get(aiEdge.sourceText) || `unknown-source-${aiEdge.sourceText}`,
      target: tempNodeIdMap.get(aiEdge.targetText) || `unknown-target-${aiEdge.targetText}`,
      label: aiEdge.relationLabel,
    })).filter(e => !e.source.startsWith('unknown-') && !e.target.startsWith('unknown-'));
    setStagedMapData({ nodes: tempNodes, edges: tempEdges });
    toast({ title: "AI Snippet Ready for Staging", description: `Proposed ${tempNodes.length} nodes and ${tempEdges.length} edges.` });
  }, [isViewOnlyMode, setStagedMapData, toast]);

  // --- Ask Question ---
  const openAskQuestionModal = useCallback((nodeId: string) => {
    if (isViewOnlyMode) { toast({ title: "View Only Mode", variant: "default" }); return; }
    const node = mapData.nodes.find(n => n.id === nodeId);
    if (node) { setNodeContextForQuestion({ text: node.text, details: node.details, id: node.id }); setIsAskQuestionModalOpen(true); }
    else { toast({ title: "Error", description: "Node not found.", variant: "destructive" }); }
  }, [isViewOnlyMode, mapData.nodes, toast]);

  const handleQuestionAnswered = useCallback(async (question: string, nodeCtx: { text: string; details?: string; id: string; } ) => {
    if (isViewOnlyMode || !nodeCtx) return;
    setAiProcessingNodeId(nodeCtx.id);
    try {
        const result: AskQuestionAboutNodeOutput = await aiAskQuestionAboutNode({
            nodeText: nodeCtx.text, nodeDetails: nodeCtx.details, question: question,
        });
        toast({ title: "AI Answer Received", description: result.answer.length > 150 ? `${result.answer.substring(0, 147)}...` : result.answer, duration: 10000 });
    } catch (error) { toast({ title: "Error Getting Answer", description: (error as Error).message, variant: "destructive" }); }
    finally { setAiProcessingNodeId(null); }
  }, [isViewOnlyMode, toast, setAiProcessingNodeId]);

  // --- Rewrite Node Content ---
  const openRewriteNodeContentModal = useCallback((nodeId: string) => {
    if (isViewOnlyMode) { toast({ title: "View Only Mode", variant: "default" }); return; }
    const node = mapData.nodes.find(n => n.id === nodeId);
    if (node) { setNodeContentToRewrite({ id: node.id, text: node.text, details: node.details }); setIsRewriteNodeContentModalOpen(true); }
    else { toast({ title: "Error", description: "Node not found for rewrite.", variant: "destructive" }); }
  }, [isViewOnlyMode, mapData.nodes, toast]);

  const handleRewriteNodeContentConfirm = useCallback(async (nodeId: string, newText: string, newDetails?: string, tone?: string) => {
    if (isViewOnlyMode) return;
    setAiProcessingNodeId(nodeId);
    try {
      updateStoreNode(nodeId, { text: newText, details: newDetails, type: 'ai-rewritten-node' });
      toast({ title: "Node Content Rewritten", description: `Node updated by AI (Tone: ${tone || 'Default'}).` });
    } catch (error) { toast({ title: "Error Applying Rewrite", description: (error as Error).message, variant: "destructive" }); }
    finally { setAiProcessingNodeId(null); }
  }, [isViewOnlyMode, updateStoreNode, toast, setAiProcessingNodeId]);

  // --- Summarize Selected Nodes ---
  const handleSummarizeSelectedNodes = useCallback(async () => {
    if (isViewOnlyMode) { toast({ title: "View Only Mode", variant: "default" }); return; }
    if (multiSelectedNodeIds.length < 2) { toast({ title: "Selection Required", description: "Please select at least two nodes to summarize."}); return; }
    const nodeContents = multiSelectedNodeIds.map(id => {
        const node = mapData.nodes.find(n => n.id === id);
        return node ? (node.details ? `${node.text}: ${node.details}` : node.text) : '';
    }).filter(Boolean);
    if (nodeContents.length === 0) { toast({ title: "No Content", description: "Selected nodes have no text content."}); return; }
    setAiProcessingNodeId('summarizing_selection'); 
    try {
        toast({ title: "AI Summarization", description: "Processing selected nodes...", duration: 3000});
        const result: SummarizeNodesOutput = await aiSummarizeNodes({ nodeContents });
        const currentNodes = useConceptMapStore.getState().mapData.nodes;
        let avgX = 0; let avgY = 0; let count = 0;
        multiSelectedNodeIds.forEach(id => {
            const node = currentNodes.find(n => n.id === id);
            if (node && typeof node.x === 'number' && typeof node.y === 'number') { avgX += node.x; avgY += node.y; count++; }
        });
        const position = count > 0
            ? { x: Math.round((avgX / count + 100)/GRID_SIZE_FOR_AI_PLACEMENT)*GRID_SIZE_FOR_AI_PLACEMENT, y: Math.round((avgY / count + 50)/GRID_SIZE_FOR_AI_PLACEMENT)*GRID_SIZE_FOR_AI_PLACEMENT }
            : getNodePlacement(currentNodes, 'generic', null, null, GRID_SIZE_FOR_AI_PLACEMENT);
        addStoreNode({ text: `Summary of ${multiSelectedNodeIds.length} nodes`, type: 'ai-summary-node', details: result.summary, position: position });
        toast({ title: "AI Summary Created", description: "A new node with the summary has been added.", duration: 7000 });
    } catch (error) { toast({ title: "Error Summarizing Nodes", description: (error as Error).message, variant: "destructive" }); }
    finally { setAiProcessingNodeId(null); }
  }, [isViewOnlyMode, multiSelectedNodeIds, mapData.nodes, toast, addStoreNode, setAiProcessingNodeId]);

  // --- Mini Toolbar Actions ---
  const handleMiniToolbarQuickExpand = useCallback(async (nodeId: string) => {
    if (isViewOnlyMode) { toast({ title: "View Only Mode" }); return; }
    const sourceNode = mapData.nodes.find(n => n.id === nodeId); // mapData from hook scope is fine here
    if (!sourceNode) { toast({ title: "Error", description: "Source node not found.", variant: "destructive" }); return; }
    setAiProcessingNodeId(nodeId);
    try {
      const graphAdapter = new GraphAdapterUtility();
      // Use mapData from hook scope for graph instance creation, as it's stable within this callback
      const graphInstance = graphAdapter.fromArrays(mapData.nodes, mapData.edges);
      let existingMapContext: string[] = [];
      if (graphInstance.hasNode(sourceNode.id)) {
          const neighborNodeIds = graphAdapter.getNeighborhood(graphInstance, sourceNode.id, { depth: 1, direction: 'all' });
          existingMapContext = neighborNodeIds.map(id => mapData.nodes.find(n => n.id === id)?.text).filter((text): text is string => !!text).slice(0, 2);
      }

      const output: ExpandConceptOutput = await aiExpandConcept({
        concept: sourceNode.text,
        existingMapContext: existingMapContext,
        userRefinementPrompt: "Generate one concise, directly related child idea. Focus on a primary sub-topic or component.",
      });
      if (output.expandedIdeas && output.expandedIdeas.length > 0) {
        const idea = output.expandedIdeas[0];
        const mappedPreviewNode: ConceptExpansionPreviewNode = {
          id: `preview-qexp-${nodeId}-${Date.now()}`, text: idea.text,
          relationLabel: idea.relationLabel || 'related to', details: idea.details || '',
        };
        setConceptExpansionPreview({ parentNodeId: nodeId, previewNodes: [mappedPreviewNode] });
        toast({ title: "AI Suggestion Ready", description: "Review the suggested concept." });
      } else {
        toast({ title: "Quick Expand", description: "AI found no specific idea.", variant: "default" });
        setConceptExpansionPreview(null);
      }
    } catch (error) {
      toast({ title: "Error Quick Expand", description: (error as Error).message, variant: "destructive" });
      setConceptExpansionPreview(null);
    } finally { setAiProcessingNodeId(null); }
  }, [isViewOnlyMode, toast, mapData, setConceptExpansionPreview, setAiProcessingNodeId]);

  const handleMiniToolbarRewriteConcise = useCallback(async (nodeId: string) => {
    if (isViewOnlyMode) { toast({ title: "View Only Mode" }); return; }
    const nodeToRewrite = mapData.nodes.find(n => n.id === nodeId);
    if (!nodeToRewrite) { toast({ title: "Error", description: "Node not found.", variant: "destructive" }); return; }
    setAiProcessingNodeId(nodeId);
    try {
      const output: RewriteNodeContentOutput = await aiRewriteNodeContent({
        currentText: nodeToRewrite.text, currentDetails: nodeToRewrite.details,
        userInstruction: "Make the text much more concise. Summarize details into main text or omit.",
      });
      updateStoreNode(nodeId, { text: output.newText, details: output.newDetails || '', type: 'ai-rewritten-node' });
      toast({ title: "Rewrite Concise Successful" });
    } catch (error) { toast({ title: "Error Rewrite Concise", description: (error as Error).message, variant: "destructive" }); }
    finally { setAiProcessingNodeId(null); }
  }, [isViewOnlyMode, toast, mapData, updateStoreNode, setAiProcessingNodeId]);

  // --- Edge Label Suggestions ---
  const fetchAndSetEdgeLabelSuggestions = useCallback(async (edgeId: string, sourceNodeId: string, targetNodeId: string, existingLabel?: string) => {
    if (isViewOnlyMode) return;
    useConceptMapStore.getState().addDebugLog(`[AITools] Fetching suggestions for edge ${edgeId}`);
    const currentNodes = useConceptMapStore.getState().mapData.nodes;
    const sourceNode = currentNodes.find(n => n.id === sourceNodeId);
    const targetNode = currentNodes.find(n => n.id === targetNodeId);
    if (!sourceNode || !targetNode) { toast({ title: "Error", description: "Nodes for edge not found.", variant: "destructive" }); return; }
    toast({ title: "AI Suggesting Labels...", duration: 2000 });
    try {
      const input: SuggestEdgeLabelInput = {
        sourceNode: { text: sourceNode.text, details: sourceNode.details },
        targetNode: { text: targetNode.text, details: targetNode.details },
        existingLabel: existingLabel,
      };
      const output: SuggestEdgeLabelOutput = await suggestEdgeLabelFlow(input);
      if (output.suggestedLabels && output.suggestedLabels.length > 0) {
        setEdgeLabelSuggestions({ edgeId, labels: output.suggestedLabels });
      } else { setEdgeLabelSuggestions(null); }
    } catch (error) {
      toast({ title: "AI Edge Suggestion Failed", description: (error as Error).message, variant: "destructive" });
      setEdgeLabelSuggestions(null);
    }
  }, [isViewOnlyMode, toast]);

  // --- Pane/Node Suggestions for Floater ---
  const getPaneSuggestions = useCallback((position: {x: number, y: number}): SuggestionAction[] => {
    if (isViewOnlyMode) return [];
    return [
      { id: 'pane-add-topic', label: 'Add New Node Here', icon: PlusSquare, action: () => addStoreNode({ text: 'New Node', type: 'default', position }) },
      { id: 'pane-quick-cluster', label: 'Quick AI Cluster', icon: Sparkles, action: () => openQuickClusterModal() },
    ];
  }, [isViewOnlyMode, addStoreNode, openQuickClusterModal]);

  const memoizedGetNodeSuggestions = useCallback((sourceNode: RFNode<any> | ConceptMapNode): SuggestionAction[] => {
    return _generateNodeSuggestionsLogic(sourceNode, isViewOnlyMode, addStoreNode, getNodePlacement, toast);
  }, [isViewOnlyMode, addStoreNode, toast]);

  // --- Concept Expansion Preview Lifecycle ---
  const acceptAllExpansionPreviews = useCallback(() => {
    if (!conceptExpansionPreview || isViewOnlyMode) return;
    const { parentNodeId, previewNodes } = conceptExpansionPreview;
    const parentNode = mapData.nodes.find(n => n.id === parentNodeId);
    if (!parentNode) { toast({ title: "Error", description: "Parent node for expansion not found."}); return; }

    previewNodes.forEach((previewNode, index) => {
      const currentNodes = useConceptMapStore.getState().mapData.nodes;
      const position = getNodePlacement(currentNodes, 'child', parentNode, null, GRID_SIZE_FOR_AI_PLACEMENT, index, previewNodes.length);
      const newNodeId = addStoreNode({
        text: previewNode.text, type: 'ai-expanded', details: previewNode.details,
        position: position, parentNode: parentNodeId,
      });
      addStoreEdge({ source: parentNodeId, target: newNodeId, label: previewNode.relationLabel });
    });
    toast({ title: "Suggestions Added", description: `${previewNodes.length} new concepts added and linked.` });
    setConceptExpansionPreview(null);
  }, [conceptExpansionPreview, isViewOnlyMode, mapData.nodes, addStoreNode, addStoreEdge, toast, setConceptExpansionPreview]);

  const acceptSingleExpansionPreview = useCallback((previewNodeId: string) => {
    if (!conceptExpansionPreview || isViewOnlyMode) return;
    const { parentNodeId, previewNodes } = conceptExpansionPreview;
    const parentNode = mapData.nodes.find(n => n.id === parentNodeId);
    if (!parentNode) { toast({ title: "Error", description: "Parent node for expansion not found."}); return; }

    const previewNodeData = previewNodes.find(pn => pn.id === previewNodeId);
    if (!previewNodeData) { toast({ title: "Error", description: "Preview node data not found."}); return; }

    const nodeIndex = previewNodes.findIndex(pn => pn.id === previewNodeId);
    const totalNodesInPreview = previewNodes.length;

    const currentNodes = useConceptMapStore.getState().mapData.nodes;
    const position = getNodePlacement(currentNodes, 'child', parentNode, null, GRID_SIZE_FOR_AI_PLACEMENT, nodeIndex, totalNodesInPreview);

    const newNodeId = addStoreNode({
      text: previewNodeData.text, type: 'ai-expanded', details: previewNodeData.details,
      position: position, parentNode: parentNodeId,
    });
    addStoreEdge({ source: parentNodeId, target: newNodeId, label: previewNodeData.relationLabel });

    toast({ title: "Suggestion Added", description: `Concept "${previewNodeData.text}" added and linked.` });

    const remainingPreviewNodes = previewNodes.filter(pn => pn.id !== previewNodeId);
    if (remainingPreviewNodes.length > 0) {
      setConceptExpansionPreview({ parentNodeId, previewNodes: remainingPreviewNodes });
    } else {
      setConceptExpansionPreview(null);
    }
  }, [conceptExpansionPreview, isViewOnlyMode, mapData.nodes, addStoreNode, addStoreEdge, toast, setConceptExpansionPreview]);

  const clearExpansionPreview = useCallback(() => {
    setConceptExpansionPreview(null);
  }, [setConceptExpansionPreview]);

  // --- Refine Suggestion Modal Logic ---
  const openRefineSuggestionModal = useCallback((previewNodeId: string, parentNodeIdForPreview: string) => {
    if (isViewOnlyMode) {
      toast({ title: "View Only Mode", variant: "default" });
      return;
    }
    const currentPreview = useConceptMapStore.getState().conceptExpansionPreview;
    if (currentPreview && currentPreview.parentNodeId === parentNodeIdForPreview) {
      const nodeToRefine = currentPreview.previewNodes.find(n => n.id === previewNodeId);
      if (nodeToRefine) {
        setRefineModalInitialData({
          nodeId: nodeToRefine.id,
          parentNodeId: parentNodeIdForPreview,
          text: nodeToRefine.text,
          details: nodeToRefine.details
        });
        setIsRefineModalOpen(true);
      } else {
        toast({ title: "Error", description: "Preview node to refine not found.", variant: "destructive" });
      }
    } else {
      toast({ title: "Error", description: "No active expansion preview for this context.", variant: "destructive" });
    }
  }, [isViewOnlyMode, toast]);

  const handleRefineSuggestionConfirm = useCallback(async (refinementInstruction: string) => {
    if (!refineModalInitialData) {
      toast({ title: "Error", description: "No data available for refinement.", variant: "destructive" });
      return;
    }
    if (isViewOnlyMode) {
      toast({ title: "View Only Mode", variant: "default" });
      return;
    }

    const { nodeId: previewNodeId, parentNodeId, text: originalText, details: originalDetails } = refineModalInitialData;

    setAiProcessingNodeId(parentNodeId);
    setIsRefineModalOpen(false);

    try {
      const input: RefineNodeSuggestionInput = {
        originalText,
        originalDetails,
        userInstruction: refinementInstruction,
      };
      const output: RefineNodeSuggestionOutput = await refineNodeSuggestionFlow(input);

      useConceptMapStore.getState().updatePreviewNode(parentNodeId, previewNodeId, {
        text: output.refinedText,
        details: output.refinedDetails,
      });

      toast({ title: "Suggestion Refined", description: "The AI suggestion has been updated." });
    } catch (error) {
      console.error("Error refining suggestion:", error);
      toast({ title: "Refinement Failed", description: (error as Error).message, variant: "destructive" });
    } finally {
      setAiProcessingNodeId(null);
      setRefineModalInitialData(null);
    }
  }, [refineModalInitialData, isViewOnlyMode, toast, setAiProcessingNodeId]);

  // --- Suggest Intermediate Node Logic ---
  const handleSuggestIntermediateNodeRequest = useCallback(async (edgeId: string) => {
    if (isViewOnlyMode) {
      toast({ title: "View Only Mode", description: "AI suggestions are disabled." });
      return;
    }
    const { nodes, edges } = useConceptMapStore.getState().mapData;
    const originalEdge = edges.find(e => e.id === edgeId);
    if (!originalEdge) {
      toast({ title: "Error", description: "Original edge not found.", variant: "destructive" });
      return;
    }
    const sourceNode = nodes.find(n => n.id === originalEdge.source);
    const targetNode = nodes.find(n => n.id === originalEdge.target);
    if (!sourceNode || !targetNode) {
      toast({ title: "Error", description: "Source or target node for the edge not found.", variant: "destructive" });
      return;
    }
    setAiProcessingNodeId(edgeId);
    toast({ title: "AI Thinking...", description: "Suggesting an intermediate node." });
    try {
      const flowInput: SuggestIntermediateNodeInput = {
        sourceNodeText: sourceNode.text, sourceNodeDetails: sourceNode.details,
        targetNodeText: targetNode.text, targetNodeDetails: targetNode.details,
        existingEdgeLabel: originalEdge.label
      };
      const suggestionOutput = await suggestIntermediateNodeFlow(flowInput);
      setIntermediateNodeSuggestion({
        ...suggestionOutput,
        originalEdgeId: edgeId, sourceNode, targetNode
      });
    } catch (error) {
      console.error("Error suggesting intermediate node:", error);
      toast({ title: "AI Suggestion Failed", description: (error as Error).message, variant: "destructive" });
      setIntermediateNodeSuggestion(null);
    } finally {
      setAiProcessingNodeId(null);
    }
  }, [isViewOnlyMode, toast, setAiProcessingNodeId]);

  const confirmAddIntermediateNode = useCallback(() => {
    if (!intermediateNodeSuggestion) {
      toast({ title: "Error", description: "No suggestion to confirm.", variant: "destructive" });
      return;
    }
    if (isViewOnlyMode) {
      toast({ title: "View Only Mode", description: "Cannot modify map." });
      setIntermediateNodeSuggestion(null);
      return;
    }
    const {
      intermediateNodeText, intermediateNodeDetails,
      labelSourceToIntermediate, labelIntermediateToTarget,
      originalEdgeId, sourceNode, targetNode
    } = intermediateNodeSuggestion;

    const currentNodes = useConceptMapStore.getState().mapData.nodes;
    const newPosition = getNodePlacement(
      currentNodes, 'child', sourceNode, null,
      GRID_SIZE_FOR_AI_PLACEMENT, (sourceNode.childIds?.length || 0), (sourceNode.childIds?.length || 0) + 1
    );
    const newNodeId = addStoreNode({
      text: intermediateNodeText, details: intermediateNodeDetails || '',
      type: 'ai-intermediate', position: newPosition,
    });
    useConceptMapStore.getState().deleteEdge(originalEdgeId);
    addStoreEdge({ source: sourceNode.id, target: newNodeId, label: labelSourceToIntermediate });
    addStoreEdge({ source: newNodeId, target: targetNode.id, label: labelIntermediateToTarget });
    toast({ title: "Intermediate Node Added", description: `Node "${intermediateNodeText}" added and connections updated.` });
    setIntermediateNodeSuggestion(null);
  }, [intermediateNodeSuggestion, isViewOnlyMode, addStoreNode, addStoreEdge, toast, getNodePlacement]);

  const clearIntermediateNodeSuggestion = useCallback(() => {
    setIntermediateNodeSuggestion(null);
  }, []);

  // --- AI Tidy-Up Selection ---
  const handleAiTidyUpSelection = useCallback(async () => {
    if (isViewOnlyMode) {
      toast({ title: "View Only Mode", description: "AI Tidy Up is disabled." });
      return;
    }

    // Access store data via getState() for current selection, or use destructured props if preferred
    const currentMapDataNodes = useConceptMapStore.getState().mapData.nodes;
    const currentMultiSelectedNodeIds = useConceptMapStore.getState().multiSelectedNodeIds;
    const storeApplyLayout = useConceptMapStore.getState().applyLayout; // Using getState() to ensure freshness

    if (currentMultiSelectedNodeIds.length < 2) {
      toast({ title: "Selection Required", description: "Please select at least two nodes to tidy up." });
      return;
    }

    const selectedNodesData: NodeLayoutInfo[] = currentMultiSelectedNodeIds
      .map(id => {
        const node = currentMapDataNodes.find(n => n.id === id);
        if (node &&
            typeof node.x === 'number' &&
            typeof node.y === 'number' &&
            typeof node.width === 'number' &&
            typeof node.height === 'number'
           ) {
          return {
            id: node.id,
            x: node.x,
            y: node.y,
            width: node.width,
            height: node.height,
            text: node.text,
            type: node.type
          };
        }
        return null;
      })
      .filter((n): n is NodeLayoutInfo => n !== null);

    if (selectedNodesData.length < 2) {
      toast({
        title: "Not Enough Valid Node Data",
        description: "Could not retrieve enough valid data (including position and dimensions) for the selected nodes to perform tidy up.",
        variant: "destructive"
      });
      return;
    }

    setAiProcessingNodeId("ai-tidy-up");
    toast({ title: "AI Tidy-Up", description: "AI is tidying up the selected nodes...", duration: 3000 });

    try {
      const input: AiTidyUpSelectionInput = { nodes: selectedNodesData };
      const output: AiTidyUpSelectionOutput = await aiTidyUpSelectionFlow(input);

      if (output.newPositions && output.newPositions.length > 0) {
        storeApplyLayout(output.newPositions); // Existing line

        // NEW LOGIC FOR GROUPING STARTS HERE
        if (output.suggestedParentNode && output.suggestedParentNode.text) {
          const { text: parentText, type: parentType } = output.suggestedParentNode;

          // Calculate center position for the new parent node based on the new positions of children
          let sumX = 0;
          let sumY = 0;

          const childrenNewPositions = output.newPositions.filter(p =>
            selectedNodesData.some(sn => sn.id === p.id) // Ensure we only consider original selection
          );

          if (childrenNewPositions.length > 0) {
            let minX = Infinity, minY = Infinity, maxX = -Infinity, maxY = -Infinity;
            childrenNewPositions.forEach(p => {
              // Find original node to get its dimensions, as newPositions only has x,y
              const originalNode = selectedNodesData.find(sn => sn.id === p.id);
              const nodeWidth = originalNode?.width || 150; // Default if not found
              const nodeHeight = originalNode?.height || 70; // Default if not found

              sumX += p.x + nodeWidth / 2;
              sumY += p.y + nodeHeight / 2;
              minX = Math.min(minX, p.x);
              minY = Math.min(minY, p.y);
              maxX = Math.max(maxX, p.x + nodeWidth);
              maxY = Math.max(maxY, p.y + nodeHeight);
            });
            const avgCenterX = sumX / childrenNewPositions.length;
            const avgCenterY = sumY / childrenNewPositions.length;

            const parentNodePosition = {
              x: Math.round((avgCenterX - (150 / 2)) / GRID_SIZE_FOR_AI_PLACEMENT) * GRID_SIZE_FOR_AI_PLACEMENT, // Assuming default parent width 150
              y: Math.round((avgCenterY - (70 / 2)) / GRID_SIZE_FOR_AI_PLACEMENT) * GRID_SIZE_FOR_AI_PLACEMENT   // Assuming default parent height 70
            };

            // Add the new parent node
            const newParentNodeId = useConceptMapStore.getState().addNode({
              text: parentText,
              type: parentType || 'ai-group',
              position: parentNodePosition,
            });

            // Update original selected nodes to be children of this new parent
            childrenNewPositions.forEach(childPos => {
              useConceptMapStore.getState().updateNode(childPos.id, { parentNode: newParentNodeId });
            });

            toast({ title: "AI Tidy-Up & Grouping Successful", description: `Selected nodes rearranged and grouped under "${parentText}".` });
          } else {
             toast({ title: "AI Tidy-Up Successful", description: "Selected nodes have been rearranged. Grouping was suggested but could not be applied." });
          }
        } else {
          // No parent node suggested, only positions were applied
          toast({ title: "AI Tidy-Up Successful", description: "Selected nodes have been rearranged." });
        }
      } else {
        toast({ title: "AI Tidy-Up", description: "AI did not suggest new positions or output was invalid.", variant: "default" });
      }
    } catch (error) {
      console.error("Error during AI Tidy-Up:", error);
      toast({ title: "AI Tidy-Up Failed", description: (error as Error).message, variant: "destructive" });
    } finally {
      setAiProcessingNodeId(null);
    }
  }, [isViewOnlyMode, toast, setAiProcessingNodeId]); // Removed direct store dependencies as using getState()


  return {
    isExtractConceptsModalOpen, setIsExtractConceptsModalOpen, textForExtraction, openExtractConceptsModal, handleConceptsExtracted, addExtractedConceptsToMap,
    isSuggestRelationsModalOpen, setIsSuggestRelationsModalOpen, conceptsForRelationSuggestion, openSuggestRelationsModal, handleRelationsSuggested, addSuggestedRelationsToMap,
    isExpandConceptModalOpen, setIsExpandConceptModalOpen,
    conceptToExpandDetails,
    mapContextForExpansion,
    openExpandConceptModal,
    handleConceptExpanded, 
    isQuickClusterModalOpen, setIsQuickClusterModalOpen, openQuickClusterModal, handleClusterGenerated,
    isGenerateSnippetModalOpen, setIsGenerateSnippetModalOpen, openGenerateSnippetModal, handleSnippetGenerated,
    isAskQuestionModalOpen, setIsAskQuestionModalOpen, nodeContextForQuestion, openAskQuestionModal, handleQuestionAnswered, 
    isRewriteNodeContentModalOpen, setIsRewriteNodeContentModalOpen, nodeContentToRewrite, openRewriteNodeContentModal, handleRewriteNodeContentConfirm, 
    handleSummarizeSelectedNodes,
    handleMiniToolbarQuickExpand,
    handleMiniToolbarRewriteConcise,
    getPaneSuggestions,
<<<<<<< HEAD
    getNodeSuggestions: getNodeSuggestions,
    // Edge Label Suggestions
    fetchAndSetEdgeLabelSuggestions,
    edgeLabelSuggestions,
    setEdgeLabelSuggestions,
    // Expansion Preview State & Lifecycle
=======
    getNodeSuggestions: memoizedGetNodeSuggestions,
    fetchAndSetEdgeLabelSuggestions,
    edgeLabelSuggestions,
    setEdgeLabelSuggestions,
>>>>>>> cc422989
    conceptExpansionPreview,
    acceptAllExpansionPreviews,
    acceptSingleExpansionPreview,
    clearExpansionPreview,
    addStoreNode, 
    addStoreEdge,
<<<<<<< HEAD
    // Suggest Intermediate Node
    isSuggestIntermediateNodeModalOpen,
    intermediateNodeSuggestionData,
    intermediateNodeOriginalEdgeContext,
    handleSuggestIntermediateNode,
    confirmAddIntermediateNode,
    closeSuggestIntermediateNodeModal,
    isSuggestingIntermediateNode,
    // Refine Ghost Node Modal
    isRefineGhostNodeModalOpen,
    refiningGhostNodeData,
    openRefineGhostNodeModal,
    closeRefineGhostNodeModal,
    handleConfirmRefineGhostNode,
  };

  // --- Refine Ghost Node Modal ---

  // --- Refine Ghost Node Modal ---
  const openRefineGhostNodeModal = useCallback((nodeId: string, currentText: string, currentDetails?: string) => {
    setRefiningGhostNodeData({ id: nodeId, currentText, currentDetails });
    setIsRefineGhostNodeModalOpen(true);
    addDebugLog(`[AITools] Opening RefineGhostNodeModal for preview node: ${nodeId}`);
  }, [addDebugLog, setIsRefineGhostNodeModalOpen, setRefiningGhostNodeData]);

  const closeRefineGhostNodeModal = useCallback(() => {
    setIsRefineGhostNodeModalOpen(false);
    setRefiningGhostNodeData(null);
    addDebugLog('[AITools] Closed RefineGhostNodeModal.');
  }, [addDebugLog, setIsRefineGhostNodeModalOpen, setRefiningGhostNodeData]);

  const handleConfirmRefineGhostNode = useCallback((newText: string, newDetails: string) => {
    if (refiningGhostNodeData) {
      updateConceptExpansionPreviewNode(
        refiningGhostNodeData.id,
        newText,
        newDetails
      );
      toast({ title: "Suggestion Refined", description: `Preview node '${refiningGhostNodeData.id}' updated.` });
      addDebugLog(`[AITools] Confirmed refinement for preview node: ${refiningGhostNodeData.id}`);
    }
    closeRefineGhostNodeModal();
  }, [refiningGhostNodeData, closeRefineGhostNodeModal, toast, addDebugLog, updateConceptExpansionPreviewNode]);

  const handleSuggestIntermediateNode = useCallback(async (edgeId: string, sourceNodeId: string, targetNodeId: string) => {
    if (isViewOnlyMode) {
      toast({ title: "View Only Mode", variant: "default" });
      return;
    }
    useConceptMapStore.getState().addDebugLog(`[AITools] handleSuggestIntermediateNode called for edge: ${edgeId}`);
    setIsSuggestingIntermediateNode(true);

    const currentNodes = useConceptMapStore.getState().mapData.nodes;
    const currentEdges = useConceptMapStore.getState().mapData.edges;
    const sourceNode = currentNodes.find(n => n.id === sourceNodeId);
    const targetNode = currentNodes.find(n => n.id === targetNodeId);
    const originalEdge = currentEdges.find(e => e.id === edgeId);

    if (!sourceNode || !targetNode || !originalEdge) {
      toast({ title: "Error", description: "Source/target node or original edge not found.", variant: "destructive" });
      setIsSuggestingIntermediateNode(false);
      return;
    }

    const flowInput: IntermediateNodeSuggestionRequest = {
      sourceNodeContent: sourceNode.text + (sourceNode.details ? `\n${sourceNode.details}` : ''),
      targetNodeContent: targetNode.text + (targetNode.details ? `\n${targetNode.details}` : ''),
      edgeLabel: originalEdge.label,
    };

    try {
      const response = await runFlow(suggestIntermediateNodeFlow, flowInput);
      if (response) {
        setIntermediateNodeSuggestionData(response);
        setIntermediateNodeOriginalEdgeContext({ edgeId, sourceNodeId, targetNodeId });
        setIsSuggestIntermediateNodeModalOpen(true);
        useConceptMapStore.getState().addDebugLog(`[AITools] Suggestion received: ${response.suggestedNodeText}`);
      } else {
        toast({ title: "No Suggestion", description: "AI could not suggest an intermediate node.", variant: "default" });
      }
    } catch (error) {
      console.error("Error suggesting intermediate node:", error);
      toast({ title: "AI Error", description: `Failed to suggest intermediate node: ${(error as Error).message}`, variant: "destructive" });
    } finally {
      setIsSuggestingIntermediateNode(false);
    }
  }, [isViewOnlyMode, toast, mapData.nodes, mapData.edges, setIsSuggestingIntermediateNode, setIntermediateNodeSuggestionData, setIntermediateNodeOriginalEdgeContext, setIsSuggestIntermediateNodeModalOpen]); // Added mapData dependencies

  const closeSuggestIntermediateNodeModal = useCallback(() => {
    setIsSuggestIntermediateNodeModalOpen(false);
    setIntermediateNodeSuggestionData(null);
    setIntermediateNodeOriginalEdgeContext(null);
  }, []); // Removed setters from deps as they are stable

  const confirmAddIntermediateNode = useCallback(() => {
    if (!intermediateNodeSuggestionData || !intermediateNodeOriginalEdgeContext) {
      toast({ title: "Error", description: "Missing suggestion data or context.", variant: "destructive" });
      return;
    }
    useConceptMapStore.getState().addDebugLog('[AITools] confirmAddIntermediateNode called');

    const currentNodes = useConceptMapStore.getState().mapData.nodes;
    const sourceNode = currentNodes.find(n => n.id === intermediateNodeOriginalEdgeContext.sourceNodeId);
    const targetNode = currentNodes.find(n => n.id === intermediateNodeOriginalEdgeContext.targetNodeId);

    let newPosition = { x: 0, y: 0 };
    if (sourceNode && targetNode) {
      newPosition = {
        x: (sourceNode.x + targetNode.x) / 2,
        y: (sourceNode.y + targetNode.y) / 2 - 50,
      };
    } else {
      newPosition = getNodePlacement(currentNodes, 'generic', null, null, GRID_SIZE_FOR_AI_PLACEMENT);
    }

    useConceptMapStore.getState().deleteEdge(intermediateNodeOriginalEdgeContext.edgeId);
    const newNodeId = addStoreNode({
      text: intermediateNodeSuggestionData.suggestedNodeText,
      details: intermediateNodeSuggestionData.suggestedNodeDetails,
      position: newPosition,
      type: 'ai-intermediate',
    });
    addStoreEdge({
      source: intermediateNodeOriginalEdgeContext.sourceNodeId,
      target: newNodeId,
      label: intermediateNodeSuggestionData.labelToSource || 'related to',
    });
    addStoreEdge({
      source: newNodeId,
      target: intermediateNodeOriginalEdgeContext.targetNodeId,
      label: intermediateNodeSuggestionData.labelToTarget || 'related to',
    });

    toast({ title: "Intermediate Node Added", description: `Node "${intermediateNodeSuggestionData.suggestedNodeText}" inserted.` });
    closeSuggestIntermediateNodeModal();
  }, [
      toast, intermediateNodeSuggestionData, intermediateNodeOriginalEdgeContext,
      closeSuggestIntermediateNodeModal, addStoreNode, addStoreEdge, mapData.nodes // Added mapData.nodes for getNodePlacement
    ]);
}
=======
    // Refine Modal
    isRefineModalOpen,
    setIsRefineModalOpen,
    refineModalInitialData,
    openRefineSuggestionModal,
    handleRefineSuggestionConfirm,
    // Suggest Intermediate Node
    intermediateNodeSuggestion,
    handleSuggestIntermediateNodeRequest,
    confirmAddIntermediateNode,
    clearIntermediateNodeSuggestion,
    // AI Tidy-Up Selection
    handleAiTidyUpSelection,
  };
}

[end of src/hooks/useConceptMapAITools.ts]
>>>>>>> cc422989
<|MERGE_RESOLUTION|>--- conflicted
+++ resolved
@@ -11,35 +11,24 @@
   generateQuickCluster as aiGenerateQuickCluster,
   generateMapSnippetFromText as aiGenerateMapSnippetFromText,
   summarizeNodes as aiSummarizeNodes,
-<<<<<<< HEAD
-  suggestEdgeLabelFlow, // Added import
-  type SuggestEdgeLabelInput,
-  type SuggestEdgeLabelOutput,
-  suggestIntermediateNodeFlow,
-  type IntermediateNodeSuggestionRequest,
-  type IntermediateNodeSuggestionResponse,
-  suggestChildNodesFlow, // Import new flow
-  type SuggestChildNodesRequest, // Import new types
-  type SuggestChildNodesResponse
-} from '@/ai/flows';
-import { runFlow } from '@genkit-ai/flow';
-// Import directly from the flow file, using alias and ensuring .ts extension
-=======
   suggestEdgeLabelFlow,
   type SuggestEdgeLabelInput,
   type SuggestEdgeLabelOutput,
   refineNodeSuggestionFlow,
   type RefineNodeSuggestionInput,
   type RefineNodeSuggestionOutput,
-  suggestIntermediateNodeFlow, // Added
-  type SuggestIntermediateNodeInput, // Added
-  type SuggestIntermediateNodeOutput, // Added
+  suggestIntermediateNodeFlow,
+  type SuggestIntermediateNodeInput,
+  type SuggestIntermediateNodeOutput,
   aiTidyUpSelectionFlow,
   type AiTidyUpSelectionInput,
   type AiTidyUpSelectionOutput,
-  type NodeLayoutInfo
+  type NodeLayoutInfo,
+  suggestChildNodesFlow,
+  type SuggestChildNodesRequest,
+  type SuggestChildNodesResponse
 } from '@/ai/flows';
->>>>>>> cc422989
+import { runFlow } from '@genkit-ai/flow';
 import { 
     rewriteNodeContent as aiRewriteNodeContent,
     type RewriteNodeContentOutput 
@@ -55,14 +44,9 @@
 } from '@/ai/flows'; 
 import type { ConceptMapNode, ConceptMapEdge, RFNode } from '@/types';
 import { getNodePlacement } from '@/lib/layout-utils';
-<<<<<<< HEAD
-import type { SuggestionAction } from '@/components/concept-map/ai-suggestion-floater';
-import { Lightbulb, Sparkles, Brain, HelpCircle, PlusSquare, MessageSquareQuote, PlusCircle } from 'lucide-react'; // Added PlusCircle
-=======
-import { GraphAdapterUtility } from '@/lib/graphologyAdapter'; // Added
+import { GraphAdapterUtility } from '@/lib/graphologyAdapter';
 import type { SuggestionAction } from '@/components/concept-map/ai-suggestion-floater';
 import { Lightbulb, Sparkles, Brain, HelpCircle, PlusSquare, MessageSquareQuote } from 'lucide-react';
->>>>>>> cc422989
 
 export interface ConceptToExpandDetails {
   id: string | null;
@@ -128,7 +112,6 @@
 export function useConceptMapAITools(isViewOnlyMode: boolean) {
   const { toast } = useToast();
   const {
-<<<<<<< HEAD
     mapData,
     selectedElementId,
     multiSelectedNodeIds,
@@ -139,28 +122,19 @@
     resetAiSuggestions,
     addNode: addStoreNode,
     updateNode: updateStoreNode,
-    updateConceptExpansionPreviewNode, // Added for refining ghost nodes
+    updateConceptExpansionPreviewNode,
     addEdge: addStoreEdge,
     setAiProcessingNodeId,
     setStagedMapData,
     setConceptExpansionPreview,
     conceptExpansionPreview,
-=======
-    mapData, selectedElementId, multiSelectedNodeIds,
-    setAiExtractedConcepts, setAiSuggestedRelations,
-    removeExtractedConceptsFromSuggestions, removeSuggestedRelationsFromSuggestions,
-    resetAiSuggestions, addNode: addStoreNode, updateNode: updateStoreNode,
-    addEdge: addStoreEdge, setAiProcessingNodeId, setStagedMapData,
-    setConceptExpansionPreview, conceptExpansionPreview,
-    applyLayout, // Added for AI Tidy Up
->>>>>>> cc422989
+    applyLayout,
   } = useConceptMapStore(
     useCallback(s => ({
       mapData: s.mapData, selectedElementId: s.selectedElementId, multiSelectedNodeIds: s.multiSelectedNodeIds,
       setAiExtractedConcepts: s.setAiExtractedConcepts, setAiSuggestedRelations: s.setAiSuggestedRelations,
       removeExtractedConceptsFromSuggestions: s.removeExtractedConceptsFromSuggestions,
       removeSuggestedRelationsFromSuggestions: s.removeSuggestedRelationsFromSuggestions,
-<<<<<<< HEAD
       resetAiSuggestions: s.resetAiSuggestions,
       addNode: s.addNode,
       updateNode: s.updateNode,
@@ -169,13 +143,8 @@
       setAiProcessingNodeId: s.setAiProcessingNodeId,
       setStagedMapData: s.setStagedMapData,
       setConceptExpansionPreview: s.setConceptExpansionPreview,
-=======
-      resetAiSuggestions: s.resetAiSuggestions, addNode: s.addNode, updateNode: s.updateNode,
-      addEdge: s.addEdge, setAiProcessingNodeId: s.setAiProcessingNodeId,
-      setStagedMapData: s.setStagedMapData, setConceptExpansionPreview: s.setConceptExpansionPreview,
->>>>>>> cc422989
       conceptExpansionPreview: s.conceptExpansionPreview,
-      applyLayout: s.applyLayout, // Added for AI Tidy Up
+      applyLayout: s.applyLayout,
     }), [])
   );
   const addDebugLog = useConceptMapStore.getState().addDebugLog;
@@ -923,40 +892,26 @@
     handleMiniToolbarQuickExpand,
     handleMiniToolbarRewriteConcise,
     getPaneSuggestions,
-<<<<<<< HEAD
-    getNodeSuggestions: getNodeSuggestions,
-    // Edge Label Suggestions
-    fetchAndSetEdgeLabelSuggestions,
-    edgeLabelSuggestions,
-    setEdgeLabelSuggestions,
-    // Expansion Preview State & Lifecycle
-=======
     getNodeSuggestions: memoizedGetNodeSuggestions,
     fetchAndSetEdgeLabelSuggestions,
     edgeLabelSuggestions,
     setEdgeLabelSuggestions,
->>>>>>> cc422989
     conceptExpansionPreview,
     acceptAllExpansionPreviews,
     acceptSingleExpansionPreview,
     clearExpansionPreview,
     addStoreNode, 
     addStoreEdge,
-<<<<<<< HEAD
-    // Suggest Intermediate Node
-    isSuggestIntermediateNodeModalOpen,
-    intermediateNodeSuggestionData,
-    intermediateNodeOriginalEdgeContext,
-    handleSuggestIntermediateNode,
+    isRefineModalOpen,
+    setIsRefineModalOpen,
+    refineModalInitialData,
+    openRefineSuggestionModal,
+    handleRefineSuggestionConfirm,
+    intermediateNodeSuggestion,
+    handleSuggestIntermediateNodeRequest,
     confirmAddIntermediateNode,
-    closeSuggestIntermediateNodeModal,
-    isSuggestingIntermediateNode,
-    // Refine Ghost Node Modal
-    isRefineGhostNodeModalOpen,
-    refiningGhostNodeData,
-    openRefineGhostNodeModal,
-    closeRefineGhostNodeModal,
-    handleConfirmRefineGhostNode,
+    clearIntermediateNodeSuggestion,
+    handleAiTidyUpSelection,
   };
 
   // --- Refine Ghost Node Modal ---
@@ -1083,22 +1038,5 @@
       closeSuggestIntermediateNodeModal, addStoreNode, addStoreEdge, mapData.nodes // Added mapData.nodes for getNodePlacement
     ]);
 }
-=======
-    // Refine Modal
-    isRefineModalOpen,
-    setIsRefineModalOpen,
-    refineModalInitialData,
-    openRefineSuggestionModal,
-    handleRefineSuggestionConfirm,
-    // Suggest Intermediate Node
-    intermediateNodeSuggestion,
-    handleSuggestIntermediateNodeRequest,
-    confirmAddIntermediateNode,
-    clearIntermediateNodeSuggestion,
-    // AI Tidy-Up Selection
-    handleAiTidyUpSelection,
-  };
-}
-
-[end of src/hooks/useConceptMapAITools.ts]
->>>>>>> cc422989
+
+[end of src/hooks/useConceptMapAITools.ts]