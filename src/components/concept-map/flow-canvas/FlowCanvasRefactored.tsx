import React, { useEffect } from 'react';
import ReactFlow, {
  Background,
  Controls,
  MiniMap,
  Panel,
  type ReactFlowProps,
} from 'reactflow';
import 'reactflow/dist/style.css';

import ConceptMapErrorBoundary from '../ErrorBoundary';

import SnapLines from './SnapLines';
import VisualEdgeSuggestionOverlay from './VisualEdgeSuggestionOverlay';

<<<<<<< HEAD
=======
import type { CustomNodeData } from '@/components/concept-map/custom-node';
>>>>>>> b17be826
import type {
  ConceptMapData,
  ConceptMapNode,
  VisualEdgeSuggestion,
} from '@/types';

import { useFlowCanvasDataCombiner } from '@/hooks/useFlowCanvasDataCombiner';
import { useFlowCanvasEventHandlers } from '@/hooks/useFlowCanvasEventHandlers';
import { useFlowCanvasLogic } from '@/hooks/useFlowCanvasLogic';

export interface FlowCanvasCoreProps {
  mapDataFromStore: ConceptMapData;
  isViewOnlyMode?: boolean;
  onSelectionChange: (id: string | null, type: 'node' | 'edge' | null) => void;
  onMultiNodeSelectionChange?: (nodeIds: string[]) => void;
  onNodesChangeInStore: (
    nodeId: string,
    updates: Partial<ConceptMapNode>
  ) => void;
  onNodesDeleteInStore: (nodeId: string) => void;
  onEdgesDeleteInStore: (edgeIds: string | string[]) => void;
  onConnectInStore: (options: {
    source: string;
    target: string;
    sourceHandle?: string | null;
    targetHandle?: string | null;
    label?: string;
    color?: string;
    lineType?: 'solid' | 'dashed';
    markerStart?: string;
    markerEnd?: string;
  }) => string | undefined;
<<<<<<< HEAD
  onNodeContextMenuRequest?: (
    event: React.MouseEvent,
    node: ConceptMapNode
  ) => void;
=======
  onNodeContextMenuRequest?: (event: React.MouseEvent, node: any) => void;
>>>>>>> b17be826
  onPaneContextMenuRequest?: (
    event: React.MouseEvent,
    positionInFlow: { x: number; y: number }
  ) => void;
  onStagedElementsSelectionChange?: (elementIds: string[]) => void;
  onConceptSuggestionDrop?: (
<<<<<<< HEAD
    conceptItem: {
      text: string;
      type: string;
      context?: string;
      source?: string;
    },
=======
    conceptItem: any,
>>>>>>> b17be826
    position: { x: number; y: number }
  ) => void;
  onNodeStartConnectionRequest?: (nodeId: string) => void;
  onNewEdgeSuggestLabels?: (
    edgeId: string,
    sourceNodeId: string,
    targetNodeId: string,
    existingLabel?: string
  ) => Promise<void>;
  activeVisualEdgeSuggestion?: VisualEdgeSuggestion | null;
  onAcceptVisualEdge?: (suggestionId: string) => void;
  onRejectVisualEdge?: (suggestionId: string) => void;
}

const FlowCanvasRefactored: React.FC<FlowCanvasCoreProps> = React.memo(
  ({
    mapDataFromStore,
    isViewOnlyMode,
    onSelectionChange,
    onMultiNodeSelectionChange,
    onNodesChangeInStore,
    onNodesDeleteInStore,
    onEdgesDeleteInStore,
    onConnectInStore,
    onNodeContextMenuRequest,
    onPaneContextMenuRequest,
<<<<<<< HEAD
    onConceptSuggestionDrop,
=======
    onStagedElementsSelectionChange,
    onConceptSuggestionDrop,
    onNodeStartConnectionRequest,
>>>>>>> b17be826
    onNewEdgeSuggestLabels,
    activeVisualEdgeSuggestion,
    onAcceptVisualEdge,
    onRejectVisualEdge,
  }) => {
    // Core logic hook
    const {
      rfNodes,
      rfEdges,
      activeSnapLinesLocal,
      reactFlowWrapperRef,
      connectingNodeId,
      convertedNodes,
      convertedEdges,
      nodeTypes,
      edgeTypes,
      setRfNodes,
      setRfEdges,
      onNodesChangeReactFlow,
      onEdgesChangeReactFlow,
      setActiveSnapLinesLocal,
      stagedMapData,
      ghostPreviewData,
      structuralSuggestions,
    } = useFlowCanvasLogic({
      mapDataFromStore,
      isViewOnlyMode,
      onNodesChangeInStore,
      onNodesDeleteInStore,
      onEdgesDeleteInStore: (edgeId: string) => {
        if (typeof onEdgesDeleteInStore === 'function') {
          onEdgesDeleteInStore(edgeId);
        }
      },
      onConnectInStore,
      onSelectionChange,
      onNewEdgeSuggestLabels,
      activeVisualEdgeSuggestion,
      onAcceptVisualEdge,
      onRejectVisualEdge,
    });

    // Event handlers hook
    const {
      onNodeDragInternal,
      onNodeDragStopInternal,
      handleNodeClickInternal,
      handleRfNodesChange,
      handleRfEdgesChange,
      handleRfNodesDeleted,
      handleRfEdgesDeleted,
      handleRfConnect,
      handleRfSelectionChange,
      handlePaneClickInternal,
      handlePaneDoubleClickInternal,
      handlePaneContextMenuInternal,
      handleCanvasDragOver,
      handleCanvasDrop,
      handleCanvasDragLeave,
    } = useFlowCanvasEventHandlers({
      isViewOnlyMode,
      onNodesChangeReactFlow,
      onEdgesChangeReactFlow,
      onNodesChangeInStore,
      onNodesDeleteInStore,
      onEdgesDeleteInStore: (edgeId: string) => {
        if (typeof onEdgesDeleteInStore === 'function') {
          onEdgesDeleteInStore(edgeId);
        }
      },
      onConnectInStore,
      onSelectionChange,
      onMultiNodeSelectionChange,
      onNewEdgeSuggestLabels,
      setActiveSnapLinesLocal,
      reactFlowWrapperRef,
      setSelectedElement: (id: string | null, type: 'node' | 'edge' | null) => {
        onSelectionChange(id, type);
      },
<<<<<<< HEAD
      addEdgeToStore: (options: {
        source: string;
        target: string;
        sourceHandle?: string | null;
        targetHandle?: string | null;
        label?: string;
        color?: string;
        lineType?: 'solid' | 'dashed';
        markerStart?: string;
        markerEnd?: string;
      }) => {
=======
      addEdgeToStore: (options: any) => {
>>>>>>> b17be826
        const result = onConnectInStore(options);
        return result || '';
      },
      storeCancelConnection: () => {
        // Handle cancel connection
      },
      storeCompleteConnectionMode: () => {
        // Handle complete connection
      },
      onNodeContextMenuRequest,
      onPaneContextMenuRequest,
      onConceptSuggestionDrop,
    });

    // Data combiner hook
    const { combinedNodes, combinedEdges } = useFlowCanvasDataCombiner({
      convertedNodes,
      convertedEdges,
      stagedMapData,
      ghostPreviewData,
      structuralSuggestions,
      isViewOnlyMode,
    });
<<<<<<< HEAD

    // Update React Flow state when combined data changes
    useEffect(() => {
      setRfNodes(combinedNodes);
    }, [combinedNodes, setRfNodes]);

    useEffect(() => {
      setRfEdges(combinedEdges);
    }, [combinedEdges, setRfEdges]);

    // React Flow props
    const reactFlowProps: ReactFlowProps = {
      nodes: rfNodes,
      edges: rfEdges,
      nodeTypes,
      edgeTypes,
      onNodesChange: handleRfNodesChange,
      onEdgesChange: handleRfEdgesChange,
      onNodesDelete: handleRfNodesDeleted,
      onEdgesDelete: handleRfEdgesDeleted,
      onConnect: handleRfConnect,
      onSelectionChange: handleRfSelectionChange,
      onNodeClick: handleNodeClickInternal,
      onNodeDrag: onNodeDragInternal,
      onNodeDragStop: onNodeDragStopInternal,
      onPaneClick: handlePaneClickInternal,
      onPaneDoubleClick: handlePaneDoubleClickInternal,
      onPaneContextMenu: handlePaneContextMenuInternal,
      onDragOver: handleCanvasDragOver,
      onDrop: handleCanvasDrop,
      onDragLeave: handleCanvasDragLeave,
      fitView: true,
      fitViewOptions: {
        padding: 0.1,
        includeHiddenNodes: false,
      },
      defaultViewport: { x: 0, y: 0, zoom: 1 },
      minZoom: 0.1,
      maxZoom: 2,
      snapToGrid: true,
      snapGrid: [20, 20],
      deleteKeyCode: isViewOnlyMode ? null : ['Backspace', 'Delete'],
      multiSelectionKeyCode: ['Meta', 'Ctrl'],
      selectionKeyCode: ['Shift'],
      panOnDrag: true,
      panOnScroll: false,
      zoomOnScroll: true,
      zoomOnPinch: true,
      zoomOnDoubleClick: false,
      selectNodesOnDrag: false,
      elevateNodesOnSelect: true,
      nodesDraggable: !isViewOnlyMode,
      nodesConnectable: !isViewOnlyMode,
      elementsSelectable: !isViewOnlyMode,
    };

    return (
      <ConceptMapErrorBoundary>
        <div
          ref={reactFlowWrapperRef}
          className={`h-full w-full ${connectingNodeId ? 'cursor-crosshair' : ''}`}
          data-tutorial-id='flow-canvas'
        >
          <ReactFlow {...reactFlowProps}>
            <Background color='#aaa' gap={20} />
            <Controls showInteractive={false} />
            <MiniMap
              nodeStrokeColor={(n) => {
                if (n.type === 'input') return '#0041d0';
                if (n.type === 'output') return '#ff0072';
                if (n.type === 'default') return '#1a192b';
                return '#eee';
              }}
              nodeColor={(n) => {
                if (n.type === 'input') return '#0041d0';
                if (n.type === 'output') return '#ff0072';
                if (n.type === 'default') return '#1a192b';
                return '#fff';
              }}
              nodeBorderRadius={2}
              position='bottom-right'
              className='!bg-white/80 !border-gray-200'
            />

            {/* Snap lines overlay */}
            <SnapLines snapLines={activeSnapLinesLocal} />

=======

    // Update React Flow state when combined data changes
    useEffect(() => {
      setRfNodes(combinedNodes);
    }, [combinedNodes, setRfNodes]);

    useEffect(() => {
      setRfEdges(combinedEdges);
    }, [combinedEdges, setRfEdges]);

    // React Flow props
    const reactFlowProps: ReactFlowProps = {
      nodes: rfNodes,
      edges: rfEdges,
      nodeTypes,
      edgeTypes,
      onNodesChange: handleRfNodesChange,
      onEdgesChange: handleRfEdgesChange,
      onNodesDelete: handleRfNodesDeleted,
      onEdgesDelete: handleRfEdgesDeleted,
      onConnect: handleRfConnect,
      onSelectionChange: handleRfSelectionChange,
      onNodeClick: handleNodeClickInternal,
      onNodeDrag: onNodeDragInternal,
      onNodeDragStop: onNodeDragStopInternal,
      onPaneClick: handlePaneClickInternal,
      onPaneDoubleClick: handlePaneDoubleClickInternal,
      onPaneContextMenu: handlePaneContextMenuInternal,
      onDragOver: handleCanvasDragOver,
      onDrop: handleCanvasDrop,
      onDragLeave: handleCanvasDragLeave,
      fitView: true,
      fitViewOptions: {
        padding: 0.1,
        includeHiddenNodes: false,
      },
      defaultViewport: { x: 0, y: 0, zoom: 1 },
      minZoom: 0.1,
      maxZoom: 2,
      snapToGrid: true,
      snapGrid: [20, 20],
      deleteKeyCode: isViewOnlyMode ? null : ['Backspace', 'Delete'],
      multiSelectionKeyCode: ['Meta', 'Ctrl'],
      selectionKeyCode: ['Shift'],
      panOnDrag: true,
      panOnScroll: false,
      zoomOnScroll: true,
      zoomOnPinch: true,
      zoomOnDoubleClick: false,
      selectNodesOnDrag: false,
      elevateNodesOnSelect: true,
      nodesDraggable: !isViewOnlyMode,
      nodesConnectable: !isViewOnlyMode,
      elementsSelectable: !isViewOnlyMode,
    };

    return (
      <ConceptMapErrorBoundary>
        <div
          ref={reactFlowWrapperRef}
          className={`h-full w-full ${connectingNodeId ? 'cursor-crosshair' : ''}`}
          data-tutorial-id='flow-canvas'
        >
          <ReactFlow {...reactFlowProps}>
            <Background color='#aaa' gap={20} />
            <Controls showInteractive={false} />
            <MiniMap
              nodeStrokeColor={(n) => {
                if (n.type === 'input') return '#0041d0';
                if (n.type === 'output') return '#ff0072';
                if (n.type === 'default') return '#1a192b';
                return '#eee';
              }}
              nodeColor={(n) => {
                if (n.type === 'input') return '#0041d0';
                if (n.type === 'output') return '#ff0072';
                if (n.type === 'default') return '#1a192b';
                return '#fff';
              }}
              nodeBorderRadius={2}
              position='bottom-right'
              className='!bg-white/80 !border-gray-200'
            />

            {/* Snap lines overlay */}
            <SnapLines snapLines={activeSnapLinesLocal} />

>>>>>>> b17be826
            {/* Visual edge suggestion overlay */}
            {activeVisualEdgeSuggestion && (
              <VisualEdgeSuggestionOverlay
                suggestion={activeVisualEdgeSuggestion}
                onAccept={onAcceptVisualEdge}
                onReject={onRejectVisualEdge}
              />
            )}

            {/* Connection mode indicator */}
            {connectingNodeId && (
              <Panel
                position='top-center'
                className='bg-blue-100 border border-blue-300 rounded px-3 py-1'
              >
                <span className='text-sm text-blue-800'>
                  Click on another node to create a connection, or click
                  anywhere to cancel
                </span>
              </Panel>
            )}
          </ReactFlow>
        </div>
      </ConceptMapErrorBoundary>
    );
  }
);

FlowCanvasRefactored.displayName = 'FlowCanvasRefactored';

export default FlowCanvasRefactored;<|MERGE_RESOLUTION|>--- conflicted
+++ resolved
@@ -13,10 +13,7 @@
 import SnapLines from './SnapLines';
 import VisualEdgeSuggestionOverlay from './VisualEdgeSuggestionOverlay';
 
-<<<<<<< HEAD
-=======
 import type { CustomNodeData } from '@/components/concept-map/custom-node';
->>>>>>> b17be826
 import type {
   ConceptMapData,
   ConceptMapNode,
@@ -49,30 +46,14 @@
     markerStart?: string;
     markerEnd?: string;
   }) => string | undefined;
-<<<<<<< HEAD
-  onNodeContextMenuRequest?: (
-    event: React.MouseEvent,
-    node: ConceptMapNode
-  ) => void;
-=======
   onNodeContextMenuRequest?: (event: React.MouseEvent, node: any) => void;
->>>>>>> b17be826
   onPaneContextMenuRequest?: (
     event: React.MouseEvent,
     positionInFlow: { x: number; y: number }
   ) => void;
   onStagedElementsSelectionChange?: (elementIds: string[]) => void;
   onConceptSuggestionDrop?: (
-<<<<<<< HEAD
-    conceptItem: {
-      text: string;
-      type: string;
-      context?: string;
-      source?: string;
-    },
-=======
     conceptItem: any,
->>>>>>> b17be826
     position: { x: number; y: number }
   ) => void;
   onNodeStartConnectionRequest?: (nodeId: string) => void;
@@ -99,13 +80,9 @@
     onConnectInStore,
     onNodeContextMenuRequest,
     onPaneContextMenuRequest,
-<<<<<<< HEAD
-    onConceptSuggestionDrop,
-=======
     onStagedElementsSelectionChange,
     onConceptSuggestionDrop,
     onNodeStartConnectionRequest,
->>>>>>> b17be826
     onNewEdgeSuggestLabels,
     activeVisualEdgeSuggestion,
     onAcceptVisualEdge,
@@ -185,21 +162,7 @@
       setSelectedElement: (id: string | null, type: 'node' | 'edge' | null) => {
         onSelectionChange(id, type);
       },
-<<<<<<< HEAD
-      addEdgeToStore: (options: {
-        source: string;
-        target: string;
-        sourceHandle?: string | null;
-        targetHandle?: string | null;
-        label?: string;
-        color?: string;
-        lineType?: 'solid' | 'dashed';
-        markerStart?: string;
-        markerEnd?: string;
-      }) => {
-=======
       addEdgeToStore: (options: any) => {
->>>>>>> b17be826
         const result = onConnectInStore(options);
         return result || '';
       },
@@ -223,7 +186,6 @@
       structuralSuggestions,
       isViewOnlyMode,
     });
-<<<<<<< HEAD
 
     // Update React Flow state when combined data changes
     useEffect(() => {
@@ -311,95 +273,6 @@
             {/* Snap lines overlay */}
             <SnapLines snapLines={activeSnapLinesLocal} />
 
-=======
-
-    // Update React Flow state when combined data changes
-    useEffect(() => {
-      setRfNodes(combinedNodes);
-    }, [combinedNodes, setRfNodes]);
-
-    useEffect(() => {
-      setRfEdges(combinedEdges);
-    }, [combinedEdges, setRfEdges]);
-
-    // React Flow props
-    const reactFlowProps: ReactFlowProps = {
-      nodes: rfNodes,
-      edges: rfEdges,
-      nodeTypes,
-      edgeTypes,
-      onNodesChange: handleRfNodesChange,
-      onEdgesChange: handleRfEdgesChange,
-      onNodesDelete: handleRfNodesDeleted,
-      onEdgesDelete: handleRfEdgesDeleted,
-      onConnect: handleRfConnect,
-      onSelectionChange: handleRfSelectionChange,
-      onNodeClick: handleNodeClickInternal,
-      onNodeDrag: onNodeDragInternal,
-      onNodeDragStop: onNodeDragStopInternal,
-      onPaneClick: handlePaneClickInternal,
-      onPaneDoubleClick: handlePaneDoubleClickInternal,
-      onPaneContextMenu: handlePaneContextMenuInternal,
-      onDragOver: handleCanvasDragOver,
-      onDrop: handleCanvasDrop,
-      onDragLeave: handleCanvasDragLeave,
-      fitView: true,
-      fitViewOptions: {
-        padding: 0.1,
-        includeHiddenNodes: false,
-      },
-      defaultViewport: { x: 0, y: 0, zoom: 1 },
-      minZoom: 0.1,
-      maxZoom: 2,
-      snapToGrid: true,
-      snapGrid: [20, 20],
-      deleteKeyCode: isViewOnlyMode ? null : ['Backspace', 'Delete'],
-      multiSelectionKeyCode: ['Meta', 'Ctrl'],
-      selectionKeyCode: ['Shift'],
-      panOnDrag: true,
-      panOnScroll: false,
-      zoomOnScroll: true,
-      zoomOnPinch: true,
-      zoomOnDoubleClick: false,
-      selectNodesOnDrag: false,
-      elevateNodesOnSelect: true,
-      nodesDraggable: !isViewOnlyMode,
-      nodesConnectable: !isViewOnlyMode,
-      elementsSelectable: !isViewOnlyMode,
-    };
-
-    return (
-      <ConceptMapErrorBoundary>
-        <div
-          ref={reactFlowWrapperRef}
-          className={`h-full w-full ${connectingNodeId ? 'cursor-crosshair' : ''}`}
-          data-tutorial-id='flow-canvas'
-        >
-          <ReactFlow {...reactFlowProps}>
-            <Background color='#aaa' gap={20} />
-            <Controls showInteractive={false} />
-            <MiniMap
-              nodeStrokeColor={(n) => {
-                if (n.type === 'input') return '#0041d0';
-                if (n.type === 'output') return '#ff0072';
-                if (n.type === 'default') return '#1a192b';
-                return '#eee';
-              }}
-              nodeColor={(n) => {
-                if (n.type === 'input') return '#0041d0';
-                if (n.type === 'output') return '#ff0072';
-                if (n.type === 'default') return '#1a192b';
-                return '#fff';
-              }}
-              nodeBorderRadius={2}
-              position='bottom-right'
-              className='!bg-white/80 !border-gray-200'
-            />
-
-            {/* Snap lines overlay */}
-            <SnapLines snapLines={activeSnapLinesLocal} />
-
->>>>>>> b17be826
             {/* Visual edge suggestion overlay */}
             {activeVisualEdgeSuggestion && (
               <VisualEdgeSuggestionOverlay
