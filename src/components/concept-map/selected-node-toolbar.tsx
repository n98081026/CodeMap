--- conflicted
+++ resolved
@@ -8,24 +8,14 @@
   DropdownMenuItem,
   DropdownMenuTrigger,
 } from '@/components/ui/dropdown-menu';
-<<<<<<< HEAD
-import { Popover, PopoverContent, PopoverTrigger } from '@/components/ui/popover'; // Added Popover imports
-import { Type, Sparkles, MessageSquareQuote, Trash2, Lightbulb, Palette, Share2 } from 'lucide-react'; // Added Palette and Share2
-=======
 import { Popover, PopoverContent, PopoverTrigger } from '@/components/ui/popover';
-import { Type, Sparkles, MessageSquareQuote, Trash2, Lightbulb, Palette, Link as LinkIcon } from 'lucide-react'; // Added LinkIcon
->>>>>>> cc422989
+import { Type, Sparkles, MessageSquareQuote, Trash2, Lightbulb, Palette, Share2, Link as LinkIcon } from 'lucide-react';
 
 interface SelectedNodeToolbarProps {
   nodeId: string;
   onEditLabel: () => void;
-<<<<<<< HEAD
   onChangeColor: (color: string) => void; // New prop
   onStartConnection: () => void; // New prop for starting a connection
-=======
-  onChangeColor: (color: string) => void;
-  onStartConnection: () => void; // New prop
->>>>>>> cc422989
   onAIExpand: () => void;
   onAIRewrite: () => void;
   onAISuggestRelations: () => void;
