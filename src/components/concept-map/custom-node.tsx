"use client";
import React, { memo, useEffect, useRef, useState } from 'react';
import { Handle, Position, type NodeProps } from 'reactflow';
import { Card, CardHeader, CardContent, CardTitle } from '@/components/ui/card';
import { Textarea } from '@/components/ui/textarea';
import { ScrollArea } from '@/components/ui/scroll-area';
import { cn } from '@/lib/utils';
import useConceptMapStore from '@/stores/concept-map-store';
import { useConceptMapAITools } from '@/hooks/useConceptMapAITools'; // Added import
<<<<<<< HEAD
import AISuggestionMiniToolbar from './ai-mini-toolbar';
=======
// Removed AISuggestionMiniToolbar import
import SelectedNodeToolbar from './selected-node-toolbar'; // Added import
>>>>>>> 00b0335f
import {
  Brain, HelpCircle, Settings2, MessageSquareQuote, Workflow, FileText, Lightbulb, Star, Plus, Loader2,
  SearchCode, Database, ExternalLink, Users, Share2, KeyRound, Type, Palette, CircleDot, Ruler, Eraser,
  Move as MoveIcon // Added MoveIcon
} from 'lucide-react'; // Added Loader2

export interface CustomNodeData {
  label: string;
  details?: string;
  type?: string;
  isViewOnly?: boolean;
  backgroundColor?: string;
  shape?: 'rectangle' | 'ellipse';
  width?: number;
  height?: number;
  onAddChildNodeRequest?: (nodeId: string, direction: 'top' | 'right' | 'bottom' | 'left') => void; // For hover buttons
  isStaged?: boolean;
  isGhost?: boolean; // Added for ghost node styling
  // onTriggerAIExpand?: (nodeId: string) => void; // Retained for potential future direct AI button on node
}

const NODE_MIN_WIDTH = 150;
const NODE_MAX_WIDTH = 400;
const NODE_MIN_HEIGHT = 70;
const NODE_DETAILS_MAX_HEIGHT = 200;

const TYPE_ICONS: { [key: string]: LucideIcon } = {
  'default': Settings2,
  'manual-node': Type,
  'key_feature': Star,
  'service_component': Workflow,
  'ui_view': FileText,
  'data_model': Database,
  'code_module': SearchCode,
  'external_dependency': ExternalLink,
  'user_role': Users,
  'core_process': Share2,
  'security_concept': KeyRound,
  'ai-concept': Lightbulb,
  'ai-expanded': Brain,
  'ai-summary-node': MessageSquareQuote,
  'ai-rewritten-node': MessageSquareQuote,
  'text-derived-concept': Lightbulb,
  'ai-generated': Lightbulb, // Generic for quick cluster/snippet
};

const CustomNodeComponent: React.FC<NodeProps<CustomNodeData>> = ({ data, id, selected, xPos, yPos }) => {
  const {
    isViewOnlyMode: globalIsViewOnlyMode,
    editingNodeId,
    setEditingNodeId,
    aiProcessingNodeId, // Get AI processing state
    deleteNode, // Added deleteNode from store
    updateNode, // Added updateNode from store
  } = useConceptMapStore();

  const nodeIsViewOnly = data.isViewOnly || globalIsViewOnlyMode;
  const isBeingProcessedByAI = aiProcessingNodeId === id; // Check if this node is being processed

  // Instantiate the AI tools hook
  const aiTools = useConceptMapAITools(nodeIsViewOnly);

  const [isHovered, setIsHovered] = useState(false); // For child node hover buttons
<<<<<<< HEAD
  const [isHoveredForToolbar, setIsHoveredForToolbar] = useState(false); // For AI mini toolbar
=======
  const [toolbarPosition, setToolbarPosition] = useState<'above' | 'below'>('above');
  // Removed isHoveredForToolbar state
>>>>>>> 00b0335f
  const cardRef = useRef<HTMLDivElement>(null);
  const nodeRef = useRef<HTMLDivElement>(null); // Ref for the main node div to get its rect

  const nodeWidth = data.width || 'auto';
  const nodeHeight = data.height || 'auto';

  const nodeStyle: React.CSSProperties = {
    width: typeof nodeWidth === 'number' ? `${nodeWidth}px` : nodeWidth,
    height: typeof nodeHeight === 'number' ? `${nodeHeight}px` : nodeHeight,
    opacity: selected ? 0.95 : 1,
    borderRadius: data.shape === 'ellipse' ? '50%' : '0.5rem', // Use theme radius
    backgroundColor: data.backgroundColor || 'hsl(var(--card))',
  };

  const handleNodeDoubleClick = () => {
    if (!nodeIsViewOnly && data.label) {
      setEditingNodeId(id); // Trigger focus in PropertiesInspector
    }
  };

  const TypeIcon = TYPE_ICONS[data.type || 'default'] || Settings2;

  const hoverButtonPositions = [
    { pos: Position.Top, style: { top: '-10px', left: '50%', transform: 'translateX(-50%)' } },
    { pos: Position.Right, style: { right: '-10px', top: '50%', transform: 'translateY(-50%)' } },
    { pos: Position.Bottom, style: { bottom: '-10px', left: '50%', transform: 'translateX(-50%)' } },
    { pos: Position.Left, style: { left: '-10px', top: '50%', transform: 'translateY(-50%)' } },
  ] as const;

  // Placeholder handlers for AI mini toolbar actions
<<<<<<< HEAD
  const handleQuickExpand = (nodeId: string) => {
    // console.log(`CustomNode: Quick Expand triggered for ${nodeId}`); // Keep for debugging if needed
    aiTools.handleMiniToolbarQuickExpand(nodeId);
  };

  const handleRewriteConcise = (nodeId: string) => {
    // console.log(`CustomNode: Rewrite Concise triggered for ${nodeId}`); // Keep for debugging if needed
    aiTools.handleMiniToolbarRewriteConcise(nodeId);
  };

  const getNodeRect = () => {
    if (nodeRef.current) {
      // Get bounding rect relative to the viewport
      const rect = nodeRef.current.getBoundingClientRect();
      // This rect is viewport-relative. The toolbar positioning might need adjustment
      // depending on how it's added to the DOM (e.g., if it's a child of ReactFlow pane vs. outside).
      // For now, we pass screen coordinates.
      // If React Flow's internal position (xPos, yPos) and dimensions (data.width, data.height)
      // are more stable due to zoom/pan, those might be better, but getBoundingClientRect is more direct for screen space.
      return { x: rect.left, y: rect.top, width: rect.width, height: rect.height };
    }
    return null;
  };
=======
  // Removed handleQuickExpand and handleRewriteConcise as they are now passed directly to the toolbar

  // getNodeRect might not be needed if toolbar is positioned relatively within the node.
  // Keeping it for now in case future versions of toolbar need screen coords.
  // const getNodeRect = () => {
  //   if (nodeRef.current) {
  //     return nodeRef.current.getBoundingClientRect();
  //   }
  //   return null;
  // };

  useEffect(() => {
    if (selected && nodeRef.current) {
      const rect = nodeRef.current.getBoundingClientRect();
      const viewportHeight = window.innerHeight;
      const APPROX_TOOLBAR_HEIGHT = 40; // pixels, matches -top-10 (2.5rem = 40px)
      const OFFSET = 10; // pixels

      if (rect.top - APPROX_TOOLBAR_HEIGHT - OFFSET > 0) {
        setToolbarPosition('above');
      } else {
        setToolbarPosition('below');
      }
    }
  }, [selected, xPos, yPos, data.width, data.height]); // Re-calculate if node moves, resizes or selection changes
>>>>>>> 00b0335f

  return (
    <div
      ref={nodeRef} // Attach ref here
      style={nodeStyle}
      className={cn(
        "nodrag relative shadow-md border border-border flex flex-col",
        selected && !isBeingProcessedByAI && !data.isStaged && !data.isGhost ? "ring-2 ring-primary" : "", // Don't show ring if AI processing, staged, or ghost
        nodeIsViewOnly && "cursor-default",
<<<<<<< HEAD
        !nodeIsViewOnly && "cursor-grab",
=======
        // Removed !nodeIsViewOnly && "cursor-grab",
>>>>>>> 00b0335f
        data.shape === 'ellipse' && 'items-center justify-center text-center p-2',
        data.isStaged && "border-dashed border-blue-500 opacity-80",
        data.isGhost && "border-dotted border-purple-500 opacity-60 bg-purple-500/10" // Ghost style
      )}
      onMouseEnter={() => {
        if (data.isGhost) return; // Do not trigger hover effects for ghost nodes
        setIsHovered(true);
<<<<<<< HEAD
        setIsHoveredForToolbar(true);
      }}
      onMouseLeave={() => { setIsHovered(false); setIsHoveredForToolbar(false); }}
=======
        // Removed setIsHoveredForToolbar(true);
      }}
      onMouseLeave={() => { setIsHovered(false); /* Removed setIsHoveredForToolbar(false); */ }}
>>>>>>> 00b0335f
      onDoubleClick={handleNodeDoubleClick}
      data-node-id={id}
    >
      {selected && !nodeIsViewOnly && !data.isGhost && !isBeingProcessedByAI && (
        <div
          className={cn(
            "absolute left-1/2 -translate-x-1/2 z-20",
            toolbarPosition === 'above' ? "-top-10" : "top-full mt-2"
          )}
          // Prevent clicks on the toolbar area from propagating to the node (e.g., deselection)
          onClick={(e) => e.stopPropagation()}
          onMouseDown={(e) => e.stopPropagation()}
          // Add other event handlers like onDoubleClick, onPointerDown etc. if necessary
        >
          <SelectedNodeToolbar
            nodeId={id}
            onEditLabel={() => setEditingNodeId(id)}
            onChangeColor={(color: string) => updateNode(id, { backgroundColor: color })}
            onAIExpand={() => aiTools.handleMiniToolbarQuickExpand(id)}
            onAIRewrite={() => aiTools.handleMiniToolbarRewriteConcise(id)}
            onAISuggestRelations={() => aiTools.handleMenuSuggestRelations(id)}
            onDeleteNode={() => deleteNode(id)}
          />
        </div>
      )}
      {!nodeIsViewOnly && !data.isGhost && (
         <MoveIcon
           className="node-move-handle absolute top-1 right-1 w-4 h-4 text-muted-foreground cursor-grab z-10"
           onMouseDown={(e) => e.stopPropagation()} // Prevent node selection click when grabbing handle
         />
      )}
      <Card
        ref={cardRef}
        className={cn(
          "flex flex-col h-full w-full overflow-hidden",
          data.shape === 'ellipse' ? 'rounded-full items-center justify-center' : 'rounded-lg',
          (typeof nodeWidth === 'number' || data.width) ? '' : `min-w-[${NODE_MIN_WIDTH}px] max-w-[${NODE_MAX_WIDTH}px]`,
          (typeof nodeHeight === 'number' || data.height) ? '' : `min-h-[${NODE_MIN_HEIGHT}px]`,
          'bg-transparent border-0 shadow-none' // Card itself is transparent
        )}
      >
        <CardHeader className={cn(
          // Removed cursor-move
          "p-2 flex flex-row items-center space-x-2",
          data.shape === 'ellipse' && 'justify-center items-center flex-col text-center'
        )}>
          <TypeIcon className="h-4 w-4 text-muted-foreground flex-shrink-0" />
          <CardTitle className={cn(
            "text-sm font-medium leading-tight line-clamp-2 break-words",
            data.shape === 'ellipse' && 'text-center'
          )}>
            {data.label || "Untitled Node"}
          </CardTitle>
        </CardHeader>

        {data.details && data.shape !== 'ellipse' && (
          <CardContent className={cn(
            "p-2 pt-0 text-xs text-muted-foreground flex-grow",
            (typeof nodeHeight === 'number' || data.height) ? 'overflow-y-auto' : `max-h-[${NODE_DETAILS_MAX_HEIGHT}px] overflow-y-auto`
          )}>
            <ScrollArea className="h-full w-full"> {/* Ensures ScrollArea takes available space */}
              <div className="whitespace-pre-wrap break-words">
                {data.details}
              </div>
            </ScrollArea>
          </CardContent>
        )}
      </Card>

      {/* Handles */}
      <Handle type="source" position={Position.Top} id={`${id}-top-source`} className="react-flow__handle-custom !-top-1.5 w-3 h-3 bg-background border border-primary rounded-full" isConnectable={!nodeIsViewOnly} />
      <Handle type="target" position={Position.Top} id={`${id}-top-target`} className="react-flow__handle-custom !-top-1.5 w-3 h-3 bg-background border border-primary rounded-full" isConnectable={!nodeIsViewOnly} />
      <Handle type="source" position={Position.Right} id={`${id}-right-source`} className="react-flow__handle-custom !-right-1.5 w-3 h-3 bg-background border border-primary rounded-full" isConnectable={!nodeIsViewOnly} />
      <Handle type="target" position={Position.Right} id={`${id}-right-target`} className="react-flow__handle-custom !-right-1.5 w-3 h-3 bg-background border border-primary rounded-full" isConnectable={!nodeIsViewOnly} />
      <Handle type="source" position={Position.Bottom} id={`${id}-bottom-source`} className="react-flow__handle-custom !-bottom-1.5 w-3 h-3 bg-background border border-primary rounded-full" isConnectable={!nodeIsViewOnly} />
      <Handle type="target" position={Position.Bottom} id={`${id}-bottom-target`} className="react-flow__handle-custom !-bottom-1.5 w-3 h-3 bg-background border border-primary rounded-full" isConnectable={!nodeIsViewOnly} />
      <Handle type="source" position={Position.Left} id={`${id}-left-source`} className="react-flow__handle-custom !-left-1.5 w-3 h-3 bg-background border border-primary rounded-full" isConnectable={!nodeIsViewOnly} />
      <Handle type="target" position={Position.Left} id={`${id}-left-target`} className="react-flow__handle-custom !-left-1.5 w-3 h-3 bg-background border border-primary rounded-full" isConnectable={!nodeIsViewOnly} />

      {/* Hover buttons for adding child nodes */}
      {!nodeIsViewOnly && isHovered && !data.isGhost && data.onAddChildNodeRequest && hoverButtonPositions.map(btn => (
        <button
          key={btn.pos}
          onClick={(e) => { e.stopPropagation(); data.onAddChildNodeRequest?.(id, btn.pos); }}
          className="absolute z-10 flex items-center justify-center w-5 h-5 bg-primary text-primary-foreground rounded-full shadow-lg hover:bg-primary/80 transition-all opacity-0 group-hover/node:opacity-100"
          style={btn.style}
          title={`Add child node ${btn.pos}`}
        >
          <Plus className="w-3 h-3" />
        </button>
      ))}

      {/* AI Processing Spinner Overlay */}
      {isBeingProcessedByAI && (
        <div className={cn(
          "absolute inset-0 flex items-center justify-center bg-card/70 backdrop-blur-sm",
           data.shape === 'ellipse' ? 'rounded-full' : 'rounded-lg' // Match node shape
        )}>
          <Loader2 className="h-8 w-8 animate-spin text-primary" />
        </div>
      )}

      {!nodeIsViewOnly && !data.isGhost && ( // Also hide mini toolbar for ghost nodes
<<<<<<< HEAD
        <AISuggestionMiniToolbar
          nodeId={id}
          nodeRect={getNodeRect()}
          isVisible={isHoveredForToolbar && !isBeingProcessedByAI}
          onQuickExpand={handleQuickExpand}
          onRewriteConcise={handleRewriteConcise}
        />
=======
        /* AISuggestionMiniToolbar removed */
>>>>>>> 00b0335f
      )}
    </div>
  );
};

export default memo(CustomNodeComponent);<|MERGE_RESOLUTION|>--- conflicted
+++ resolved
@@ -7,12 +7,8 @@
 import { cn } from '@/lib/utils';
 import useConceptMapStore from '@/stores/concept-map-store';
 import { useConceptMapAITools } from '@/hooks/useConceptMapAITools'; // Added import
-<<<<<<< HEAD
-import AISuggestionMiniToolbar from './ai-mini-toolbar';
-=======
 // Removed AISuggestionMiniToolbar import
 import SelectedNodeToolbar from './selected-node-toolbar'; // Added import
->>>>>>> 00b0335f
 import {
   Brain, HelpCircle, Settings2, MessageSquareQuote, Workflow, FileText, Lightbulb, Star, Plus, Loader2,
   SearchCode, Database, ExternalLink, Users, Share2, KeyRound, Type, Palette, CircleDot, Ruler, Eraser,
@@ -76,12 +72,8 @@
   const aiTools = useConceptMapAITools(nodeIsViewOnly);
 
   const [isHovered, setIsHovered] = useState(false); // For child node hover buttons
-<<<<<<< HEAD
-  const [isHoveredForToolbar, setIsHoveredForToolbar] = useState(false); // For AI mini toolbar
-=======
   const [toolbarPosition, setToolbarPosition] = useState<'above' | 'below'>('above');
   // Removed isHoveredForToolbar state
->>>>>>> 00b0335f
   const cardRef = useRef<HTMLDivElement>(null);
   const nodeRef = useRef<HTMLDivElement>(null); // Ref for the main node div to get its rect
 
@@ -112,31 +104,6 @@
   ] as const;
 
   // Placeholder handlers for AI mini toolbar actions
-<<<<<<< HEAD
-  const handleQuickExpand = (nodeId: string) => {
-    // console.log(`CustomNode: Quick Expand triggered for ${nodeId}`); // Keep for debugging if needed
-    aiTools.handleMiniToolbarQuickExpand(nodeId);
-  };
-
-  const handleRewriteConcise = (nodeId: string) => {
-    // console.log(`CustomNode: Rewrite Concise triggered for ${nodeId}`); // Keep for debugging if needed
-    aiTools.handleMiniToolbarRewriteConcise(nodeId);
-  };
-
-  const getNodeRect = () => {
-    if (nodeRef.current) {
-      // Get bounding rect relative to the viewport
-      const rect = nodeRef.current.getBoundingClientRect();
-      // This rect is viewport-relative. The toolbar positioning might need adjustment
-      // depending on how it's added to the DOM (e.g., if it's a child of ReactFlow pane vs. outside).
-      // For now, we pass screen coordinates.
-      // If React Flow's internal position (xPos, yPos) and dimensions (data.width, data.height)
-      // are more stable due to zoom/pan, those might be better, but getBoundingClientRect is more direct for screen space.
-      return { x: rect.left, y: rect.top, width: rect.width, height: rect.height };
-    }
-    return null;
-  };
-=======
   // Removed handleQuickExpand and handleRewriteConcise as they are now passed directly to the toolbar
 
   // getNodeRect might not be needed if toolbar is positioned relatively within the node.
@@ -162,7 +129,6 @@
       }
     }
   }, [selected, xPos, yPos, data.width, data.height]); // Re-calculate if node moves, resizes or selection changes
->>>>>>> 00b0335f
 
   return (
     <div
@@ -172,11 +138,7 @@
         "nodrag relative shadow-md border border-border flex flex-col",
         selected && !isBeingProcessedByAI && !data.isStaged && !data.isGhost ? "ring-2 ring-primary" : "", // Don't show ring if AI processing, staged, or ghost
         nodeIsViewOnly && "cursor-default",
-<<<<<<< HEAD
-        !nodeIsViewOnly && "cursor-grab",
-=======
         // Removed !nodeIsViewOnly && "cursor-grab",
->>>>>>> 00b0335f
         data.shape === 'ellipse' && 'items-center justify-center text-center p-2',
         data.isStaged && "border-dashed border-blue-500 opacity-80",
         data.isGhost && "border-dotted border-purple-500 opacity-60 bg-purple-500/10" // Ghost style
@@ -184,15 +146,9 @@
       onMouseEnter={() => {
         if (data.isGhost) return; // Do not trigger hover effects for ghost nodes
         setIsHovered(true);
-<<<<<<< HEAD
-        setIsHoveredForToolbar(true);
-      }}
-      onMouseLeave={() => { setIsHovered(false); setIsHoveredForToolbar(false); }}
-=======
         // Removed setIsHoveredForToolbar(true);
       }}
       onMouseLeave={() => { setIsHovered(false); /* Removed setIsHoveredForToolbar(false); */ }}
->>>>>>> 00b0335f
       onDoubleClick={handleNodeDoubleClick}
       data-node-id={id}
     >
@@ -296,17 +252,7 @@
       )}
 
       {!nodeIsViewOnly && !data.isGhost && ( // Also hide mini toolbar for ghost nodes
-<<<<<<< HEAD
-        <AISuggestionMiniToolbar
-          nodeId={id}
-          nodeRect={getNodeRect()}
-          isVisible={isHoveredForToolbar && !isBeingProcessedByAI}
-          onQuickExpand={handleQuickExpand}
-          onRewriteConcise={handleRewriteConcise}
-        />
-=======
         /* AISuggestionMiniToolbar removed */
->>>>>>> 00b0335f
       )}
     </div>
   );
