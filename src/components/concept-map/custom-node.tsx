--- conflicted
+++ resolved
@@ -11,16 +11,9 @@
 import SelectedNodeToolbar from './selected-node-toolbar'; // Added import
 import {
   Brain, HelpCircle, Settings2, MessageSquareQuote, Workflow, FileText, Lightbulb, Star, Plus, Loader2,
-<<<<<<< HEAD
   SearchCode, Database, ExternalLink, Users, Share2, KeyRound, Type, Palette, CircleDot, Ruler, Eraser, Box,
   Move as MoveIcon, Edit2Icon, CheckIcon, XIcon, Wand2 // Added Wand2
 } from 'lucide-react'; // Added Loader2
-=======
-  SearchCode, Database, ExternalLink, Users, Share2, KeyRound, Type, Palette, CircleDot, Ruler, Eraser, Edit3,
-  Move as MoveIcon, Wand2
-} from 'lucide-react';
-import { Button } from '@/components/ui/button'; // Added Button import
->>>>>>> 6b1e0bd3
 
 export interface CustomNodeData {
   label: string;
@@ -34,11 +27,7 @@
   onAddChildNodeRequest?: (nodeId: string, direction: 'top' | 'right' | 'bottom' | 'left') => void; // For hover buttons
   isStaged?: boolean;
   isGhost?: boolean; // Added for ghost node styling
-<<<<<<< HEAD
   onStartConnectionRequest?: (nodeId: string) => void; // New prop for initiating connection mode
-=======
-  onRefineGhostNode?: (nodeId: string, currentText: string, currentDetails?: string) => void; // New prop for ghost node refinement
->>>>>>> 6b1e0bd3
   // onTriggerAIExpand?: (nodeId: string) => void; // Retained for potential future direct AI button on node
 }
 
@@ -240,19 +229,14 @@
       data-node-id={id}
     >
       {data.isGhost && onRefineGhostNode && !globalIsViewOnlyMode && (
-        <Button
-          variant="ghost"
-          size="iconSm" // You might need to define this size in your Button component variants or use an existing small size
-          className="absolute top-0 left-0 m-1 h-5 w-5 p-0.5 z-10 bg-background/70 hover:bg-accent text-foreground" // Ensure text color is visible
+        <button
+          className="absolute top-0 left-0 m-1 h-5 w-5 p-0.5 z-10 bg-background/70 hover:bg-accent text-foreground"
           title="Refine this suggestion"
-          onClick={(e) => {
-            e.stopPropagation();
-            onRefineGhostNode(id, data.label || '', data.details);
-          }}
+          onClick={() => onRefineGhostNode?.(id, data.label || data.text, data.details)}
           onMouseDown={(e) => e.stopPropagation()}
         >
-          <Edit3 className="h-3 w-3" />
-        </Button>
+          <Edit2Icon className="h-3 w-3" />
+        </button>
       )}
       {selected && !nodeIsViewOnly && !data.isGhost && !isBeingProcessedByAI && (
         <div
@@ -306,12 +290,20 @@
               onClick={(e) => e.stopPropagation()} // Prevent node click/selection
             />
             <div className="flex justify-end space-x-1">
-              <Button variant="ghost" size="icon" onClick={handleSaveInlineEdit} title="Save (Enter)">
-                <CheckIcon className="w-4 h-4 text-green-500" />
-              </Button>
-              <Button variant="ghost" size="icon" onClick={handleCancelInlineEdit} title="Cancel (Esc)">
-                <XIcon className="w-4 h-4 text-red-500" />
-              </Button>
+              <button
+                className="bg-primary text-primary-foreground rounded-full p-0.5 hover:bg-primary/80"
+                onClick={handleSaveInlineEdit}
+                title="Save (Enter)"
+              >
+                <CheckIcon className="w-4 h-4" />
+              </button>
+              <button
+                className="bg-background text-foreground rounded-full p-0.5 hover:bg-accent"
+                onClick={handleCancelInlineEdit}
+                title="Cancel (Esc)"
+              >
+                <XIcon className="w-4 h-4" />
+              </button>
             </div>
           </div>
         ) : (
