('use client');

import { useVirtualizer } from '@tanstack/react-virtual'; // Import useVirtualizer
import {
  GitFork,
  Search,
  Lightbulb,
  PlusCircle,
  Info,
  MessageSquareDashed,
  CheckSquare,
  Edit3,
  Zap,
  AlertCircle,
  Trash2,
} from 'lucide-react';
import React, {
  useState,
  useEffect,
  useMemo,
  useCallback,
  useRef,
} from 'react'; // Added useRef

import type { ConceptMapData, ConceptMapNode } from '@/types';

import { EmptyState } from '@/components/layout/empty-state';
import { Button } from '@/components/ui/button';
import {
  Card,
  CardContent,
  CardHeader,
  CardTitle,
  CardFooter,
} from '@/components/ui/card';
import { Checkbox } from '@/components/ui/checkbox';
import { Input } from '@/components/ui/input';
import { Label } from '@/components/ui/label';
import { ScrollArea } from '@/components/ui/scroll-area'; // ScrollArea will wrap the virtualized list container
import {
  Tooltip,
  TooltipContent,
  TooltipProvider,
  TooltipTrigger,
} from '@/components/ui/tooltip';
import { cn } from '@/lib/utils';
import { useConceptMapStore } from '@/stores/concept-map-store';

export interface ExtractedConceptItem {
  concept: string;
  context?: string;
  source?: string;
}

export interface RelationSuggestion {
  source: string;
  target: string;
  relation: string;
  reason?: string;
}

export interface AISuggestionPanelProps {
  mapData?: ConceptMapData;
  currentMapNodes?: ConceptMapNode[];
  extractedConcepts?: ExtractedConceptItem[];
  suggestedRelations?: Array<RelationSuggestion>;
  onAddExtractedConcepts?: (concepts: ExtractedConceptItem[]) => void;
  onAddSuggestedRelations?: (relations: Array<RelationSuggestion>) => void;
  onClearExtractedConcepts?: () => void;
  onClearSuggestedRelations?: () => void;
  isViewOnlyMode?: boolean;
}

interface EditableExtractedConcept {
  original: ExtractedConceptItem;
  current: ExtractedConceptItem;
  isEditing: boolean;
  editingField: 'concept' | 'context' | 'source' | null;
}

interface EditableRelationSuggestion {
  original: RelationSuggestion;
  current: RelationSuggestion;
  isEditing: boolean;
  editingField: 'source' | 'target' | 'relation' | 'reason' | null;
}

type ItemStatus = 'new' | 'exact-match' | 'similar-match';

// Moved outside to avoid re-declaration on each render of AISuggestionPanel
const RenderEditableConceptLabel: React.FC<{
  item: EditableExtractedConcept;
  index: number;
  itemStatus: ItemStatus;
  isViewOnlyMode?: boolean;
  onToggleEdit: (index: number, field: 'concept') => void;
  onInputChange: (index: number, value: string, field: 'concept') => void;
  onConfirmEdit: (index: number) => void;
  setDragPreview: (item: { text: string; type: string } | null) => void;
  clearDragPreview: () => void;
}> = ({
  item,
  index,
  itemStatus,
  isViewOnlyMode,
  onToggleEdit,
  onInputChange,
  onConfirmEdit,
  setDragPreview,
  clearDragPreview,
}) => {
  const isExactMatch = itemStatus === 'exact-match';

  const handleDragStart = (
    event: React.DragEvent<HTMLDivElement>,
    conceptItem: ExtractedConceptItem
  ) => {
    event.dataTransfer.setData(
      'application/json',
      JSON.stringify({
        type: 'concept-suggestion',
        text: conceptItem.concept,
        conceptType: 'ai-concept',
      })
    );
    event.dataTransfer.effectAllowed = 'copy';
    setDragPreview({ text: conceptItem.concept, type: 'ai-concept' });
  };

  const handleDragEnd = () => {
    clearDragPreview();
  };

  if (item.isEditing && item.editingField === 'concept' && !isViewOnlyMode) {
    return (
      <div className='flex items-center space-x-2 w-full'>
        <Input
          value={item.current.concept}
          onChange={(e) => onInputChange(index, e.target.value, 'concept')}
          className='h-8 text-sm flex-grow'
          onKeyDown={(e) => e.key === 'Enter' && onConfirmEdit(index)}
          onBlur={() => onConfirmEdit(index)}
          disabled={isViewOnlyMode}
        />
        <Button
          size='icon'
          variant='ghost'
          onClick={() => onConfirmEdit(index)}
          className='h-8 w-8'
          disabled={isViewOnlyMode}
        >
          <CheckSquare className='h-4 w-4 text-green-600' />
        </Button>
      </div>
    );
  }
  return (
    <div className='w-full'>
      <div
        className='flex items-center justify-between w-full group'
        draggable={!isViewOnlyMode && !item.isEditing && !isExactMatch}
        onDragStart={(e) =>
          !isViewOnlyMode &&
          !item.isEditing &&
          !isExactMatch &&
          handleDragStart(e, item.current)
        }
        onDragEnd={handleDragEnd}
        title={
          !isViewOnlyMode && !item.isEditing && !isExactMatch
            ? 'Drag this concept to the canvas'
            : item.current.context || item.current.concept
        }
      >
        <Label
          htmlFor={`extracted-concept-${index}`}
          className={cn(
            'text-sm font-normal flex-grow flex items-center',
            !isViewOnlyMode && !item.isEditing && !isExactMatch
              ? 'cursor-grab'
              : 'cursor-default',
            (isExactMatch || isViewOnlyMode) && 'cursor-default'
          )}
        >
          {itemStatus === 'exact-match' && (
            <CheckSquare className='h-4 w-4 mr-2 text-green-600 flex-shrink-0' />
          )}
          {itemStatus === 'similar-match' && (
            <Zap className='h-4 w-4 mr-2 text-yellow-600 dark:text-yellow-400 flex-shrink-0' />
          )}
          {itemStatus === 'new' && (
            <PlusCircle className='h-4 w-4 mr-2 text-blue-500 flex-shrink-0' />
          )}
          {item.current.concept}
        </Label>
        {!isViewOnlyMode && !isExactMatch && (
          <div className='flex items-center'>
            {(item.current.context || item.current.source) && (
              <TooltipProvider>
                {' '}
                <Tooltip>
                  {' '}
                  <TooltipTrigger asChild>
                    <Info className='h-3.5 w-3.5 mr-1 text-blue-500 cursor-help flex-shrink-0' />
                  </TooltipTrigger>{' '}
                  <TooltipContent
                    side='top'
                    className='max-w-xs bg-background border shadow-lg p-3'
                  >
                    {item.current.context && (
                      <p className='text-xs text-muted-foreground mb-1'>
                        <strong>Context:</strong> {item.current.context}
                      </p>
                    )}
                    {item.current.source && (
                      <p className='text-xs text-muted-foreground'>
                        <strong>Source:</strong>{' '}
                        <em>&quot;{item.current.source}&quot;</em>
                      </p>
                    )}
                  </TooltipContent>{' '}
                </Tooltip>{' '}
              </TooltipProvider>
            )}
            <Button
              size='icon'
              variant='ghost'
              onClick={() => onToggleEdit(index, 'concept')}
              className='h-6 w-6 opacity-0 group-hover:opacity-100'
              disabled={isViewOnlyMode}
            >
              <Edit3 className='h-3 w-3' />
            </Button>
          </div>
        )}
      </div>
    </div>
  );
};
RenderEditableConceptLabel.displayName = 'RenderEditableConceptLabel';

const RenderEditableRelationLabel: React.FC<{
  item: EditableRelationSuggestion;
  index: number;
  isViewOnlyMode?: boolean;
  relationNodeExistence?: { source?: boolean; target?: boolean };
  onToggleEdit: (
    index: number,
    field: 'source' | 'target' | 'relation'
  ) => void;
  onInputChange: (
    index: number,
    value: string,
    field: 'source' | 'target' | 'relation'
  ) => void;
  onConfirmEdit: (index: number) => void;
  setDraggedRelationPreview: (label: string | null) => void;
  clearDragPreview: () => void;
}> = ({
  item,
  index,
  isViewOnlyMode,
  relationNodeExistence,
  onToggleEdit,
  onInputChange,
  onConfirmEdit,
  setDraggedRelationPreview,
  clearDragPreview,
}) => {
  const renderField = (
    field: 'source' | 'target' | 'relation',
    nodeExists?: boolean
  ) => {
    if (item.isEditing && item.editingField === field && !isViewOnlyMode) {
      return (
        <Input
          value={String(item.current[field] || '')}
          onChange={(e) => onInputChange(index, e.target.value, field)}
          className='h-7 text-xs px-1 py-0.5 mx-0.5 inline-block w-auto min-w-[60px] max-w-[120px]'
          onKeyDown={(e) => {
            if (e.key === 'Enter') onConfirmEdit(index);
          }}
          onBlur={() => onConfirmEdit(index)}
          disabled={isViewOnlyMode}
        />
      );
    }
    return (
      <span
        role='button'
        tabIndex={0}
        onClick={isViewOnlyMode ? undefined : () => onToggleEdit(index, field)}
        onKeyDown={(e) => {
          if (e.key === 'Enter' || e.key === ' ') {
            if (!isViewOnlyMode) {
              onToggleEdit(index, field);
            }
          }
        }}
        className={cn(
          'hover:bg-muted/50 px-1 rounded inline-flex items-center',
          !isViewOnlyMode && 'cursor-pointer'
        )}
      >
        {String(item.current[field])}
        {nodeExists && field !== 'relation' && (
          <CheckSquare className='h-3 w-3 ml-1 text-green-600 inline-block' />
        )}
        {!nodeExists && field !== 'relation' && (
          <AlertCircle className='h-3 w-3 ml-1 text-orange-500 inline-block' />
        )}
      </span>
    );
  };

  return (
    <div
      data-tutorial-id={`suggested-relation-item-${index}`}
      className='flex items-center text-sm group w-full'
      draggable={!isViewOnlyMode && !item.isEditing}
      onDragStart={(e) => {
        if (isViewOnlyMode || item.isEditing) return;
        e.dataTransfer.setData(
          'application/json',
          JSON.stringify({
            type: 'relation-suggestion',
            sourceText: item.current.source,
            targetText: item.current.target,
            label: item.current.relation,
          })
        );
        e.dataTransfer.effectAllowed = 'copy';
        setDraggedRelationPreview(item.current.relation);
      }}
      onDragEnd={() => {
        if (!isViewOnlyMode) clearDragPreview();
      }}
      title={
        !isViewOnlyMode && !item.isEditing
          ? 'Drag this relation to the canvas (experimental)'
          : item.current.reason || 'Suggested relation'
      }
    >
      <GitFork
        className={cn(
          'h-4 w-4 mr-2 text-purple-500 flex-shrink-0',
          !isViewOnlyMode && !item.isEditing && 'cursor-grab'
        )}
      />
      {renderField('source', relationNodeExistence?.source)}
      <span className='mx-1'>→</span>
      {renderField('target', relationNodeExistence?.target)}
      <span className='mx-1 text-muted-foreground'>
        ({renderField('relation')})
      </span>
      {item.current.reason && (
        <TooltipProvider>
          {' '}
          <Tooltip>
            {' '}
            <TooltipTrigger asChild>
              <Info className='h-3.5 w-3.5 ml-2 text-blue-500 cursor-help flex-shrink-0' />
            </TooltipTrigger>{' '}
            <TooltipContent
              side='top'
              className='max-w-xs bg-background border shadow-lg p-3'
            >
              <p className='text-xs font-medium text-foreground'>
                AI&apos;s Reasoning:
              </p>
              <p className='text-xs text-muted-foreground'>
                {item.current.reason}
              </p>
            </TooltipContent>{' '}
          </Tooltip>{' '}
        </TooltipProvider>
      )}
    </div>
  );
};
RenderEditableRelationLabel.displayName = 'RenderEditableRelationLabel';

export const AISuggestionPanel = React.memo(function AISuggestionPanel({
  mapData, // mapData prop seems unused directly in this component now
  currentMapNodes = [],
  extractedConcepts = [],
  suggestedRelations = [],
  onAddExtractedConcepts,
  onAddSuggestedRelations,
  onClearExtractedConcepts,
  onClearSuggestedRelations,
  isViewOnlyMode,
}: AISuggestionPanelProps) {
  const { setDragPreview, clearDragPreview, setDraggedRelationPreview } =
    useConceptMapStore(
      useCallback(
        (s) => ({
          setDragPreview: s.setDragPreview,
          clearDragPreview: s.clearDragPreview,
          setDraggedRelationPreview: s.setDraggedRelationPreview,
        }),
        []
      )
    );

  const [editableExtracted, setEditableExtracted] = useState<
    EditableExtractedConcept[]
  >([]);
  const [editableRelations, setEditableRelations] = useState<
    EditableRelationSuggestion[]
  >([]);

  const [selectedExtractedIndices, setSelectedExtractedIndices] = useState<
    Set<number>
  >(new Set());
  const [selectedRelationIndices, setSelectedRelationIndices] = useState<
    Set<number>
  >(new Set());

  const existingNodeTexts = useMemo(() => {
    return new Set(currentMapNodes.map((n) => n.text.toLowerCase().trim()));
  }, [currentMapNodes]);

  const mapExtractedToEditable = useCallback(
    (items: ExtractedConceptItem[]): EditableExtractedConcept[] =>
      items.map((item) => ({
        original: item,
        current: { ...item },
        isEditing: false,
        editingField: null,
      })),
    []
  );

  const mapRelationsToEditable = useCallback(
    (items: Array<RelationSuggestion>): EditableRelationSuggestion[] =>
      items.map((item) => ({
        original: item,
        current: { ...item },
        isEditing: false,
        editingField: null,
      })),
    []
  );

  useEffect(() => {
    setEditableExtracted(mapExtractedToEditable(extractedConcepts || []));
    setSelectedExtractedIndices(new Set());
  }, [extractedConcepts, mapExtractedToEditable]);

  useEffect(() => {
    setEditableRelations(mapRelationsToEditable(suggestedRelations || []));
    setSelectedRelationIndices(new Set());
  }, [suggestedRelations, mapRelationsToEditable]);

  const handleToggleEditFactory = useCallback(
    (type: 'extracted' | 'relation') =>
      (
        index: number,
        field?:
          | 'concept'
          | 'context'
          | 'source'
          | 'target'
          | 'relation'
          | 'reason'
      ) => {
        if (isViewOnlyMode) return;
        if (isViewOnlyMode) return;
        if (type === 'extracted') {
          setEditableExtracted((prevItems) =>
            prevItems.map((item, idx) => {
              if (idx === index) {
                return {
                  ...item,
                  isEditing: !item.isEditing,
                  editingField: field as
                    | 'concept'
                    | 'context'
                    | 'source'
                    | null,
                };
              }
              return { ...item, isEditing: false, editingField: null };
            })
          );
        } else {
          setEditableRelations((prevItems) =>
            prevItems.map((item, idx) => {
              if (idx === index) {
                return {
                  ...item,
                  isEditing: !item.isEditing,
                  editingField: field as
                    | 'source'
                    | 'target'
                    | 'relation'
                    | 'reason'
                    | null,
                };
              }
              return { ...item, isEditing: false, editingField: null };
            })
          );
        }
      },
    [isViewOnlyMode]
  );

  const handleInputChangeFactory = useCallback(
    (type: 'extracted' | 'relation') =>
      (
        index: number,
        value: string,
        field:
          | 'concept'
          | 'context'
          | 'source'
          | 'target'
          | 'relation'
          | 'reason'
      ) => {
        if (type === 'extracted') {
          setEditableExtracted((prevItems) =>
            prevItems.map((item, idx) => {
              if (idx === index) {
                return {
                  ...item,
                  current: { ...item.current, [field]: value },
                };
              }
              return item;
            })
          );
        } else {
          setEditableRelations((prevItems) =>
            prevItems.map((item, idx) => {
              if (idx === index) {
                return {
                  ...item,
                  current: { ...item.current, [field]: value },
                };
              }
              return item;
            })
          );
        }
      },
    []
  );

  const handleConfirmEditFactory = useCallback(
    (type: 'extracted' | 'relation') => (index: number) => {
      handleToggleEditFactory(type)(index, undefined); // Toggles isEditing off
    },
    [handleToggleEditFactory]
  );

  const handleSelectionToggleFactory =
    (type: 'extracted' | 'relation') => (index: number, checked: boolean) => {
      const setIndices =
        type === 'extracted'
          ? setSelectedExtractedIndices
          : setSelectedRelationIndices;
      setIndices((prev) => {
        const next = new Set(prev);
        if (checked) next.add(index);
        else next.delete(index);
        return next;
      });
    };

  const getConceptStatus = useCallback(
    (itemValue: ExtractedConceptItem): ItemStatus => {
      const normalizedConcept = itemValue.concept.toLowerCase().trim();
      if (existingNodeTexts.has(normalizedConcept)) return 'exact-match';
      for (const existingNode of existingNodeTexts) {
        if (
          existingNode.length !== normalizedConcept.length &&
          (existingNode.includes(normalizedConcept) ||
            normalizedConcept.includes(existingNode))
        ) {
          return 'similar-match';
        }
      }
      return 'new';
    },
    [existingNodeTexts]
  );

  const checkRelationNodesExistOnMap = useCallback(
    (relationValue: RelationSuggestion) => ({
      source: existingNodeTexts.has(relationValue.source.toLowerCase().trim()),
      target: existingNodeTexts.has(relationValue.target.toLowerCase().trim()),
    }),
    [existingNodeTexts]
  );

  // Refs for virtualizer scroll parents
  const conceptsParentRef = useRef<HTMLDivElement>(null);
  const relationsParentRef = useRef<HTMLDivElement>(null);

  const conceptsRowVirtualizer = useVirtualizer({
    count: editableExtracted.length,
    getScrollElement: () => conceptsParentRef.current,
    estimateSize: () => 45, // Approx height: p-2 (8px*2=16) + text-sm (14*1.5=21) + border (1) ~= 38px. Add some padding.
    overscan: 5,
  });

  const relationsRowVirtualizer = useVirtualizer({
    count: editableRelations.length,
    getScrollElement: () => relationsParentRef.current,
    estimateSize: () => 45, // Similar to concepts, might be slightly taller with reason.
    overscan: 5,
  });

  const renderSuggestionSection = (
    title: string,
    IconComponent: React.ElementType,
    items: (EditableExtractedConcept | EditableRelationSuggestion)[],
    selectedIndicesSet: Set<number>,
    itemKeyPrefix: string,
    parentRef: React.RefObject<HTMLDivElement>, // For virtualizer
<<<<<<< HEAD
    rowVirtualizerInstance: ReturnType<typeof useVirtualizer>, // Instance of useVirtualizer
    onAddSelectedItems: (
      selectedItems: (EditableExtractedConcept | EditableRelationSuggestion)[]
    ) => void,
=======
    rowVirtualizerInstance: ReturnType<
      typeof useVirtualizer<HTMLDivElement, Element>
    >, // Instance of useVirtualizer
    onAddSelectedItems?: (selectedItems: any[]) => void,
>>>>>>> b17be826
    onClearCategory?: () => void,
    cardClassName?: string,
    titleClassName?: string
  ) => {
    const isRelationsSection = itemKeyPrefix.startsWith('relation-');
    const sectionId = isRelationsSection
      ? 'suggested-relations-section'
      : 'extracted-concepts-section';

    if (!onAddSelectedItems && items.length === 0 && !mapData) return null; // mapData was unused, removed
    if (!items || items.length === 0) {
      return (
        <Card
          className={cn('mb-4 bg-background/80 shadow-md', cardClassName)}
          data-testid={sectionId}
        >
          <CardHeader>
            <CardTitle
              className={cn(
                'text-base font-semibold text-muted-foreground flex items-center',
                titleClassName
              )}
            >
              <IconComponent className='mr-2 h-5 w-5' /> {title} (0)
            </CardTitle>
          </CardHeader>
          <CardContent>
            <EmptyState
              icon={MessageSquareDashed}
              title={`No New ${title}`}
              description={`No new ${title.toLowerCase()} to display currently. Try using the AI tools to generate some!`}
            />
          </CardContent>
        </Card>
      );
    }

    const getComparableItemValue = (
      item: EditableExtractedConcept | EditableRelationSuggestion
    ) => item.current;

    const clearSelectionForCategory = () => {
      if (itemKeyPrefix.startsWith('extracted-'))
        setSelectedExtractedIndices(new Set());
      else if (itemKeyPrefix.startsWith('relation-'))
        setSelectedRelationIndices(new Set());
    };

    const handleAddSelected = () => {
      if (!onAddSelectedItems) return;
      const toAdd = items
        .filter((_item, index) => selectedIndicesSet.has(index))
        .map((item) => item.current)
        .filter((itemValue) => {
          const status = itemKeyPrefix.startsWith('extracted-')
            ? getConceptStatus(itemValue as ExtractedConceptItem)
            : 'new'; // Relations always 'new' for addability
          return (
            status !== 'exact-match' || itemKeyPrefix.startsWith('relation-')
          );
        });
      if (toAdd.length > 0) {
        onAddSelectedItems(toAdd);
        clearSelectionForCategory();
      }
    };

    const handleSelectAllNewOrSimilar = (checked: boolean) => {
      const newSelectedIndices = new Set<number>();
      if (checked) {
        items.forEach((item, index) => {
          const value = getComparableItemValue(item);
          const status = itemKeyPrefix.startsWith('extracted-')
            ? getConceptStatus(value as ExtractedConceptItem)
            : 'new';
          if (
            status !== 'exact-match' ||
            itemKeyPrefix.startsWith('relation-')
          ) {
            newSelectedIndices.add(index);
          }
        });
      }
      if (itemKeyPrefix.startsWith('extracted-'))
        setSelectedExtractedIndices(newSelectedIndices);
      else if (itemKeyPrefix.startsWith('relation-'))
        setSelectedRelationIndices(newSelectedIndices);
    };

    const countOfAllNewOrSimilar = items.filter((item) => {
      const value = getComparableItemValue(item);
      const status = itemKeyPrefix.startsWith('extracted-')
        ? getConceptStatus(value as ExtractedConceptItem)
        : 'new';
      return status !== 'exact-match' || itemKeyPrefix.startsWith('relation-');
    }).length;

    const allSelectableAreChecked =
      countOfAllNewOrSimilar > 0 &&
      selectedIndicesSet.size === countOfAllNewOrSimilar;
    const countOfSelectedAndSelectable = Array.from(selectedIndicesSet).filter(
      (index) => {
        const value = getComparableItemValue(items[index]);
        const status = itemKeyPrefix.startsWith('extracted-')
          ? getConceptStatus(value as ExtractedConceptItem)
          : 'new';
        return (
          status !== 'exact-match' || itemKeyPrefix.startsWith('relation-')
        );
      }
    ).length;

    const virtualItems = rowVirtualizerInstance.getVirtualItems();

    return (
      <Card
        className={cn(
          'mb-4 bg-background/80 shadow-md flex flex-col',
          cardClassName
        )}
        style={{ minHeight: 200 }}
        data-testid={sectionId} // Added data-testid here as well
      >
        {' '}
        {/* Ensure card can shrink/grow */}
        <CardHeader>
          <div className='flex justify-between items-center'>
            <CardTitle
              className={cn(
                'text-base font-semibold flex items-center',
                titleClassName || 'text-primary'
              )}
            >
              <IconComponent className='mr-2 h-5 w-5' /> {title} ({items.length}
              )
            </CardTitle>
            <div className='flex items-center space-x-2'>
              {!isViewOnlyMode &&
                items.length > 0 &&
                countOfAllNewOrSimilar > 0 &&
                onAddSelectedItems && (
                  <>
                    <Checkbox
                      id={`${itemKeyPrefix}-select-all`}
                      checked={allSelectableAreChecked}
                      onCheckedChange={(cs) =>
                        handleSelectAllNewOrSimilar(Boolean(cs))
                      }
                      disabled={isViewOnlyMode}
                    />
                    <Label
                      htmlFor={`${itemKeyPrefix}-select-all`}
                      className='text-xs'
                    >
                      Select New/Similar
                    </Label>
                  </>
                )}
              {onClearCategory && !isViewOnlyMode && items.length > 0 && (
                <Button
                  variant='ghost'
                  size='icon'
                  onClick={onClearCategory}
                  title={`Clear all ${title} suggestions`}
                  disabled={isViewOnlyMode}
                >
                  <Trash2 className='h-4 w-4 text-destructive' />
                </Button>
              )}
            </div>
          </div>
        </CardHeader>
        <CardContent className='flex-grow overflow-hidden p-0'>
          {' '}
          {/* p-0 for ScrollArea child */}
          <ScrollArea className='h-full'>
            {' '}
            {/* Use ScrollArea's viewportRef */}
            {virtualItems.length > 0 ? (
              <div
                style={{
                  height: `${rowVirtualizerInstance.getTotalSize()}px`,
                  width: '100%',
                  position: 'relative',
                }}
              >
                {virtualItems.map((virtualRow) => {
                  const item = items[virtualRow.index];
                  const displayId = `${itemKeyPrefix}-${virtualRow.index}`; // Use virtualRow.index for key
                  const itemValue = getComparableItemValue(item);
                  const itemStatus = itemKeyPrefix.startsWith('extracted-')
                    ? getConceptStatus(itemValue as ExtractedConceptItem)
                    : 'new';
                  const relationNodeExistence = itemKeyPrefix.startsWith(
                    'relation-'
                  )
                    ? checkRelationNodesExistOnMap(
                        itemValue as RelationSuggestion
                      )
                    : undefined;

                  return (
                    <div
                      key={displayId}
                      data-index={virtualRow.index} // Important for react-virtual
                      ref={(el) => rowVirtualizerInstance.measureElement(el)} // For dynamic height (optional but good)
                      style={{
                        position: 'absolute',
                        top: 0,
                        left: 0,
                        width: '100%',
                        transform: `translateY(${virtualRow.start}px)`,
                      }}
                      className={cn(
                        'flex items-start space-x-3 p-2 border-b', // Keep p-2 here for item content padding
                        itemStatus === 'exact-match' &&
                          itemKeyPrefix.startsWith('extracted-') &&
                          'opacity-60 bg-muted/30',
                        itemStatus === 'similar-match' &&
                          itemKeyPrefix.startsWith('extracted-') &&
                          'bg-yellow-500/5 border-yellow-500/20'
                      )}
                    >
                      {!isViewOnlyMode && onAddSelectedItems && (
                        <Checkbox
                          id={displayId}
                          checked={selectedIndicesSet.has(virtualRow.index)}
                          onCheckedChange={(checked) =>
                            handleSelectionToggleFactory(
                              itemKeyPrefix.startsWith('extracted-')
                                ? 'extracted'
                                : 'relation'
                            )(virtualRow.index, Boolean(checked))
                          }
                          disabled={
                            (itemStatus === 'exact-match' &&
                              itemKeyPrefix.startsWith('extracted-')) ||
                            (
                              item as
                                | EditableExtractedConcept
                                | EditableRelationSuggestion
                            ).isEditing ||
                            isViewOnlyMode
                          }
                        />
                      )}
                      <div className='flex-grow'>
                        {isRelationsSection ? (
                          <RenderEditableRelationLabel
                            item={item as EditableRelationSuggestion}
                            index={virtualRow.index}
                            isViewOnlyMode={isViewOnlyMode}
                            relationNodeExistence={relationNodeExistence}
                            onToggleEdit={handleToggleEditFactory('relation')}
                            onInputChange={handleInputChangeFactory('relation')}
                            onConfirmEdit={handleConfirmEditFactory('relation')}
                            setDraggedRelationPreview={
                              setDraggedRelationPreview
                            }
                            clearDragPreview={clearDragPreview}
                          />
                        ) : (
                          <RenderEditableConceptLabel
                            item={item as EditableExtractedConcept}
                            index={virtualRow.index}
                            itemStatus={itemStatus}
                            isViewOnlyMode={isViewOnlyMode}
                            onToggleEdit={handleToggleEditFactory('extracted')}
                            onInputChange={handleInputChangeFactory(
                              'extracted'
                            )}
                            onConfirmEdit={handleConfirmEditFactory(
                              'extracted'
                            )}
                            setDragPreview={setDragPreview}
                            clearDragPreview={clearDragPreview}
                          />
                        )}
                      </div>
                    </div>
                  );
                })}
              </div>
            ) : (
              <div className='p-6 text-center h-full flex flex-col justify-center'>
                <EmptyState
                  icon={MessageSquareDashed}
                  title={`No ${title} to Display`}
                  description={`Currently no ${title.toLowerCase()} available.`}
                />
              </div>
            )}
          </ScrollArea>
        </CardContent>
        {!isViewOnlyMode &&
          items.length > 0 &&
          onAddSelectedItems &&
          countOfAllNewOrSimilar > 0 && (
            <CardFooter className='flex flex-col sm:flex-row justify-end space-y-2 sm:space-y-0 sm:space-x-2 pt-4 border-t'>
              <Button
                data-tutorial-id={
                  isRelationsSection
                    ? 'add-selected-relations-button'
                    : 'add-selected-concepts-button'
                }
                size='sm'
                variant='outline'
                onClick={handleAddSelected}
                disabled={isViewOnlyMode || countOfSelectedAndSelectable === 0}
                className='w-full sm:w-auto'
              >
                <PlusCircle className='mr-2 h-4 w-4' /> Add Selected (
                {countOfSelectedAndSelectable})
              </Button>
              <Button
                data-tutorial-id={
                  isRelationsSection
                    ? 'add-all-new-relations-button'
                    : 'add-all-new-concepts-button'
                }
                size='sm'
                variant='default'
                onClick={() => {
                  // Implement Add All New/Similar functionality directly
                  const toAdd = items
                    .map(
                      (item) =>
                        (
                          item as
                            | EditableExtractedConcept
                            | EditableRelationSuggestion
                        ).current
                    )
                    .filter((itemValue) => {
                      const status = itemKeyPrefix.startsWith('extracted-')
                        ? getConceptStatus(itemValue as ExtractedConceptItem)
                        : 'new';
                      return (
                        status !== 'exact-match' ||
                        itemKeyPrefix.startsWith('relation-')
                      );
                    });
                  if (toAdd.length > 0) {
                    onAddSelectedItems(toAdd);
                    clearSelectionForCategory();
                  }
                }}
                disabled={isViewOnlyMode || countOfAllNewOrSimilar === 0}
                className='w-full sm:w-auto'
              >
                <PlusCircle className='mr-2 h-4 w-4' /> Add All New/Similar (
                {countOfAllNewOrSimilar})
              </Button>
            </CardFooter>
          )}
      </Card>
    );
  };

  const mainContent = () => {
    const noExtracted = !editableExtracted || editableExtracted.length === 0;
    const noRelations = !editableRelations || editableRelations.length === 0;

    if (!currentMapNodes && noExtracted && noRelations) {
      // Check currentMapNodes instead of mapData
      return (
        <div className='text-muted-foreground py-8'>
          No suggestions available yet.
        </div>
      );
    }
    if (
      currentMapNodes &&
      currentMapNodes.length > 0 &&
      noExtracted &&
      noRelations
    ) {
      return (
        <div className='text-muted-foreground py-8'>
          No suggestions available for the current map.
        </div>
      );
    }

    return (
      // The ScrollArea is now *inside* renderSuggestionSection
      // This outer div will just hold the sections
      <div
        className='h-full w-full p-4 space-y-4 text-left overflow-y-auto'
        data-testid='ai-suggestion-panel-content'
      >
        {' '}
        {/* Added ID to content area */}
        {onAddExtractedConcepts &&
          renderSuggestionSection(
            'Extracted Concepts',
            Search,
            editableExtracted,
            selectedExtractedIndices,
            'extracted-concept',
            conceptsParentRef,
            conceptsRowVirtualizer,
            onAddExtractedConcepts,
            onClearExtractedConcepts,
            'bg-blue-500/5 border-blue-500/20',
            'text-blue-700 dark:text-blue-400'
          )}
        {onAddSuggestedRelations &&
          renderSuggestionSection(
            'Suggested Relations',
            Lightbulb,
            editableRelations,
            selectedRelationIndices,
            'relation-',
            relationsParentRef,
            relationsRowVirtualizer,
            onAddSuggestedRelations,
            onClearSuggestedRelations,
            'bg-purple-500/5 border-purple-500/20',
            'text-purple-700 dark:text-purple-400'
          )}
      </div>
    );
  };

  return (
    <Card
      className='h-full w-full rounded-lg border-2 border-dashed border-muted-foreground/30 bg-muted/10 shadow-inner'
      data-testid='ai-suggestion-panel'
    >
      <CardContent className='flex h-full flex-col items-center justify-center text-center p-0'>
        {mainContent()}
      </CardContent>
    </Card>
  );
});
AISuggestionPanel.displayName = 'AISuggestionPanel';<|MERGE_RESOLUTION|>--- conflicted
+++ resolved
@@ -621,17 +621,10 @@
     selectedIndicesSet: Set<number>,
     itemKeyPrefix: string,
     parentRef: React.RefObject<HTMLDivElement>, // For virtualizer
-<<<<<<< HEAD
-    rowVirtualizerInstance: ReturnType<typeof useVirtualizer>, // Instance of useVirtualizer
-    onAddSelectedItems: (
-      selectedItems: (EditableExtractedConcept | EditableRelationSuggestion)[]
-    ) => void,
-=======
     rowVirtualizerInstance: ReturnType<
       typeof useVirtualizer<HTMLDivElement, Element>
     >, // Instance of useVirtualizer
     onAddSelectedItems?: (selectedItems: any[]) => void,
->>>>>>> b17be826
     onClearCategory?: () => void,
     cardClassName?: string,
     titleClassName?: string
