
"use client";

import React, { useState, useEffect, useMemo, useCallback } from 'react';
import { Card, CardContent, CardHeader, CardTitle, CardDescription, CardFooter } from "@/components/ui/card";
import { Button } from "@/components/ui/button";
import { Checkbox } from "@/components/ui/checkbox";
import { Label } from "@/components/ui/label";
import { Input } from "@/components/ui/input";
import { GitFork, Brain, SearchCode, Lightbulb, PlusCircle, Layers, Link2, Box, Waypoints, Trash2, Info, MessageSquareDashed, CheckSquare, Edit3, BotMessageSquare, Zap, AlertCircle } from "lucide-react";
import { ScrollArea } from "@/components/ui/scroll-area";
import type { ConceptMapData, ConceptMapNode } from "@/types";
import { cn } from '@/lib/utils';
import { EmptyState } from '@/components/layout/empty-state';
import useConceptMapStore from '@/stores/concept-map-store';

interface AISuggestionPanelProps {
  mapData?: ConceptMapData; 
  currentMapNodes?: ConceptMapNode[];
  extractedConcepts?: string[];
  suggestedRelations?: Array<{ source: string; target: string; relation: string }>;
  onAddExtractedConcepts?: (concepts: string[]) => void;
  onAddSuggestedRelations?: (relations: Array<{ source: string; target: string; relation: string }>) => void;
  onClearExtractedConcepts?: () => void;
  onClearSuggestedRelations?: () => void;
  isViewOnlyMode?: boolean;
}

interface EditableSuggestion {
  original: string;
  current: string;
  isEditing: boolean;
}

interface EditableRelationSuggestion {
  original: { source: string; target: string; relation: string };
  current: { source: string; target: string; relation: string };
  isEditing: boolean;
  editingField: 'source' | 'target' | 'relation' | null;
}

type ItemStatus = 'new' | 'exact-match' | 'similar-match';


export const AISuggestionPanel = React.memo(function AISuggestionPanel({
  mapData,
  currentMapNodes = [],
  extractedConcepts = [],
  suggestedRelations = [],
  onAddExtractedConcepts,
  onAddSuggestedRelations,
  onClearExtractedConcepts,
  onClearSuggestedRelations,
  isViewOnlyMode
}: AISuggestionPanelProps) {
  const { setDragPreview, clearDragPreview, setDraggedRelationPreview } = useConceptMapStore(
    useCallback(s => ({
      setDragPreview: s.setDragPreview,
      clearDragPreview: s.clearDragPreview,
      setDraggedRelationPreview: s.setDraggedRelationPreview // Added
    }), [])
  );

  const [editableExtracted, setEditableExtracted] = useState<EditableSuggestion[]>([]);
  const [editableRelations, setEditableRelations] = useState<EditableRelationSuggestion[]>([]);

  const [selectedExtractedIndices, setSelectedExtractedIndices] = useState<Set<number>>(new Set());
  const [selectedRelationIndices, setSelectedRelationIndices] = useState<Set<number>>(new Set());

  const existingNodeTexts = useMemo(() => {
    return new Set(currentMapNodes.map(n => n.text.toLowerCase().trim()));
  }, [currentMapNodes]);

  const mapToEditable = useCallback((items: string[]): EditableSuggestion[] =>
    items.map(item => ({ original: item, current: item, isEditing: false })),
  []);

  const mapRelationsToEditable = useCallback((items: Array<{ source: string; target: string; relation: string }>): EditableRelationSuggestion[] =>
    items.map(item => ({ original: item, current: { ...item }, isEditing: false, editingField: null })),
  []);

  useEffect(() => {
    setEditableExtracted(mapToEditable(extractedConcepts));
    setSelectedExtractedIndices(new Set());
  }, [extractedConcepts, mapToEditable]);

  useEffect(() => {
    setEditableRelations(mapRelationsToEditable(suggestedRelations));
    setSelectedRelationIndices(new Set());
  }, [suggestedRelations, mapRelationsToEditable]);


  const handleToggleEdit = (type: 'extracted' | 'relation', index: number, field?: 'source' | 'target' | 'relation') => {
    if (isViewOnlyMode) return;
    const setStateAction = (setter: React.Dispatch<React.SetStateAction<any[]>>, items: any[]) => {
      setter(items.map((item, idx) => {
        if (idx === index) {
          if (type === 'relation') {
            return { ...item, isEditing: !item.isEditing, editingField: field || null };
          }
          return { ...item, isEditing: !item.isEditing };
        }
        return type === 'relation' ? { ...item, isEditing: false, editingField: null } : { ...item, isEditing: false };
      }));
    };
    if (type === 'extracted') setStateAction(setEditableExtracted, editableExtracted);
    else if (type === 'relation') setStateAction(setEditableRelations, editableRelations);
  };

  const handleInputChange = (type: 'extracted' | 'relation', index: number, value: string, field?: 'source' | 'target' | 'relation') => {
     const setStateAction = (setter: React.Dispatch<React.SetStateAction<any[]>>, items: any[]) => {
        setter(items.map((item, idx) => {
            if (idx === index) {
                if (type === 'relation' && field) {
                    return { ...item, current: { ...item.current, [field]: value } };
                }
                return { ...item, current: value };
            }
            return item;
        }));
    };
    if (type === 'extracted') setStateAction(setEditableExtracted, editableExtracted);
    else if (type === 'relation') setStateAction(setEditableRelations, editableRelations);
  };

  const handleConfirmEdit = (type: 'extracted' | 'relation', index: number) => {
    handleToggleEdit(type, index); 
  };


  const handleSelectionToggleFactory = (type: 'extracted' | 'relation') => (index: number, checked: boolean) => {
    const setIndices =
        type === 'extracted' ? setSelectedExtractedIndices :
        setSelectedRelationIndices;

    setIndices(prev => {
        const next = new Set(prev);
        if(checked) next.add(index);
        else next.delete(index);
        return next;
    });
  };


  const hasAiOutput = editableExtracted.length > 0 || editableRelations.length > 0;
  const hasMapDataNodes = currentMapNodes && currentMapNodes.length > 0;

  const renderSuggestionSection = (
    title: string,
    IconComponent: React.ElementType,
    items: (EditableSuggestion | EditableRelationSuggestion)[],
    selectedIndicesSet: Set<number>,
    itemKeyPrefix: string,
    renderItemContent: (item: any, index: number, itemStatus: ItemStatus, relationNodeExistence?: { source?: boolean, target?: boolean }) => React.ReactNode,
    getItemStatus: (itemValue: string | { source: string, target: string }) => ItemStatus,
    checkIfRelationNodesExistOnMap: (relation: { source: string; target: string }) => { source?: boolean, target?: boolean },
    onAddSelectedItems: ((selectedItems: any[]) => void) | undefined,
    onClearCategory?: () => void,
    cardClassName?: string,
    titleClassName?: string
  ) => {
    if (!onAddSelectedItems && items.length === 0 && !mapData) return null;
    if (!items || items.length === 0) {
      return (
        <Card className={cn("mb-4 bg-background/80 shadow-md", cardClassName)}>
          <CardHeader>
            <CardTitle className={cn("text-base font-semibold text-muted-foreground flex items-center", titleClassName)}>
              <IconComponent className="mr-2 h-5 w-5" /> {title} (0)
            </CardTitle>
          </CardHeader>
          <CardContent>
            <EmptyState 
                icon={MessageSquareDashed}
                title={`No New ${title}`}
                description={`No new ${title.toLowerCase()} to display currently. Try using the AI tools to generate some!`}
            />
          </CardContent>
        </Card>
      );
    }

    const getComparableItemValue = (item: EditableSuggestion | EditableRelationSuggestion) => {
      return 'current' in item && typeof item.current !== 'string' ? item.current : (item as EditableSuggestion).current;
    };

    const selectableItems = items.filter((item) => {
      const value = getComparableItemValue(item);
      const status = getItemStatus(value as string | {source: string; target: string}); 
      return status !== 'exact-match';
    });
    
    const clearSelectionForCategory = () => {
      if (itemKeyPrefix.startsWith('extracted-')) setSelectedExtractedIndices(new Set());
      else if (itemKeyPrefix.startsWith('relation-')) setSelectedRelationIndices(new Set());
    };

    const handleRelationDragStart = (event: React.DragEvent<HTMLDivElement>, relationLabel: string) => {
      event.dataTransfer.setData('application/json', JSON.stringify({
        type: 'relation-suggestion',
        label: relationLabel,
      }));
      event.dataTransfer.effectAllowed = 'copy';
      console.log('[AISuggestionPanel] Dragging relation:', relationLabel);
    };

    const handleAddSelected = () => {
      if (!onAddSelectedItems) return;
      const toAdd = items
        .filter((_item, index) => selectedIndicesSet.has(index))
        .map(item => (item as EditableRelationSuggestion).original ? (item as EditableRelationSuggestion).current : (item as EditableSuggestion).current)
        .filter(itemValue => {
             const status = getItemStatus(itemValue as string | {source: string; target: string});
             return status !== 'exact-match';
        });

      if (toAdd.length > 0) {
        onAddSelectedItems(toAdd);
        clearSelectionForCategory();
      }
    };

    const handleSelectAllNewOrSimilar = (checked: boolean) => {
        const newSelectedIndices = new Set<number>();
        if (checked) {
            items.forEach((item, index) => {
                const value = getComparableItemValue(item);
                const status = getItemStatus(value as string | {source: string; target: string});
                if (status !== 'exact-match') { 
                    newSelectedIndices.add(index);
                }
            });
        }
        if (itemKeyPrefix.startsWith('extracted-')) setSelectedExtractedIndices(newSelectedIndices);
        else if (itemKeyPrefix.startsWith('relation-')) setSelectedRelationIndices(newSelectedIndices);
    };

    const allSelectableAreChecked = selectableItems.length > 0 && selectedIndicesSet.size >= selectableItems.length &&
        items.every((item, index) => {
            const value = getComparableItemValue(item);
            const status = getItemStatus(value as string | {source: string; target: string});
            if (status !== 'exact-match') { 
                return selectedIndicesSet.has(index);
            }
            return true; 
        });

    const countOfSelectedAndSelectable = items.filter((item, index) => {
        const value = getComparableItemValue(item);
        const status = getItemStatus(value as string | {source: string; target: string});
        return selectedIndicesSet.has(index) && status !== 'exact-match';
      }).length;

    const countOfAllNewOrSimilar = selectableItems.length;


    return (
      <Card className={cn("mb-4 bg-background/80 shadow-md", cardClassName)}>
        <CardHeader>
          <div className="flex justify-between items-center">
            <CardTitle className={cn("text-base font-semibold flex items-center", titleClassName || "text-primary")}>
              <IconComponent className="mr-2 h-5 w-5" /> {title} ({items.length})
            </CardTitle>
            <div className="flex items-center space-x-2">
                {!isViewOnlyMode && items.length > 0 && selectableItems.length > 0 && onAddSelectedItems && (
                     <>
                        <Checkbox
                            id={`${itemKeyPrefix}-select-all`}
                            checked={allSelectableAreChecked}
                            onCheckedChange={(checkedState) => handleSelectAllNewOrSimilar(Boolean(checkedState))}
                            disabled={isViewOnlyMode}
                        />
                        <Label htmlFor={`${itemKeyPrefix}-select-all`} className="text-xs">Select New/Similar</Label>
                     </>
                )}
                {onClearCategory && !isViewOnlyMode && items.length > 0 && (
                  <Button variant="ghost" size="icon" onClick={onClearCategory} title={`Clear all ${title} suggestions`} disabled={isViewOnlyMode}>
                    <Trash2 className="h-4 w-4 text-destructive" />
                  </Button>
                )}
            </div>
          </div>
        </CardHeader>
        <CardContent> 
          <div className="space-y-1">
            {items.map((item, index) => {
              const displayId = `${itemKeyPrefix}-${index}`;
              const itemValue = getComparableItemValue(item);
              const itemStatus = getItemStatus(itemValue as string | {source: string; target: string});
              const relationNodeExistence = itemKeyPrefix.startsWith('relation-') ? checkIfRelationNodesExistOnMap(itemValue as { source: string; target: string }) : undefined;

              return (
                <div key={displayId} className={cn(
                    "flex items-start space-x-3 p-2 border-b last:border-b-0",
                    itemStatus === 'exact-match' && !itemKeyPrefix.startsWith('relation-') && "opacity-60 bg-muted/30", 
                    itemStatus === 'similar-match' && !itemKeyPrefix.startsWith('relation-') && "bg-yellow-500/5 border-yellow-500/20"
                )}>
                  {!isViewOnlyMode && onAddSelectedItems && (
                    <Checkbox
                      id={displayId}
                      checked={selectedIndicesSet.has(index)}
                      onCheckedChange={(checked) => handleSelectionToggleFactory(
                        itemKeyPrefix.startsWith('extracted-') ? 'extracted' : 'relation'
                      )(index, Boolean(checked))}
                      disabled={(itemStatus === 'exact-match' && !itemKeyPrefix.startsWith('relation-')) || item.isEditing || isViewOnlyMode}
                    />
                  )}
                  <div className="flex-grow">
                    {renderItemContent(item, index, itemStatus, relationNodeExistence)}
                  </div>
                </div>
              );
            })}
          </div>
        </CardContent>
        {!isViewOnlyMode && items.length > 0 && onAddSelectedItems && (
          <CardFooter className="flex flex-col sm:flex-row justify-end space-y-2 sm:space-y-0 sm:space-x-2 pt-4 border-t">
            <Button
              size="sm"
              variant="outline"
              onClick={handleAddSelected}
              disabled={isViewOnlyMode || countOfSelectedAndSelectable === 0}
              className="w-full sm:w-auto"
            >
              <PlusCircle className="mr-2 h-4 w-4" /> Add Selected ({countOfSelectedAndSelectable})
            </Button>
            <Button
              size="sm"
              variant="default"
              onClick={() => {
                if (selectableItems.length > 0 && onAddSelectedItems) {
                   onAddSelectedItems(selectableItems.map(item => getComparableItemValue(item as EditableSuggestion | EditableRelationSuggestion)));
                   clearSelectionForCategory();
                }
              }}
              disabled={isViewOnlyMode || countOfAllNewOrSimilar === 0}
              className="w-full sm:w-auto"
            >
              <PlusCircle className="mr-2 h-4 w-4" /> Add All New/Similar ({countOfAllNewOrSimilar})
            </Button>
          </CardFooter>
        )}
      </Card>
    );
  };

  const renderEditableConceptLabel = (item: EditableSuggestion, index: number, type: 'extracted', itemStatus: ItemStatus) => {
    const isExactMatch = itemStatus === 'exact-match';
    const isSimilarMatch = itemStatus === 'similar-match';

    const handleDragStart = (event: React.DragEvent<HTMLDivElement>, conceptText: string, conceptType?: string) => {
      event.dataTransfer.setData('application/json', JSON.stringify({
        type: 'concept-suggestion',
        text: conceptText,
        // Pass the conceptType if available, or a default
        conceptType: conceptType || 'ai-concept'
      }));
      event.dataTransfer.effectAllowed = 'copy';
      setDragPreview({ text: conceptText, type: conceptType || 'ai-concept' });
      // console.log('[AISuggestionPanel] Dragging concept:', conceptText, 'Type:', conceptType || 'ai-concept');
    };

    const handleDragEnd = () => {
      clearDragPreview();
    };

    if (item.isEditing && !isViewOnlyMode) {
      return (
        <div className="flex items-center space-x-2 w-full">
          <Input
            value={item.current}
            onChange={(e) => handleInputChange(type, index, e.target.value)}
            className="h-8 text-sm flex-grow"
            autoFocus
            onKeyDown={(e) => e.key === 'Enter' && handleConfirmEdit(type, index)}
            onBlur={() => handleConfirmEdit(type, index)}
            disabled={isViewOnlyMode}
          />
          <Button size="icon" variant="ghost" onClick={() => handleConfirmEdit(type, index)} className="h-8 w-8" disabled={isViewOnlyMode}>
            <CheckSquare className="h-4 w-4 text-green-600" />
          </Button>
        </div>
      );
    }
    return (
      <div
        className="flex items-center justify-between w-full group"
        draggable={!isViewOnlyMode && !item.isEditing && !isExactMatch}
        onDragStart={(e) => !isViewOnlyMode && !item.isEditing && !isExactMatch && handleDragStart(e, item.current, 'ai-concept')} // Pass a default type
        onDragEnd={handleDragEnd} // Add onDragEnd
        title={!isViewOnlyMode && !item.isEditing && !isExactMatch ? "Drag this concept to the canvas" : ""}
      >
        <Label
          htmlFor={`${type}-${index}`}
          className={cn(
            "text-sm font-normal flex-grow flex items-center",
            (!isViewOnlyMode && !item.isEditing && !isExactMatch) ? "cursor-grab" : "cursor-default",
            (isExactMatch || isViewOnlyMode) && "cursor-default"
          )}
        >
          {itemStatus === 'exact-match' && <CheckSquare className="h-4 w-4 mr-2 text-green-600 flex-shrink-0" title="Exact match on map"/>}
          {itemStatus === 'similar-match' && <Zap className="h-4 w-4 mr-2 text-yellow-600 dark:text-yellow-400 flex-shrink-0" title="Similar concept on map"/>}
          {itemStatus === 'new' && <PlusCircle className="h-4 w-4 mr-2 text-blue-500 flex-shrink-0" title="New concept"/>}
          {item.current}
        </Label>
        {!isViewOnlyMode && !isExactMatch && (
          <Button size="icon" variant="ghost" onClick={() => handleToggleEdit(type, index)} className="h-6 w-6 opacity-0 group-hover:opacity-100" disabled={isViewOnlyMode}>
            <Edit3 className="h-3 w-3" />
          </Button>
        )}
      </div>
    );
  };

  const renderEditableRelationLabel = (item: EditableRelationSuggestion, index: number, _itemStatus: ItemStatus, relationNodeExistence?: { source?: boolean, target?: boolean }) => {
    const renderField = (field: 'source' | 'target' | 'relation', nodeExists?: boolean) => {
      if (item.isEditing && item.editingField === field && !isViewOnlyMode) {
        return (
          <Input
            value={item.current[field]}
            onChange={(e) => handleInputChange('relation', index, e.target.value, field)}
            className="h-7 text-xs px-1 py-0.5 mx-0.5 inline-block w-auto min-w-[60px] max-w-[120px]"
            autoFocus
            onKeyDown={(e) => { if (e.key === 'Enter') handleConfirmEdit('relation', index);}}
            onBlur={() => handleConfirmEdit('relation', index)}
            disabled={isViewOnlyMode}
          />
        );
      }
      return (
        <span
          onClick={isViewOnlyMode ? undefined : () => handleToggleEdit('relation', index, field)}
          className={cn("hover:bg-muted/50 px-1 rounded inline-flex items-center", !isViewOnlyMode && "cursor-pointer")}
        >
          {item.current[field]}
          {nodeExists && <CheckSquare className="h-3 w-3 ml-1 text-green-600 inline-block" title="This node exists on the map"/>}
          {!nodeExists && field !== 'relation' && <AlertCircle className="h-3 w-3 ml-1 text-orange-500 inline-block" title="This node does not exist or differs from map"/>}
        </span>
      );
    };

    return (
      <div
<<<<<<< HEAD
        className={cn(
            "flex items-center text-sm group w-full",
            (!isViewOnlyMode && !item.isEditing) ? "cursor-grab" : "cursor-default"
        )}
        draggable={!isViewOnlyMode && !item.isEditing}
        onDragStart={(e) => !isViewOnlyMode && !item.isEditing && handleRelationDragStart(e, item.current.relation)}
        title={!isViewOnlyMode && !item.isEditing ? "Drag this relation to an edge on the canvas" : ""}
      >
        <GitFork className="h-4 w-4 mr-2 text-purple-500 flex-shrink-0"/>
=======
        className="flex items-center text-sm group w-full"
        draggable={!isViewOnlyMode && !item.isEditing}
        onDragStart={(e) => {
          if (isViewOnlyMode || item.isEditing) return;
          e.dataTransfer.setData('application/json', JSON.stringify({
            type: 'relation-suggestion',
            sourceText: item.current.source,
            targetText: item.current.target,
            label: item.current.relation,
          }));
          e.dataTransfer.effectAllowed = 'copy';
          setDraggedRelationPreview(item.current.relation);
        }}
        onDragEnd={() => {
          if (!isViewOnlyMode) clearDragPreview();
        }}
        title={!isViewOnlyMode && !item.isEditing ? "Drag this relation to the canvas (experimental)" : ""}
      >
        <GitFork className={cn("h-4 w-4 mr-2 text-purple-500 flex-shrink-0", !isViewOnlyMode && !item.isEditing && "cursor-grab")} />
>>>>>>> cc422989
        {renderField('source', relationNodeExistence?.source)}
        <span className="mx-1">→</span>
        {renderField('target', relationNodeExistence?.target)}
        <span className="mx-1 text-muted-foreground">({renderField('relation')})</span>
      </div>
    );
  };

  const getConceptStatus = useCallback((conceptValue: string | {source: string, target: string}): ItemStatus => {
      if (typeof conceptValue !== 'string') return 'new'; 
      const normalizedConcept = conceptValue.toLowerCase().trim();
      if (existingNodeTexts.has(normalizedConcept)) {
        return 'exact-match';
      }
      for (const existingNode of existingNodeTexts) {
        if (existingNode.length !== normalizedConcept.length && (existingNode.includes(normalizedConcept) || normalizedConcept.includes(existingNode))) {
             return 'similar-match';
        }
      }
      return 'new';
  }, [existingNodeTexts]);

  const checkRelationNodesExistOnMap = useCallback((relationValue: { source: string; target: string }) => {
    return {
      source: existingNodeTexts.has(relationValue.source.toLowerCase().trim()),
      target: existingNodeTexts.has(relationValue.target.toLowerCase().trim())
    };
  }, [existingNodeTexts]);

  const mainContent = () => {
    if (!hasMapDataNodes && !hasAiOutput) {
      return (
        <div className="p-6 text-center h-full flex flex-col justify-center">
            <EmptyState
                icon={BotMessageSquare}
                title="Getting Started with AI Tools"
                description="Unlock insights and build maps faster with our AI-powered features. Use the AI tools in the toolbar to generate concepts or relations. Your AI-generated suggestions will appear here."
            />
        </div>
      );
    }
    if (hasMapDataNodes && !hasAiOutput) {
      return (
         <div className="p-6 text-center h-full flex flex-col justify-center">
            <EmptyState
                icon={MessageSquareDashed}
                title="No AI Suggestions Yet"
                description={isViewOnlyMode 
                    ? "The map is in view-only mode. AI tools are disabled." 
                    : "Your map has content, but no AI suggestions are currently available. Use the AI tools in the toolbar to generate new ideas!"
                }
            />
        </div>
      );
    }
    
    return (
      <ScrollArea className="h-full w-full">
        <div className="p-4 space-y-4 text-left">
          {onAddExtractedConcepts && renderSuggestionSection(
            "Extracted Concepts", SearchCode, editableExtracted, selectedExtractedIndices, "extracted-concept",
            (item, index, itemStatus) => renderEditableConceptLabel(item as EditableSuggestion, index, 'extracted', itemStatus),
            getConceptStatus, checkRelationNodesExistOnMap,
            onAddExtractedConcepts, onClearExtractedConcepts, 
            "bg-blue-500/5 border-blue-500/20", "text-blue-700 dark:text-blue-400"
          )}
          {onAddSuggestedRelations && renderSuggestionSection(
            "Suggested Relations", Lightbulb, editableRelations, selectedRelationIndices, "relation-",
             (item, index, itemStatus, relationNodeExist) => renderEditableRelationLabel(item as EditableRelationSuggestion, index, itemStatus, relationNodeExist),
            getConceptStatus, 
            checkRelationNodesExistOnMap,
            onAddSuggestedRelations, onClearSuggestedRelations, 
            "bg-purple-500/5 border-purple-500/20", "text-purple-700 dark:text-purple-400"
          )}
           {!hasAiOutput && hasMapDataNodes && ( 
            <div className="text-center py-6">
                <EmptyState
                    icon={Info}
                    title="No Active AI Suggestions"
                    description="Use AI tools to generate new ideas."
                />
            </div>
           )}
        </div>
      </ScrollArea>
    );
  };

  return (
    <Card className="h-full w-full rounded-lg border-2 border-dashed border-muted-foreground/30 bg-muted/10 shadow-inner">
      <CardContent className="flex h-full flex-col items-center justify-center text-center p-0">
        {mainContent()}
      </CardContent>
    </Card>
  );
});
AISuggestionPanel.displayName = "AISuggestionPanel";



<|MERGE_RESOLUTION|>--- conflicted
+++ resolved
@@ -1,4 +1,3 @@
-
 "use client";
 
 import React, { useState, useEffect, useMemo, useCallback } from 'react';
@@ -440,17 +439,6 @@
 
     return (
       <div
-<<<<<<< HEAD
-        className={cn(
-            "flex items-center text-sm group w-full",
-            (!isViewOnlyMode && !item.isEditing) ? "cursor-grab" : "cursor-default"
-        )}
-        draggable={!isViewOnlyMode && !item.isEditing}
-        onDragStart={(e) => !isViewOnlyMode && !item.isEditing && handleRelationDragStart(e, item.current.relation)}
-        title={!isViewOnlyMode && !item.isEditing ? "Drag this relation to an edge on the canvas" : ""}
-      >
-        <GitFork className="h-4 w-4 mr-2 text-purple-500 flex-shrink-0"/>
-=======
         className="flex items-center text-sm group w-full"
         draggable={!isViewOnlyMode && !item.isEditing}
         onDragStart={(e) => {
@@ -470,7 +458,6 @@
         title={!isViewOnlyMode && !item.isEditing ? "Drag this relation to the canvas (experimental)" : ""}
       >
         <GitFork className={cn("h-4 w-4 mr-2 text-purple-500 flex-shrink-0", !isViewOnlyMode && !item.isEditing && "cursor-grab")} />
->>>>>>> cc422989
         {renderField('source', relationNodeExistence?.source)}
         <span className="mx-1">→</span>
         {renderField('target', relationNodeExistence?.target)}
