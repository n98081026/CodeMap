--- conflicted
+++ resolved
@@ -97,19 +97,7 @@
                   ? undefined
                   : () => onToggleEdit(index, 'concept')
               }
-<<<<<<< HEAD
-              onKeyDown={(e) => {
-                if (e.key === 'Enter' || e.key === ' ') {
-                  if (!isViewOnlyMode) {
-                    onToggleEdit(index, 'concept');
-                  }
-                }
-              }}
-              role='button'
-              tabIndex={isViewOnlyMode ? -1 : 0}
-=======
               disabled={isViewOnlyMode}
->>>>>>> b17be826
             >
               {item.current.concept}
             </button>
