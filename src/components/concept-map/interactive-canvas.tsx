--- conflicted
+++ resolved
@@ -62,11 +62,8 @@
   onEdgesChange: OnEdgesChange;
   onNodesDelete?: OnNodesDelete;
   onEdgesDelete?: OnEdgesDelete;
-<<<<<<< HEAD
   onSelectionChange?: (params: any) => void;
-=======
   onSelectionChange?: (params: NodeSelectionChange) => void;
->>>>>>> 0be70740
   onConnect?: (params: Connection) => void;
   isViewOnlyMode?: boolean;
   onNodeContextMenu?: (
