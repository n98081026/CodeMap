--- conflicted
+++ resolved
@@ -97,11 +97,7 @@
       draggable: !isViewOnlyMode,
       selectable: true,
       connectable: !isViewOnlyMode,
-<<<<<<< HEAD
-      dragHandle: '.cursor-move',
-=======
       dragHandle: '.node-move-handle',
->>>>>>> 00b0335f
       parentNode: appNode.parentNode,
     }));
 
