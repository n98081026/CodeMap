--- conflicted
+++ resolved
@@ -21,11 +21,18 @@
   type OnSelectionChangeParams,
 } from 'reactflow';
 
+import CustomNodeComponent from './custom-node';
+import GhostNodeComponent from './GhostNodeComponent';
 import { InteractiveCanvas } from './interactive-canvas';
-import {
+import OrthogonalEdge, {
   type OrthogonalEdgeData,
   getMarkerDefinition,
 } from './orthogonal-edge';
+import SuggestedEdge, { SuggestedEdgeProps } from './SuggestedEdge';
+import SuggestedGroupOverlayNode from './SuggestedGroupOverlayNode';
+import SuggestedIntermediateNode from './SuggestedIntermediateNode';
+
+import type { CustomNodeData } from './custom-node';
 
 // getNodePlacement is still needed for other AI tools that might use staging area
 // import { getNodePlacement } from '@/lib/layout-utils'; // Already used if needed
@@ -39,11 +46,8 @@
 import { calculateSnappedPositionAndLines } from '@/lib/layout-utils'; // Import moved function
 import { cn } from '@/lib/utils';
 import { useConceptMapStore } from '@/stores/concept-map-store';
-<<<<<<< HEAD
-=======
 import { StructuralSuggestionItemSchema } from '@/types/ai-suggestions';
 import * as z from 'zod';
->>>>>>> b17be826
 
 interface ExtractedConceptItem {
   concept: string;
@@ -109,7 +113,6 @@
   onRejectVisualEdge?: (suggestionId: string) => void;
 }
 
-const FlowCanvasCore: React.FC<FlowCanvasCoreProps> = React.memo(
 const FlowCanvasCoreInternal: React.FC<FlowCanvasCoreProps> = React.memo(
   ({
     mapDataFromStore,
@@ -132,19 +135,6 @@
     onAcceptVisualEdge,
     onRejectVisualEdge,
   }) => {
-<<<<<<< HEAD
-    const addDebugLog = useConceptMapStore((s) => s.addDebugLog);
-    addDebugLog(
-  useConceptMapStore
-    .getState()
-    .addDebugLog(
-      `[FlowCanvasCoreInternal Render] mapDataFromStore.nodes count: ${
-        mapDataFromStore.nodes?.length ?? 'N/A'
-      }`
-    );
-    const {
-      connectingNodeId,
-=======
     useConceptMapStore
       .getState()
       .addDebugLog(
@@ -159,21 +149,16 @@
       connectingNodeId,
       completeConnectionMode: storeCompleteConnectionMode,
       cancelConnection: storeCancelConnection,
->>>>>>> b17be826
       dragPreviewItem,
       dragPreviewPosition,
       updateDragPreviewPosition,
       draggedRelationLabel,
-<<<<<<< HEAD
-=======
       addEdge: addEdgeToStore,
->>>>>>> b17be826
       triggerFitView,
       setTriggerFitView,
       structuralSuggestions,
       // structuralGroupSuggestions, // This was removed from the store selector in a previous step, ensure it's not used or re-add if necessary
     } = useConceptMapStore();
-<<<<<<< HEAD
 
     const reactFlowInstance = useReactFlow();
     const reactFlowWrapperRef = useRef<HTMLDivElement>(null);
@@ -189,53 +174,10 @@
       height: number;
     } | null>(null);
 
-=======
-
-    const reactFlowInstance = useReactFlow();
-    const reactFlowWrapperRef = useRef<HTMLDivElement>(null);
-
-    const [activeSnapLinesLocal, setActiveSnapLinesLocal] = useState<
-      SnapResult['activeSnapLines']
-    >([]);
-    const [dragPreviewData, setDragPreviewData] = useState<{
-      x: number;
-      y: number;
-      text: string;
-      width: number;
-      height: number;
-    } | null>(null);
-
->>>>>>> b17be826
     const [rfNodes, setRfNodes, onNodesChangeReactFlow] =
       useNodesState<CustomNodeData>([]);
     const [rfEdges, setRfEdges, onEdgesChangeReactFlow] =
       useEdgesState<OrthogonalEdgeData>([]);
-<<<<<<< HEAD
-
-    const {
-      stagedMapData,
-      isStagingActive,
-      focusViewOnNodeIds,
-      triggerFocusView: triggerFocusViewFromStore,
-      clearFocusViewTrigger,
-      ghostPreviewData,
-    } = useConceptMapStore(
-      useCallback(
-        (s) => ({
-          stagedMapData: s.stagedMapData,
-          isStagingActive: s.isStagingActive,
-          ghostPreviewData: s.ghostPreviewData,
-          focusViewOnNodeIds: s.focusViewOnNodeIds,
-          triggerFocusView: s.triggerFocusView,
-          clearFocusViewTrigger: s.clearFocusViewTrigger,
-        }),
-        []
-      )
-    );
-
-    const [rfStagedNodes, setRfStagedNodes] = useNodesState<CustomNodeData>([]);
-    const [rfStagedEdges, setRfStagedEdges] = useEdgesState<OrthogonalEdgeData>(
-=======
 
     const {
       stagedMapData,
@@ -292,7 +234,6 @@
           </div>
         ),
       }),
->>>>>>> b17be826
       []
     );
 
@@ -481,15 +422,9 @@
     ]);
 
     useEffect(() => {
-<<<<<<< HEAD
-      const { connectingNodeId, cancelConnection } =
-        useConceptMapStore.getState();
-      if (!connectingNodeId) {
-=======
       const currentConnectingNodeId =
         useConceptMapStore.getState().connectingNodeId;
       if (!currentConnectingNodeId) {
->>>>>>> b17be826
         if (reactFlowWrapperRef.current) {
           reactFlowWrapperRef.current.classList.remove(
             'cursor-crosshair',
@@ -500,11 +435,7 @@
       }
       const handleKeyDown = (event: KeyboardEvent) => {
         if (event.key === 'Escape') {
-<<<<<<< HEAD
-          if (connectingNodeId) cancelConnection();
-=======
           if (currentConnectingNodeId) storeCancelConnection();
->>>>>>> b17be826
           if (reactFlowWrapperRef.current) {
             reactFlowWrapperRef.current.classList.remove(
               'cursor-crosshair',
@@ -517,11 +448,7 @@
       return () => {
         document.removeEventListener('keydown', handleKeyDown);
       };
-<<<<<<< HEAD
-    }, [reactFlowWrapperRef]);
-=======
     }, [connectingNodeId, storeCancelConnection, reactFlowWrapperRef]);
->>>>>>> b17be826
 
     useEffect(() => {
       if (!reactFlowInstance || !reactFlowWrapperRef.current) return;
@@ -608,308 +535,6 @@
       },
       [isViewOnlyMode, onNodesChangeInStore]
     );
-<<<<<<< HEAD
-
-    const handleRfNodesChange: OnNodesChange = useCallback(
-      (changes) => {
-        if (isViewOnlyMode) return;
-        onNodesChangeReactFlow(changes);
-        changes.forEach((change) => {
-          if (change.type === 'dimensions' && change.dimensions) {
-            onNodesChangeInStore(change.id, {
-              width: change.dimensions.width,
-              height: change.dimensions.height,
-            });
-          }
-        });
-      },
-      [isViewOnlyMode, onNodesChangeReactFlow, onNodesChangeInStore]
-    );
-
-    const handleRfEdgesChange: OnEdgesChange = useCallback(
-      (changes) => {
-        if (isViewOnlyMode) return;
-        onEdgesChangeReactFlow(changes);
-      },
-      [isViewOnlyMode, onEdgesChangeReactFlow]
-    );
-
-    const handleRfNodesDeleted: OnNodesDelete = useCallback(
-      (deletedRfNodes) => {
-        if (isViewOnlyMode) return;
-        deletedRfNodes.forEach((node) => onNodesDeleteInStore(node.id));
-      },
-      [isViewOnlyMode, onNodesDeleteInStore]
-    );
-
-    const handleRfEdgesDeleted: OnEdgesDelete = useCallback(
-      (deletedRfEdges) => {
-        if (isViewOnlyMode) return;
-        deletedRfEdges.forEach((edge) => onEdgesDeleteInStore(edge.id));
-      },
-      [isViewOnlyMode, onEdgesDeleteInStore]
-    );
-
-    const handleRfConnect = useCallback(
-      (params: Connection) => {
-        if (isViewOnlyMode) return;
-        const newEdgeId = onConnectInStore({
-          source: params.source!,
-          target: params.target!,
-          sourceHandle: params.sourceHandle,
-          targetHandle: params.targetHandle,
-          label: 'connects',
-        });
-        if (typeof newEdgeId === 'string' && params.source && params.target) {
-          onNewEdgeSuggestLabels?.(newEdgeId, params.source, params.target, '');
-        }
-      },
-      [isViewOnlyMode, onConnectInStore, onNewEdgeSuggestLabels]
-    );
-
-    const handleRfSelectionChange = useCallback(
-      (selection: NodeSelectionChange) => {
-        const selectedRfNodes = selection.nodes || [];
-        const selectedRfEdges = selection.edges || [];
-        const currentStagedNodeIds = new Set(rfStagedNodes.map((n) => n.id));
-        const currentStagedEdgeIds = new Set(rfStagedEdges.map((e) => e.id));
-        const newlySelectedStagedNodeIds = selectedRfNodes
-          .filter((n) => currentStagedNodeIds.has(n.id))
-          .map((n) => n.id);
-        const newlySelectedStagedEdgeIds = selectedRfEdges
-          .filter((e) => currentStagedEdgeIds.has(e.id))
-          .map((e) => e.id);
-        onStagedElementsSelectionChange?.([
-          ...newlySelectedStagedNodeIds,
-          ...newlySelectedStagedEdgeIds,
-        ]);
-        const mainSelectedNodes = selectedRfNodes.filter(
-          (n) => !currentStagedNodeIds.has(n.id)
-        );
-        const mainSelectedEdges = selectedRfEdges.filter(
-          (e) => !currentStagedEdgeIds.has(e.id)
-        );
-        if (mainSelectedNodes.length === 1 && mainSelectedEdges.length === 0) {
-          onSelectionChange(mainSelectedNodes[0].id, 'node');
-        } else if (
-          mainSelectedEdges.length === 1 &&
-          mainSelectedNodes.length === 0
-        ) {
-          onSelectionChange(mainSelectedEdges[0].id, 'edge');
-        } else if (
-          mainSelectedNodes.length === 0 &&
-          mainSelectedEdges.length === 0 &&
-          (newlySelectedStagedNodeIds.length > 0 ||
-            newlySelectedStagedEdgeIds.length > 0)
-        ) {
-          onSelectionChange(null, null);
-        } else if (
-          mainSelectedNodes.length === 0 &&
-          mainSelectedEdges.length === 0
-        ) {
-          onSelectionChange(null, null);
-        }
-        onMultiNodeSelectionChange?.(mainSelectedNodes.map((node) => node.id));
-      },
-      [
-        onSelectionChange,
-        onMultiNodeSelectionChange,
-        onStagedElementsSelectionChange,
-        rfStagedNodes,
-        rfStagedEdges,
-      ]
-    );
-
-    const handlePaneDoubleClickInternal = useCallback(
-      (event: React.MouseEvent) => {
-        if (isViewOnlyMode || !reactFlowInstance) return;
-        const { addNode, setSelectedElement, setEditingNodeId, mapData } =
-          useConceptMapStore.getState();
-        const positionInFlow = reactFlowInstance.screenToFlowPosition({
-          x: event.clientX,
-          y: event.clientY,
-        });
-        const snappedX = Math.round(positionInFlow.x / GRID_SIZE) * GRID_SIZE;
-        const snappedY = Math.round(positionInFlow.y / GRID_SIZE) * GRID_SIZE;
-        const newNodeId = addNode({
-          text: `Node ${mapData.nodes.length + 1}`,
-          type: 'manual-node',
-          position: { x: snappedX, y: snappedY },
-          details: '',
-        });
-        setSelectedElement(newNodeId, 'node');
-        setEditingNodeId(newNodeId);
-      },
-      [isViewOnlyMode, reactFlowInstance]
-    );
-
-    const handlePaneContextMenuInternal = useCallback(
-      (event: React.MouseEvent) => {
-        if (isViewOnlyMode || !reactFlowInstance) return;
-        event.preventDefault();
-        const positionInFlow = reactFlowInstance.screenToFlowPosition({
-          x: event.clientX,
-          y: event.clientY,
-        });
-        onPaneContextMenuRequest?.(event, positionInFlow);
-      },
-      [isViewOnlyMode, reactFlowInstance, onPaneContextMenuRequest]
-    );
-
-    const handleCanvasDragOver = useCallback(
-      (event: React.DragEvent) => {
-        event.preventDefault();
-        event.dataTransfer.dropEffect = 'copy';
-        if (dragPreviewItem && reactFlowInstance) {
-          const flowPosition = reactFlowInstance.screenToFlowPosition({
-            x: event.clientX,
-            y: event.clientY,
-          });
-          // Cast rfNodes to RFLayoutNode[] for calculateSnappedPositionAndLines
-          const layoutNodesForSnapping: RFLayoutNode[] = rfNodes
-            .filter((n) => n.width && n.height && n.positionAbsolute)
-            .map((n: RFNode<CustomNodeData>) => ({
-              id: n.id,
-              position: { x: n.position.x, y: n.position.y },
-              data: { ...n.data, id: n.id },
-              width: n.width || 0,
-              height: n.height || 0,
-            }));
-          const { snappedPosition, activeSnapLines } =
-            calculateSnappedPositionAndLines(
-              flowPosition,
-              { width: NODE_PREVIEW_WIDTH, height: NODE_PREVIEW_HEIGHT },
-              layoutNodesForSnapping, // Use casted nodes
-              GRID_SIZE,
-              SNAP_THRESHOLD
-            );
-          updateDragPreviewPosition(snappedPosition);
-          setActiveSnapLinesLocal(activeSnapLines);
-          setDragPreviewData({
-            ...snappedPosition,
-            text: dragPreviewItem.text,
-            width: NODE_PREVIEW_WIDTH,
-            height: NODE_PREVIEW_HEIGHT,
-          });
-        }
-      },
-      [dragPreviewItem, reactFlowInstance, updateDragPreviewPosition, rfNodes]
-    );
-
-    const handleCanvasDrop = useCallback(
-      (event: React.DragEvent) => {
-        event.preventDefault();
-        setDragPreviewData(null);
-        setActiveSnapLinesLocal([]);
-        if (isViewOnlyMode || !reactFlowInstance) return;
-        const dataString = event.dataTransfer.getData('application/json');
-        if (!dataString) return;
-        try {
-          const droppedData = JSON.parse(dataString);
-          const positionInFlow = reactFlowInstance.screenToFlowPosition({
-            x: event.clientX,
-            y: event.clientY,
-          });
-          if (
-            droppedData.type === 'concept-suggestion' &&
-            typeof droppedData.text === 'string'
-          ) {
-            const snappedX =
-              Math.round(positionInFlow.x / GRID_SIZE) * GRID_SIZE;
-            const snappedY =
-              Math.round(positionInFlow.y / GRID_SIZE) * GRID_SIZE;
-            onConceptSuggestionDrop?.(droppedData, {
-              x: snappedX,
-              y: snappedY,
-            });
-          }
-        } catch (e) {
-          console.error('Failed to parse dropped data in FlowCanvasCore:', e);
-          // Show user-friendly error message
-          if (onConceptSuggestionDrop) {
-            // Could add toast notification here if available
-            console.warn('Invalid data format dropped on canvas');
-          }
-        }
-      },
-      [isViewOnlyMode, reactFlowInstance, onConceptSuggestionDrop]
-    );
-
-    const handleCanvasDragLeave = useCallback((event: React.DragEvent) => {
-      if (!event.currentTarget.contains(event.relatedTarget as Node)) {
-        setDragPreviewData(null);
-        setActiveSnapLinesLocal([]);
-      }
-    }, []);
-
-    useEffect(() => {
-      const handleGlobalDragEnd = () => {
-        setDragPreviewData(null);
-        setActiveSnapLinesLocal([]);
-      };
-      document.addEventListener('dragend', handleGlobalDragEnd);
-      return () => {
-        document.removeEventListener('dragend', handleGlobalDragEnd);
-      };
-    }, []);
-
-    const combinedNodes = useMemo(() => {
-      const ghostNodeIds = new Set(
-        ghostPreviewData?.nodes.map((n: RFNode) => n.id) || []
-      );
-      const updatedRfNodes = rfNodes.map((node) => {
-        if (ghostNodeIds.has(node.id)) {
-          return { ...node, data: { ...node.data, isDimmed: true } };
-        }
-        return node;
-      });
-
-      let baseNodes: RFNode<CustomNodeData>[] = [
-        ...updatedRfNodes,
-        ...rfStagedNodes,
-      ];
-      const currentMapNodesForSuggestions = mapDataFromStore.nodes;
-
-      if (ghostPreviewData) {
-        const ghostNodesToAdd = ghostPreviewData.nodes.map(
-          (ghostNodeInfo: RFNode) => ({
-            id: `ghost-${ghostNodeInfo.id}`,
-            type: 'ghostNode',
-            position: {
-              x: ghostNodeInfo.position.x,
-              y: ghostNodeInfo.position.y,
-            },
-            data: {
-              id: ghostNodeInfo.id,
-              width: ghostNodeInfo.width,
-              height: ghostNodeInfo.height,
-              label:
-                currentMapNodesForSuggestions.find(
-                  (n) => n.id === ghostNodeInfo.id
-                )?.text || '',
-            },
-            draggable: false,
-            selectable: false,
-            connectable: false,
-            zIndex: 200,
-          })
-        );
-        baseNodes = [...baseNodes, ...ghostNodesToAdd];
-      }
-
-      const suggestionNodes: RFNode<CustomNodeData>[] = (
-        structuralSuggestions || []
-      ).flatMap((suggestion) => {
-        if (suggestion.type === 'NEW_INTERMEDIATE_NODE') {
-          const { sourceNodeId, targetNodeId } = suggestion.data;
-          const sourceNode = currentMapNodesForSuggestions.find(
-            (n) => n.id === sourceNodeId
-          );
-          const targetNode = currentMapNodesForSuggestions.find(
-            (n) => n.id === targetNodeId
-          );
-          let position = { x: 100, y: 100 };
-=======
 
     const handleRfNodesChange: OnNodesChange = useCallback(
       (changes) => {
@@ -1125,7 +750,6 @@
             x: event.clientX,
             y: event.clientY,
           });
->>>>>>> b17be826
           if (
             droppedData.type === 'concept-suggestion' &&
             typeof droppedData.text === 'string'
@@ -1147,21 +771,6 @@
             console.warn('Invalid data format dropped on canvas');
           }
         }
-<<<<<<< HEAD
-        return [];
-      });
-      baseNodes = [...baseNodes, ...suggestionNodes];
-
-      const groupOverlayNodes: RFNode<CustomNodeData>[] = (
-        structuralSuggestions || []
-      )
-        .filter((s) => s.type === 'FORM_GROUP')
-        .map((suggestion) => {
-          const { nodeIds, groupLabel } = suggestion.data;
-          const groupNodes = currentMapNodesForSuggestions.filter(
-            (n) =>
-              nodeIds.includes(n.id) &&
-=======
       },
       [isViewOnlyMode, reactFlowInstance, onConceptSuggestionDrop]
     );
@@ -1293,45 +902,31 @@
           const groupNodes = currentMapNodesForSuggestions.filter(
             (n: ConceptMapNode) =>
               nodeIdsToGroup.includes(n.id) &&
->>>>>>> b17be826
               n.x != null &&
               n.y != null &&
               n.width != null &&
               n.height != null
           );
-<<<<<<< HEAD
+
           if (groupNodes.length === 0) return null;
-=======
-
-          if (groupNodes.length === 0) return null;
-
->>>>>>> b17be826
+
           let minX = Infinity,
             minY = Infinity,
             maxX = -Infinity,
             maxY = -Infinity;
-<<<<<<< HEAD
-=======
-
->>>>>>> b17be826
+
           groupNodes.forEach((n: ConceptMapNode) => {
             minX = Math.min(minX, n.x!);
             minY = Math.min(minY, n.y!);
             maxX = Math.max(maxX, n.x! + n.width!);
             maxY = Math.max(maxY, n.y! + n.height!);
           });
-<<<<<<< HEAD
-=======
-
->>>>>>> b17be826
+
           const PADDING = 30;
           const position = { x: minX - PADDING, y: minY - PADDING };
           const width = maxX - minX + 2 * PADDING;
           const height = maxY - minY + 2 * PADDING;
-<<<<<<< HEAD
-=======
-
->>>>>>> b17be826
+
           return {
             id: `suggestion-${suggestion.id}`,
             type: 'suggested-group-overlay-node',
@@ -1339,13 +934,8 @@
             data: {
               suggestionId: suggestion.id,
               suggestionData: {
-<<<<<<< HEAD
-                nodeIdsToGroup: nodeIds,
-                suggestedParentName: groupLabel,
-=======
                 nodeIdsToGroup: nodeIdsToGroup,
                 suggestedParentName: suggestedParentName,
->>>>>>> b17be826
               },
               reason: suggestion.reason,
               width: width,
@@ -1358,12 +948,8 @@
           };
         })
         .filter(Boolean);
-<<<<<<< HEAD
-
-      baseNodes = [
-        ...baseNodes,
-        ...(groupOverlayNodes as RFNode<CustomNodeData>[]),
-      ];
+
+      baseNodes = [...baseNodes, ...groupOverlayNodes];
 
       if (dragPreviewData) {
         baseNodes.push({
@@ -1406,22 +992,17 @@
     ]);
 
     const combinedEdges = useMemo(() => {
-      let baseEdges: RFEdge<OrthogonalEdgeData>[] = [
-        ...rfEdges,
-        ...rfStagedEdges,
-      ];
-      const newSuggestionEdges: RFEdge<OrthogonalEdgeData>[] = (
-        structuralSuggestions || []
-      )
-        .filter((suggestion) => suggestion.type === 'ADD_EDGE')
+      let baseEdges: RFEdge<any>[] = [...rfEdges, ...rfStagedEdges];
+      const newSuggestionEdges = (structuralSuggestions || [])
         .map((suggestion) => {
+          if (suggestion.type !== 'ADD_EDGE') return null;
           const edgeData = suggestion.data;
           return {
             id: `suggestion-${suggestion.id}`,
-            source: edgeData.sourceNodeId as string,
-            target: edgeData.targetNodeId as string,
-            label: edgeData.label as string,
-            type: 'default',
+            source: edgeData.sourceNodeId,
+            target: edgeData.targetNodeId,
+            label: edgeData.label,
+            type: 'suggested-edge',
             data: {
               suggestionId: suggestion.id,
               suggestionData: edgeData,
@@ -1436,7 +1017,8 @@
             markerEnd: getMarkerDefinition('arrowclosed', '#7c3aed'),
             zIndex: 100,
           };
-        });
+        })
+        .filter(Boolean) as RFEdge[];
       baseEdges = [...baseEdges, ...newSuggestionEdges];
       return baseEdges;
     }, [rfEdges, rfStagedEdges, structuralSuggestions]);
@@ -1444,29 +1026,28 @@
     const handleNodeClickInternal = useCallback(
       (event: React.MouseEvent, node: RFNode<CustomNodeData>) => {
         if (isViewOnlyMode) return;
-        const {
-          connectingNodeId,
-          completeConnection,
-          cancelConnection,
-          addEdge,
-          setSelectedElement,
-        } = useConceptMapStore.getState();
-
-        if (connectingNodeId) {
+        const currentConnectingNodeId =
+          useConceptMapStore.getState().connectingNodeId;
+
+        if (currentConnectingNodeId) {
           event.stopPropagation();
           event.preventDefault();
-          if (node.id === connectingNodeId) {
-            cancelConnection();
+          if (node.id === currentConnectingNodeId) {
+            storeCancelConnection();
             if (reactFlowWrapperRef.current)
               reactFlowWrapperRef.current.classList.remove('cursor-crosshair');
           } else {
-            const newEdgeId = addEdge({
-              source: connectingNodeId,
+            const newEdgeId = addEdgeToStore({
+              source: currentConnectingNodeId,
               target: node.id,
               label: '',
             });
-            onNewEdgeSuggestLabels?.(newEdgeId, connectingNodeId, node.id);
-            completeConnection();
+            onNewEdgeSuggestLabels?.(
+              newEdgeId,
+              currentConnectingNodeId,
+              node.id
+            );
+            storeCompleteConnectionMode();
             if (reactFlowWrapperRef.current)
               reactFlowWrapperRef.current.classList.remove('cursor-crosshair');
             setSelectedElement(newEdgeId, 'edge');
@@ -1474,8 +1055,28 @@
           return;
         }
       },
-      [isViewOnlyMode, onNewEdgeSuggestLabels, reactFlowWrapperRef]
-    );
+      [
+        isViewOnlyMode,
+        addEdgeToStore,
+        setSelectedElement,
+        storeCancelConnection,
+        storeCompleteConnectionMode,
+        onNewEdgeSuggestLabels,
+        reactFlowWrapperRef,
+      ]
+    );
+
+    const handlePaneClickInternal = useCallback(() => {
+      const currentConnectingNodeId =
+        useConceptMapStore.getState().connectingNodeId;
+      if (currentConnectingNodeId) {
+        storeCancelConnection();
+        if (reactFlowWrapperRef.current)
+          reactFlowWrapperRef.current.classList.remove('cursor-crosshair');
+      } else {
+        onSelectionChange(null, null);
+      }
+    }, [storeCancelConnection, onSelectionChange, reactFlowWrapperRef]);
 
     return (
       <div
@@ -1518,202 +1119,6 @@
   }
 );
 
-FlowCanvasCore.displayName = 'FlowCanvasCore';
-
-export default FlowCanvasCore;
-
-          onNodeContextMenuRequest?.(event, node);
-        }}
-        onNodeDrag={onNodeDragInternal}
-        onNodeDragStop={onNodeDragStopInternal}
-        onNodeClick={handleNodeClickInternal}
-        onPaneDoubleClick={handlePaneDoubleClickInternal}
-        onPaneContextMenu={handlePaneContextMenuInternal}
-        onDragOver={handleCanvasDragOver}
-        onDrop={handleCanvasDrop}
-        onDragLeave={handleCanvasDragLeave}
-        activeSnapLines={activeSnapLinesLocal}
-        panActivationKeyCode={panActivationKeyCode}
-        activeVisualEdgeSuggestion={activeVisualEdgeSuggestion}
-        onAcceptVisualEdge={onAcceptVisualEdge}
-        onRejectVisualEdge={onRejectVisualEdge}
-      />
-    </div>
-  );
-});
-=======
-
-      baseNodes = [...baseNodes, ...groupOverlayNodes];
-
-      if (dragPreviewData) {
-        baseNodes.push({
-          id: 'drag-preview-node',
-          type: 'customConceptNode',
-          data: {
-            label: dragPreviewData.text,
-            isViewOnly: true,
-            isGhost: true,
-            shape: 'rectangle',
-            width: dragPreviewData.width,
-            height: dragPreviewData.height,
-          } as CustomNodeData,
-          position: { x: dragPreviewData.x, y: dragPreviewData.y },
-          draggable: false,
-          selectable: false,
-          connectable: false,
-          zIndex: 10000,
-        });
-      } else if (draggedRelationLabel && dragPreviewPosition) {
-        baseNodes.push({
-          id: 'drag-preview-relation-label',
-          type: 'dragPreviewLabel',
-          position: dragPreviewPosition,
-          data: { label: draggedRelationLabel },
-          draggable: false,
-          selectable: false,
-        });
-      }
-      return baseNodes;
-    }, [
-      rfNodes,
-      rfStagedNodes,
-      dragPreviewData,
-      draggedRelationLabel,
-      dragPreviewPosition,
-      structuralSuggestions,
-      mapDataFromStore.nodes,
-      ghostPreviewData,
-    ]);
-
-    const combinedEdges = useMemo(() => {
-      let baseEdges: RFEdge<any>[] = [...rfEdges, ...rfStagedEdges];
-      const newSuggestionEdges = (structuralSuggestions || [])
-        .map((suggestion) => {
-          if (suggestion.type !== 'ADD_EDGE') return null;
-          const edgeData = suggestion.data;
-          return {
-            id: `suggestion-${suggestion.id}`,
-            source: edgeData.sourceNodeId,
-            target: edgeData.targetNodeId,
-            label: edgeData.label,
-            type: 'suggested-edge',
-            data: {
-              suggestionId: suggestion.id,
-              suggestionData: edgeData,
-              reason: suggestion.reason,
-            },
-            style: {
-              stroke: '#7c3aed',
-              strokeDasharray: '8 6',
-              opacity: 0.8,
-              strokeWidth: 2.5,
-            },
-            markerEnd: getMarkerDefinition('arrowclosed', '#7c3aed'),
-            zIndex: 100,
-          };
-        })
-        .filter(Boolean) as RFEdge[];
-      baseEdges = [...baseEdges, ...newSuggestionEdges];
-      return baseEdges;
-    }, [rfEdges, rfStagedEdges, structuralSuggestions]);
-
-    const handleNodeClickInternal = useCallback(
-      (event: React.MouseEvent, node: RFNode<CustomNodeData>) => {
-        if (isViewOnlyMode) return;
-        const currentConnectingNodeId =
-          useConceptMapStore.getState().connectingNodeId;
-
-        if (currentConnectingNodeId) {
-          event.stopPropagation();
-          event.preventDefault();
-          if (node.id === currentConnectingNodeId) {
-            storeCancelConnection();
-            if (reactFlowWrapperRef.current)
-              reactFlowWrapperRef.current.classList.remove('cursor-crosshair');
-          } else {
-            const newEdgeId = addEdgeToStore({
-              source: currentConnectingNodeId,
-              target: node.id,
-              label: '',
-            });
-            onNewEdgeSuggestLabels?.(
-              newEdgeId,
-              currentConnectingNodeId,
-              node.id
-            );
-            storeCompleteConnectionMode();
-            if (reactFlowWrapperRef.current)
-              reactFlowWrapperRef.current.classList.remove('cursor-crosshair');
-            setSelectedElement(newEdgeId, 'edge');
-          }
-          return;
-        }
-      },
-      [
-        isViewOnlyMode,
-        addEdgeToStore,
-        setSelectedElement,
-        storeCancelConnection,
-        storeCompleteConnectionMode,
-        onNewEdgeSuggestLabels,
-        reactFlowWrapperRef,
-      ]
-    );
-
-    const handlePaneClickInternal = useCallback(() => {
-      const currentConnectingNodeId =
-        useConceptMapStore.getState().connectingNodeId;
-      if (currentConnectingNodeId) {
-        storeCancelConnection();
-        if (reactFlowWrapperRef.current)
-          reactFlowWrapperRef.current.classList.remove('cursor-crosshair');
-      } else {
-        onSelectionChange(null, null);
-      }
-    }, [storeCancelConnection, onSelectionChange, reactFlowWrapperRef]);
-
-    return (
-      <div
-        ref={reactFlowWrapperRef}
-        className={cn('w-full h-full', {
-          'cursor-crosshair': !!connectingNodeId,
-        })}
-      >
-        <InteractiveCanvas
-          nodes={combinedNodes}
-          edges={combinedEdges}
-          onNodesChange={handleRfNodesChange}
-          onEdgesChange={handleRfEdgesChange}
-          onNodesDelete={handleRfNodesDeleted}
-          onEdgesDelete={handleRfEdgesDeleted}
-          onSelectionChange={handleRfSelectionChange}
-          onConnect={handleRfConnect}
-          isViewOnlyMode={isViewOnlyMode}
-          onNodeContextMenu={(event, node) => {
-            if (isViewOnlyMode) return;
-            event.preventDefault();
-            onNodeContextMenuRequest?.(event, node);
-          }}
-          onNodeDrag={onNodeDragInternal}
-          onNodeDragStop={onNodeDragStopInternal}
-          onNodeClick={handleNodeClickInternal}
-          onPaneDoubleClick={handlePaneDoubleClickInternal}
-          onPaneContextMenu={handlePaneContextMenuInternal}
-          onDragOver={handleCanvasDragOver}
-          onDrop={handleCanvasDrop}
-          onDragLeave={handleCanvasDragLeave}
-          activeSnapLines={activeSnapLinesLocal}
-          panActivationKeyCode={panActivationKeyCode}
-          activeVisualEdgeSuggestion={activeVisualEdgeSuggestion}
-          onAcceptVisualEdge={onAcceptVisualEdge}
-          onRejectVisualEdge={onRejectVisualEdge}
-        />
-      </div>
-    );
-  }
-);
-
 FlowCanvasCoreInternal.displayName = 'FlowCanvasCoreInternal';
->>>>>>> b17be826
 
 export default React.memo(FlowCanvasCoreInternal);