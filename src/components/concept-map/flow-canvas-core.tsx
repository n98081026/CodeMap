--- conflicted
+++ resolved
@@ -104,11 +104,8 @@
   onRejectVisualEdge?: (suggestionId: string) => void;
 }
 
-<<<<<<< HEAD
 const FlowCanvasCore: React.FC<FlowCanvasCoreProps> = React.memo(
-=======
 const FlowCanvasCoreInternal: React.FC<FlowCanvasCoreProps> = React.memo(
->>>>>>> b6a7ceb7
   ({
     mapDataFromStore,
     isViewOnlyMode,
@@ -130,14 +127,11 @@
     onAcceptVisualEdge,
     onRejectVisualEdge,
   }) => {
-<<<<<<< HEAD
     const addDebugLog = useConceptMapStore((s) => s.addDebugLog);
     addDebugLog(
-=======
   useConceptMapStore
     .getState()
     .addDebugLog(
->>>>>>> b6a7ceb7
       `[FlowCanvasCoreInternal Render] mapDataFromStore.nodes count: ${
         mapDataFromStore.nodes?.length ?? 'N/A'
       }`
@@ -984,7 +978,6 @@
         if (connectingNodeId) {
           event.stopPropagation();
           event.preventDefault();
-<<<<<<< HEAD
           if (node.id === connectingNodeId) {
             cancelConnection();
             if (reactFlowWrapperRef.current)
@@ -1051,7 +1044,7 @@
 FlowCanvasCore.displayName = 'FlowCanvasCore';
 
 export default FlowCanvasCore;
-=======
+
           onNodeContextMenuRequest?.(event, node);
         }}
         onNodeDrag={onNodeDragInternal}
@@ -1072,5 +1065,4 @@
   );
 });
 
-export default React.memo(FlowCanvasCoreWrapper);
->>>>>>> b6a7ceb7
+export default React.memo(FlowCanvasCoreWrapper);