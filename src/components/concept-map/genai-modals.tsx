'use client';

import { zodResolver } from '@hookform/resolvers/zod';
import { Brain, Lightbulb, Loader2 } from 'lucide-react';
import React, { useEffect } from 'react';
import { useForm } from 'react-hook-form';
import { z } from 'zod';
<<<<<<< HEAD

import {
  ExtractConceptsModal,
  QuickClusterModal,
  GenerateSnippetModal,
  MapSummaryModal,
  RewriteNodeContentModal,
  AskQuestionAboutEdgeModal,
  SuggestIntermediateNodeModal,
} from './ai-tools-integration';


import { useEffect } from 'react';
import { Brain, Lightbulb, Loader2 } from 'lucide-react';

=======

// TODO: The following modal components are not yet implemented or have been removed.
// Re-enable them once they are available.
// import { AskQuestionAboutEdgeModal } from './AskQuestionAboutEdgeModal';
import { GenerateSnippetModal } from './generate-snippet-modal';
// import { MapSummaryModal } from './map-summary-modal';
// import { QuickClusterModal } from './quick-cluster-modal';
// import { RewriteNodeContentModal } from './rewrite-node-content-modal';
// import { SuggestIntermediateNodeModal } from './suggest-intermediate-node-modal';

>>>>>>> b17be826
import { Button } from '@/components/ui/button';
import {
  Dialog,
  DialogContent,
  DialogDescription,
  DialogFooter,
  DialogHeader,
  DialogTitle,
} from '@/components/ui/dialog';
import {
  Form,
  FormControl,
  FormField,
  FormItem,
  FormLabel,
  FormMessage,
} from '@/components/ui/form';
import { Input } from '@/components/ui/input';
import { Textarea } from '@/components/ui/textarea';
import { useConceptMapAITools } from '@/hooks/useConceptMapAITools';
import { GenAIModalProps } from '@/types';
import { ExtractConceptsModal } from './ExtractConceptsModal';
import { QuickClusterModal } from './quick-cluster-modal';
import { GenerateSnippetModal } from './generate-snippet-modal';
import { MapSummaryModal } from './map-summary-modal';
import { RewriteNodeContentModal } from './rewrite-node-content-modal';
import { AskQuestionAboutEdgeModal } from './AskQuestionAboutEdgeModal';
import { SuggestIntermediateNodeModal } from './suggest-intermediate-node-modal';

const suggestRelationsSchema = z.object({
  customPrompt: z.string().optional(),
});

const expandConceptSchema = z.object({
  conceptToExpand: z.string().min(1, 'Concept is required'),
  userRefinementPrompt: z.string().optional(),
});

const askQuestionAboutSelectedNodeSchema = z.object({
  question: z.string().min(1, 'Question is required'),
});

const suggestRelationsSchema = z.object({
  customPrompt: z.string().optional(),
});

const expandConceptSchema = z.object({
  conceptToExpand: z.string().min(1, 'Concept is required'),
  userRefinementPrompt: z.string().optional(),
});

const askQuestionAboutSelectedNodeSchema = z.object({
  question: z.string().min(1, 'Question is required'),
  context: z.string().optional(),
});

interface GenAIModalProps<T extends z.ZodType<any, any>> {
  isOpen: boolean;
  onOpenChange: (isOpen: boolean) => void;
  onSubmit: (values: z.infer<T>) => void;
  isProcessing: boolean;
}

  return (
    <>
      <ExtractConceptsModal
        isOpen={aiTools.isExtractConceptsModalOpen}
        onOpenChange={aiTools.setIsExtractConceptsModalOpen}
        onConfirm={aiTools.handleExtractConcepts}
        isLoading={aiTools.isProcessing}
        contextText={aiTools.textForExtraction}
      />
      <QuickClusterModal
        isOpen={aiTools.isQuickClusterModalOpen}
        onOpenChange={aiTools.setIsQuickClusterModalOpen}
        onConfirm={aiTools.handleQuickCluster}
        isLoading={aiTools.isProcessing}
      />
      <GenerateSnippetModal
        isOpen={aiTools.isGenerateSnippetModalOpen}
        onOpenChange={aiTools.setIsGenerateSnippetModalOpen}
        onConfirm={aiTools.handleGenerateSnippetFromText}
        isLoading={aiTools.isProcessing}
      />
      <MapSummaryModal
        isOpen={aiTools.isSummarizeMapModalOpen}
        onOpenChange={aiTools.setIsSummarizeMapModalOpen}
        onConfirm={() => aiTools.handleSummarizeMap()}
        isLoading={aiTools.isProcessing}
        summary={aiTools.mapSummary}
      />
      <RewriteNodeContentModal
        isOpen={!!aiTools.rewriteModalState.isOpen}
        onOpenChange={(isOpen) =>
          aiTools.setRewriteModalState((prev) => ({ ...prev, isOpen }))
        }
        onConfirm={(style, customInstruction) =>
          aiTools.handleRewriteNodeContent(style, customInstruction)
        }
        isLoading={aiTools.isProcessing}
        originalContent={aiTools.rewriteModalState.originalContent}
        rewrittenContent={aiTools.rewriteModalState.rewrittenContent}
        nodeId={aiTools.rewriteModalState.nodeId}
      />
      <AskQuestionAboutEdgeModal
        isOpen={!!aiTools.askQuestionAboutEdgeState.isOpen}
        onOpenChange={(isOpen) =>
          aiTools.setAskQuestionAboutEdgeState((prev) => ({ ...prev, isOpen }))
        }
        edgeContext={aiTools.askQuestionAboutEdgeState.edgeContext}
        onSubmitQuestion={aiTools.handleAskQuestionAboutEdge}
        isLoading={aiTools.isProcessing}
        answer={aiTools.askQuestionAboutEdgeState.answer}
        onCloseModal={() =>
          aiTools.setAskQuestionAboutEdgeState({
            isOpen: false,
            edgeContext: null,
            answer: null,
          })
        }
      />
      <SuggestIntermediateNodeModal
        isOpen={!!aiTools.suggestIntermediateNodeState.isOpen}
        onOpenChange={(isOpen) =>
          aiTools.setSuggestIntermediateNodeState((prev) => ({
            ...prev,
            isOpen,
          }))
        }
        edgeInfo={aiTools.suggestIntermediateNodeState.edgeInfo}
        suggestions={aiTools.suggestIntermediateNodeState.suggestions}
        isLoading={aiTools.isProcessing}
        onConfirm={(suggestion) =>
          aiTools.confirmAddIntermediateNode(suggestion)
        }
      />
    </>
  );
};
const suggestRelationsSchema = z.object({
  customPrompt: z.string().optional(),
});

const expandConceptSchema = z.object({
  conceptToExpand: z.string().min(1, 'Concept is required'),
  userRefinementPrompt: z.string().optional(),
});

const askQuestionAboutSelectedNodeSchema = z.object({
  question: z.string().min(1, 'Question is required'),
  context: z.string().optional(),
});

interface GenAIModalProps<T extends z.ZodType<any, any>> {
    isOpen: boolean;
    onOpenChange: (isOpen: boolean) => void;
    onSubmit: (values: z.infer<T>) => void;
    isProcessing: boolean;
}

export const SuggestRelationsModal: React.FC<
  Omit<GenAIModalProps<typeof suggestRelationsSchema>, 'isProcessing'> & {
    concepts: string[];
  }
> = ({ isOpen, onOpenChange, onSubmit, concepts }) => {
  const form = useForm<z.infer<typeof suggestRelationsSchema>>({
    resolver: zodResolver(suggestRelationsSchema),
    defaultValues: { customPrompt: '' },
  });
  const { isProcessing: isProcessingRelations } = useConceptMapAITools();

  useEffect(() => {
    if (isOpen) {
      form.reset({ customPrompt: '' });
    }
  }, [concepts, form, isOpen]);

  return (
    <Dialog open={isOpen} onOpenChange={onOpenChange}>
      <DialogContent
        className='sm:max-w-md'
        data-tutorial-id='suggest-relations-modal'
      >
        <DialogHeader>
          <DialogTitle id='suggest-relations-title'>
            AI 幫你連連看 (Suggest Relations)
          </DialogTitle>
          <DialogDescription>
            AI 會試著找出選中節點之間可能存在的關聯，並在「AI
            建議」面板中給你建議。
          </DialogDescription>
        </DialogHeader>
        <Form {...form}>
          <form
            onSubmit={form.handleSubmit(onSubmit)}
            className='space-y-4 py-4'
          >
            <FormField
              control={form.control}
              name='customPrompt'
              render={({ field }) => (
                <FormItem>
                  <FormLabel>Additional Context (Optional)</FormLabel>
                  <FormControl>
                    <Textarea
                      data-tutorial-id='suggest-relations-custom-prompt-input'
                      placeholder='e.g., focus on causal relationships, or data flow'
                      {...field}
                      rows={2}
                      className='resize-none mt-1'
                      disabled={isProcessingRelations}
                    />
                  </FormControl>
                  <FormMessage />
                </FormItem>
              )}
            />
            <DialogFooter>
              <Button
                type='button'
                variant='outline'
                onClick={() => onOpenChange(false)}
                disabled={isProcessingRelations}
              >
                Cancel
              </Button>
              <Button
                data-tutorial-id='suggest-relations-submit-button'
                type='submit'
                disabled={isProcessingRelations || concepts.length < 2}
              >
                {isProcessingRelations && (
                  <Loader2 className='mr-2 h-4 w-4 animate-spin' />
                )}
                {isProcessingRelations ? (
                  'Suggesting...'
                ) : (
                  <>
                    <Lightbulb className='mr-2 h-4 w-4' /> Suggest Relations
                  </>
                )}
              </Button>
            </DialogFooter>
          </form>
        </Form>
      </DialogContent>
    </Dialog>
  );
};

export const ExpandConceptModal: React.FC<
  Omit<GenAIModalProps<typeof expandConceptSchema>, 'isProcessing'> & {
    initialConceptText?: string;
    existingMapContext?: string[];
  }
> = ({
  isOpen,
  onOpenChange,
  onSubmit,
  initialConceptText,
  existingMapContext,
}) => {
  const form = useForm<z.infer<typeof expandConceptSchema>>({
    resolver: zodResolver(expandConceptSchema),
    defaultValues: {
      conceptToExpand: initialConceptText || '',
      userRefinementPrompt: '',
    },
  });
  const { isProcessing: isProcessingExpansion } = useConceptMapAITools();

  useEffect(() => {
    if (isOpen) {
      form.reset({
        conceptToExpand: initialConceptText || '',
        userRefinementPrompt: '',
      });
    }
  }, [initialConceptText, form, isOpen]);

  return (
    <Dialog open={isOpen} onOpenChange={onOpenChange}>
      <DialogContent
        className='sm:max-w-md'
        aria-labelledby='expand-concept-title'
      >
        <DialogHeader>
          <DialogTitle id='expand-concept-title'>
            AI 幫你想更多 (Expand Concept)
          </DialogTitle>
          <DialogDescription>
            輸入一個詞彙或想法，AI
            會幫你聯想更多相關的點子，並自動加到概念圖上。
          </DialogDescription>
        </DialogHeader>
        <Form {...form}>
          <form
            onSubmit={form.handleSubmit(onSubmit)}
            className='space-y-4 py-4'
          >
            <FormField
              control={form.control}
              name='conceptToExpand'
              render={({ field }) => (
                <FormItem>
                  <FormLabel>要深入思考的詞彙/想法</FormLabel>
                  <FormControl>
                    <Input
                      placeholder='例如：人工智慧、專案管理、學習新技能'
                      {...field}
                      disabled={isProcessingExpansion}
                    />
                  </FormControl>
                  <FormMessage />
                </FormItem>
              )}
            />
            <FormField
              control={form.control}
              name='userRefinementPrompt'
              render={({ field }) => (
                <FormItem>
                  <FormLabel>引導 AI 的方向 (選填)</FormLabel>
                  <FormControl>
                    <Textarea
                      data-tutorial-id='expand-concept-refinement-prompt-input'
                      placeholder='例如：多想一些優點、有哪些應用場景、跟『學習效率』有什麼關係？'
                      {...field}
                      rows={3}
                      className='resize-none mt-1'
                      disabled={isProcessingExpansion}
                    />
                  </FormControl>
                  <FormMessage />
                </FormItem>
              )}
            />
            {existingMapContext && existingMapContext.length > 0 && (
              <div className='text-xs text-muted-foreground p-2 border rounded-md bg-muted/50'>
                <strong>Context from map:</strong> {existingMapContext.length}{' '}
                node(s) like &quot;{existingMapContext[0]}&quot;
                {existingMapContext.length > 1
                  ? ` and ${existingMapContext.length - 1} other(s)`
                  : ''}
                .
              </div>
            )}
            <DialogFooter>
              <Button
                type='button'
                variant='outline'
                onClick={() => onOpenChange(false)}
                disabled={isProcessingExpansion}
              >
                Cancel
              </Button>
              <Button
                data-tutorial-id='expand-concept-submit-button'
                type='submit'
                disabled={
                  isProcessingExpansion ||
                  !form.watch('conceptToExpand')?.trim()
                }
              >
                {isProcessingExpansion && (
                  <Loader2 className='mr-2 h-4 w-4 animate-spin' />
                )}
                {isProcessingExpansion ? (
                  'Expanding...'
                ) : (
                  <>
                    <Brain className='mr-2 h-4 w-4' /> Expand Concept
                  </>
                )}
              </Button>
            </DialogFooter>
          </form>
        </Form>
      </DialogContent>
    </Dialog>
  );
};

<<<<<<< HEAD
export const AskQuestionModal: React.FC<
  Omit<
    GenAIModalProps<typeof askQuestionAboutSelectedNodeSchema>,
    'isProcessing'
  >
> = ({ isOpen, onOpenChange }) => {
  const form = useForm<z.infer<typeof askQuestionAboutSelectedNodeSchema>>({
    resolver: zodResolver(askQuestionAboutSelectedNodeSchema),
    defaultValues: { question: '' },
  });
  const { isProcessing: isProcessingQuestion } = useConceptMapAITools();

  useEffect(() => {
    if (isOpen) {
      form.reset({ question: '' });
    }
  }, [form, isOpen]);

=======
>>>>>>> b17be826
export const GenAIModals: React.FC = () => {
  const aiTools = useConceptMapAITools();

  return (
<<<<<<< HEAD
    <Dialog open={isOpen} onOpenChange={onOpenChange}>
      <DialogContent className='sm:max-w-md'>
        <DialogHeader>
          <DialogTitle>Ask a Question</DialogTitle>
          <DialogDescription>
            Ask a question about the selected node.
          </DialogDescription>
        </DialogHeader>
        <Form {...form}>
          <form
            onSubmit={form.handleSubmit(() => {})}
            className='space-y-4 py-4'
          >
            <FormField
              control={form.control}
              name='question'
              render={({ field }) => (
                <FormItem>
                  <FormLabel>Question</FormLabel>
                  <FormControl>
                    <Input
                      placeholder='e.g., What are the applications of this concept?'
                      {...field}
                      disabled={isProcessingQuestion}
                    />
                  </FormControl>
                  <FormMessage />
                </FormItem>
              )}
            />
            <DialogFooter>
              <Button
                type='button'
                variant='outline'
                onClick={() => onOpenChange(false)}
                disabled={isProcessingQuestion}
              >
                Cancel
              </Button>
              <Button type='submit' disabled={isProcessingQuestion}>
                {isProcessingQuestion && (
                  <Loader2 className='mr-2 h-4 w-4 animate-spin' />
                )}
                Ask
              </Button>
            </DialogFooter>
          </form>
        </Form>
      </DialogContent>
    </Dialog>
=======
    <>
      {/* <QuickClusterModal
        isOpen={aiTools.isQuickClusterModalOpen}
        onOpenChange={aiTools.setIsQuickClusterModalOpen}
        onConfirm={aiTools.handleQuickCluster}
        isLoading={aiTools.isProcessing}
      /> */}
      <GenerateSnippetModal
        isOpen={aiTools.isGenerateSnippetModalOpen}
        onOpenChange={aiTools.setIsGenerateSnippetModalOpen}
        onConfirm={aiTools.handleGenerateSnippetFromText}
        isLoading={aiTools.isProcessing}
      />
      {/* <MapSummaryModal
        isOpen={aiTools.isSummarizeMapModalOpen}
        onOpenChange={aiTools.setIsSummarizeMapModalOpen}
        onConfirm={() => aiTools.handleSummarizeMap()}
        isLoading={aiTools.isProcessing}
        summary={aiTools.mapSummary}
      /> */}
      {/* <RewriteNodeContentModal
        isOpen={!!aiTools.rewriteModalState.isOpen}
        onOpenChange={(isOpen) =>
          aiTools.setRewriteModalState((prev) => ({ ...prev, isOpen }))
        }
        onConfirm={(style, customInstruction) =>
          aiTools.handleRewriteNodeContent(style, customInstruction)
        }
        isLoading={aiTools.isProcessing}
        originalContent={aiTools.rewriteModalState.originalContent}
        rewrittenContent={aiTools.rewriteModalState.rewrittenContent}
        nodeId={aiTools.rewriteModalState.nodeId}
      /> */}
      {/* <AskQuestionAboutEdgeModal
        isOpen={!!aiTools.askQuestionAboutEdgeState.isOpen}
        onOpenChange={(isOpen) =>
          aiTools.setAskQuestionAboutEdgeState((prev) => ({ ...prev, isOpen }))
        }
        edgeContext={aiTools.askQuestionAboutEdgeState.edgeContext}
        onSubmitQuestion={aiTools.handleAskQuestionAboutEdge}
        isLoading={aiTools.isProcessing}
        answer={aiTools.askQuestionAboutEdgeState.answer}
        onCloseModal={() =>
          aiTools.setAskQuestionAboutEdgeState({
            isOpen: false,
            edgeContext: null,
            answer: null,
          })
        }
      /> */}
      {/* <SuggestIntermediateNodeModal
        isOpen={!!aiTools.suggestIntermediateNodeState.isOpen}
        onOpenChange={(isOpen) =>
          aiTools.setSuggestIntermediateNodeState((prev) => ({
            ...prev,
            isOpen,
          }))
        }
        edgeInfo={aiTools.suggestIntermediateNodeState.edgeInfo}
        suggestions={aiTools.suggestIntermediateNodeState.suggestions}
        isLoading={aiTools.isProcessing}
        onConfirm={(suggestion) =>
          aiTools.confirmAddIntermediateNode(suggestion)
        }
      /> */}
    </>
>>>>>>> b17be826
  );
};<|MERGE_RESOLUTION|>--- conflicted
+++ resolved
@@ -5,23 +5,6 @@
 import React, { useEffect } from 'react';
 import { useForm } from 'react-hook-form';
 import { z } from 'zod';
-<<<<<<< HEAD
-
-import {
-  ExtractConceptsModal,
-  QuickClusterModal,
-  GenerateSnippetModal,
-  MapSummaryModal,
-  RewriteNodeContentModal,
-  AskQuestionAboutEdgeModal,
-  SuggestIntermediateNodeModal,
-} from './ai-tools-integration';
-
-
-import { useEffect } from 'react';
-import { Brain, Lightbulb, Loader2 } from 'lucide-react';
-
-=======
 
 // TODO: The following modal components are not yet implemented or have been removed.
 // Re-enable them once they are available.
@@ -32,7 +15,6 @@
 // import { RewriteNodeContentModal } from './rewrite-node-content-modal';
 // import { SuggestIntermediateNodeModal } from './suggest-intermediate-node-modal';
 
->>>>>>> b17be826
 import { Button } from '@/components/ui/button';
 import {
   Dialog,
@@ -53,26 +35,11 @@
 import { Input } from '@/components/ui/input';
 import { Textarea } from '@/components/ui/textarea';
 import { useConceptMapAITools } from '@/hooks/useConceptMapAITools';
-import { GenAIModalProps } from '@/types';
-import { ExtractConceptsModal } from './ExtractConceptsModal';
-import { QuickClusterModal } from './quick-cluster-modal';
-import { GenerateSnippetModal } from './generate-snippet-modal';
-import { MapSummaryModal } from './map-summary-modal';
-import { RewriteNodeContentModal } from './rewrite-node-content-modal';
-import { AskQuestionAboutEdgeModal } from './AskQuestionAboutEdgeModal';
-import { SuggestIntermediateNodeModal } from './suggest-intermediate-node-modal';
-
-const suggestRelationsSchema = z.object({
-  customPrompt: z.string().optional(),
-});
-
-const expandConceptSchema = z.object({
-  conceptToExpand: z.string().min(1, 'Concept is required'),
-  userRefinementPrompt: z.string().optional(),
-});
-
-const askQuestionAboutSelectedNodeSchema = z.object({
-  question: z.string().min(1, 'Question is required'),
+
+// Define schemas for form validation
+const extractConceptsSchema = z.object({
+  textToExtract: z.string().min(1, 'Text is required'),
+  extractionFocus: z.string().optional(),
 });
 
 const suggestRelationsSchema = z.object({
@@ -94,103 +61,6 @@
   onOpenChange: (isOpen: boolean) => void;
   onSubmit: (values: z.infer<T>) => void;
   isProcessing: boolean;
-}
-
-  return (
-    <>
-      <ExtractConceptsModal
-        isOpen={aiTools.isExtractConceptsModalOpen}
-        onOpenChange={aiTools.setIsExtractConceptsModalOpen}
-        onConfirm={aiTools.handleExtractConcepts}
-        isLoading={aiTools.isProcessing}
-        contextText={aiTools.textForExtraction}
-      />
-      <QuickClusterModal
-        isOpen={aiTools.isQuickClusterModalOpen}
-        onOpenChange={aiTools.setIsQuickClusterModalOpen}
-        onConfirm={aiTools.handleQuickCluster}
-        isLoading={aiTools.isProcessing}
-      />
-      <GenerateSnippetModal
-        isOpen={aiTools.isGenerateSnippetModalOpen}
-        onOpenChange={aiTools.setIsGenerateSnippetModalOpen}
-        onConfirm={aiTools.handleGenerateSnippetFromText}
-        isLoading={aiTools.isProcessing}
-      />
-      <MapSummaryModal
-        isOpen={aiTools.isSummarizeMapModalOpen}
-        onOpenChange={aiTools.setIsSummarizeMapModalOpen}
-        onConfirm={() => aiTools.handleSummarizeMap()}
-        isLoading={aiTools.isProcessing}
-        summary={aiTools.mapSummary}
-      />
-      <RewriteNodeContentModal
-        isOpen={!!aiTools.rewriteModalState.isOpen}
-        onOpenChange={(isOpen) =>
-          aiTools.setRewriteModalState((prev) => ({ ...prev, isOpen }))
-        }
-        onConfirm={(style, customInstruction) =>
-          aiTools.handleRewriteNodeContent(style, customInstruction)
-        }
-        isLoading={aiTools.isProcessing}
-        originalContent={aiTools.rewriteModalState.originalContent}
-        rewrittenContent={aiTools.rewriteModalState.rewrittenContent}
-        nodeId={aiTools.rewriteModalState.nodeId}
-      />
-      <AskQuestionAboutEdgeModal
-        isOpen={!!aiTools.askQuestionAboutEdgeState.isOpen}
-        onOpenChange={(isOpen) =>
-          aiTools.setAskQuestionAboutEdgeState((prev) => ({ ...prev, isOpen }))
-        }
-        edgeContext={aiTools.askQuestionAboutEdgeState.edgeContext}
-        onSubmitQuestion={aiTools.handleAskQuestionAboutEdge}
-        isLoading={aiTools.isProcessing}
-        answer={aiTools.askQuestionAboutEdgeState.answer}
-        onCloseModal={() =>
-          aiTools.setAskQuestionAboutEdgeState({
-            isOpen: false,
-            edgeContext: null,
-            answer: null,
-          })
-        }
-      />
-      <SuggestIntermediateNodeModal
-        isOpen={!!aiTools.suggestIntermediateNodeState.isOpen}
-        onOpenChange={(isOpen) =>
-          aiTools.setSuggestIntermediateNodeState((prev) => ({
-            ...prev,
-            isOpen,
-          }))
-        }
-        edgeInfo={aiTools.suggestIntermediateNodeState.edgeInfo}
-        suggestions={aiTools.suggestIntermediateNodeState.suggestions}
-        isLoading={aiTools.isProcessing}
-        onConfirm={(suggestion) =>
-          aiTools.confirmAddIntermediateNode(suggestion)
-        }
-      />
-    </>
-  );
-};
-const suggestRelationsSchema = z.object({
-  customPrompt: z.string().optional(),
-});
-
-const expandConceptSchema = z.object({
-  conceptToExpand: z.string().min(1, 'Concept is required'),
-  userRefinementPrompt: z.string().optional(),
-});
-
-const askQuestionAboutSelectedNodeSchema = z.object({
-  question: z.string().min(1, 'Question is required'),
-  context: z.string().optional(),
-});
-
-interface GenAIModalProps<T extends z.ZodType<any, any>> {
-    isOpen: boolean;
-    onOpenChange: (isOpen: boolean) => void;
-    onSubmit: (values: z.infer<T>) => void;
-    isProcessing: boolean;
 }
 
 export const SuggestRelationsModal: React.FC<
@@ -416,83 +286,10 @@
   );
 };
 
-<<<<<<< HEAD
-export const AskQuestionModal: React.FC<
-  Omit<
-    GenAIModalProps<typeof askQuestionAboutSelectedNodeSchema>,
-    'isProcessing'
-  >
-> = ({ isOpen, onOpenChange }) => {
-  const form = useForm<z.infer<typeof askQuestionAboutSelectedNodeSchema>>({
-    resolver: zodResolver(askQuestionAboutSelectedNodeSchema),
-    defaultValues: { question: '' },
-  });
-  const { isProcessing: isProcessingQuestion } = useConceptMapAITools();
-
-  useEffect(() => {
-    if (isOpen) {
-      form.reset({ question: '' });
-    }
-  }, [form, isOpen]);
-
-=======
->>>>>>> b17be826
 export const GenAIModals: React.FC = () => {
   const aiTools = useConceptMapAITools();
 
   return (
-<<<<<<< HEAD
-    <Dialog open={isOpen} onOpenChange={onOpenChange}>
-      <DialogContent className='sm:max-w-md'>
-        <DialogHeader>
-          <DialogTitle>Ask a Question</DialogTitle>
-          <DialogDescription>
-            Ask a question about the selected node.
-          </DialogDescription>
-        </DialogHeader>
-        <Form {...form}>
-          <form
-            onSubmit={form.handleSubmit(() => {})}
-            className='space-y-4 py-4'
-          >
-            <FormField
-              control={form.control}
-              name='question'
-              render={({ field }) => (
-                <FormItem>
-                  <FormLabel>Question</FormLabel>
-                  <FormControl>
-                    <Input
-                      placeholder='e.g., What are the applications of this concept?'
-                      {...field}
-                      disabled={isProcessingQuestion}
-                    />
-                  </FormControl>
-                  <FormMessage />
-                </FormItem>
-              )}
-            />
-            <DialogFooter>
-              <Button
-                type='button'
-                variant='outline'
-                onClick={() => onOpenChange(false)}
-                disabled={isProcessingQuestion}
-              >
-                Cancel
-              </Button>
-              <Button type='submit' disabled={isProcessingQuestion}>
-                {isProcessingQuestion && (
-                  <Loader2 className='mr-2 h-4 w-4 animate-spin' />
-                )}
-                Ask
-              </Button>
-            </DialogFooter>
-          </form>
-        </Form>
-      </DialogContent>
-    </Dialog>
-=======
     <>
       {/* <QuickClusterModal
         isOpen={aiTools.isQuickClusterModalOpen}
@@ -559,6 +356,5 @@
         }
       /> */}
     </>
->>>>>>> b17be826
   );
 };