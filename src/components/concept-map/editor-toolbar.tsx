--- conflicted
+++ resolved
@@ -12,16 +12,9 @@
   DropdownMenuTrigger,
 } from "@/components/ui/dropdown-menu";
 import {
-<<<<<<< HEAD
-  FilePlus, Save, Upload, Download, Undo, Redo, PlusSquare, Spline, Shuffle, LayoutPanelLeft, BoxSelect,
-  SearchCode, Lightbulb, Brain, Loader2, Settings2, BotMessageSquare, Sparkles, TextSearch, ListCollapse,
-  ScrollText, Wand2, SearchPlus, TestTube2, type LucideIcon, Eye, EyeOff, Edit3, FileText as FileTextIcon,
-  MessagesSquare, GraduationCap, LayoutGrid, ScanSearch, Network, AlignHorizontalDistributeCenter, Grid, BrainCircuit
-=======
-  FilePlus, Save, Upload, Download, Undo, Redo, PlusSquare, Spline, Shuffle, LayoutPanelLeft, BoxSelect, LayoutGrid, ScanSearch, Wand2, // Added BoxSelect, Wand2
+  FilePlus, Save, Upload, Download, Undo, Redo, PlusSquare, Spline, Shuffle, LayoutPanelLeft, BoxSelect, LayoutGrid, ScanSearch, Wand2, // 合併所有 icon
   SearchCode, Lightbulb, Brain, Loader2, Settings2, BotMessageSquare, Sparkles, TextSearch, ListCollapse, ScrollText, SearchPlus, TestTube2, type LucideIcon, Eye, EyeOff,
   Edit3, FileText as FileTextIcon, MessagesSquare, GraduationCap, Grid, Network, AlignHorizontalDistributeCenter, BrainCircuit
->>>>>>> a08b0f4e
 } from "lucide-react";
 import { useToast } from "@/hooks/use-toast";
 import { cn } from "@/lib/utils";
@@ -67,11 +60,7 @@
   canRedo: boolean;
   selectedNodeId: string | null;
   numMultiSelectedNodes: number;
-<<<<<<< HEAD
-  onAutoLayout?: () => void;
-=======
   onAutoLayout?: () => void; // Made optional
->>>>>>> a08b0f4e
   arrangeActions?: ArrangeAction[];
   onSuggestAISemanticGroup?: () => void;
   onSuggestAIArrangement?: () => void;
@@ -80,44 +69,21 @@
   isAIDiscoveringGroup?: boolean;
   mapNodeCount?: number;
   onAISuggestImprovement?: () => void; // Kept from HEAD, seems similar to onSuggestMapImprovements
-  isAISuggestingImprovement?: boolean; // Kept from HEAD
   onTestEdgeOverlay?: () => void;
   onToggleOverviewMode?: () => void;
   isOverviewModeActive?: boolean;
   onSummarizeMap?: () => void;
   isSummarizingMap?: boolean;
-<<<<<<< HEAD
-  onAskQuestionAboutMapContext?: () => void;
-  isAskingAboutMapContext?: boolean;
-  onTidySelection?: () => void; // From master (generic tidy)
-  onSuggestMapImprovements?: () => void; // From master (specific flow trigger)
-  isSuggestingMapImprovements?: boolean; // From master
-  onApplySemanticTidyUp?: () => void;
+  onAskQuestionAboutMapContext?: () => void; 
+  isAskingAboutMapContext?: boolean; 
+  onTidySelection?: () => void; 
+  onSuggestMapImprovements?: () => void; 
+  isSuggestingMapImprovements?: boolean;
+  onApplySemanticTidyUp?: () => void; 
   isApplyingSemanticTidyUp?: boolean;
-  onAiTidySelection?: () => void;
-  onDagreTidySelection?: () => void;
+  onAiTidySelection?: () => void; 
+  onDagreTidySelection?: () => void; 
   isDagreTidying?: boolean;
-=======
-  onAskQuestionAboutMapContext?: () => void; // New prop for map context Q&A
-  isAskingAboutMapContext?: boolean; // New prop for map context Q&A loading state
-}
-
-export interface ArrangeAction {
-  id: string;
-  label: string;
-  icon?: LucideIcon;
-  action: () => void;
-  isSeparator?: boolean;
-  onAutoLayout?: () => void;
-  onTidySelection?: () => void;
-  onSuggestMapImprovements?: () => void;
-  isSuggestingMapImprovements?: boolean;
-  onApplySemanticTidyUp?: () => void; // New prop for Semantic Tidy
-  isApplyingSemanticTidyUp?: boolean; // New prop for Semantic Tidy
-  onAiTidySelection?: () => void; // New prop
-  onDagreTidySelection?: () => void; // For Dagre-based selection tidy
-  isDagreTidying?: boolean;         // Loading state for Dagre tidy
->>>>>>> a08b0f4e
 }
 
 export const EditorToolbar = React.memo(function EditorToolbar({
@@ -163,16 +129,16 @@
   isOverviewModeActive,
   onSummarizeMap,
   isSummarizingMap,
-<<<<<<< HEAD
+
   onAskQuestionAboutMapContext,
   isAskingAboutMapContext,
-  onTidySelection, // from master
-  onSuggestMapImprovements, // from master
-  isSuggestingMapImprovements, // from master
+  onTidySelection,
+  onSuggestMapImprovements,
+  isSuggestingMapImprovements,
   onApplySemanticTidyUp,
   isApplyingSemanticTidyUp,
   onAiTidySelection,
-=======
+
   onAskQuestionAboutMapContext, // Destructure new prop
   isAskingAboutMapContext, // Destructure new prop
   onTidySelection,
@@ -181,7 +147,7 @@
   onApplySemanticTidyUp, // Destructure new prop
   isApplyingSemanticTidyUp, // Destructure new prop
   onAiTidySelection, // Destructure new prop
->>>>>>> a08b0f4e
+
   onDagreTidySelection,
   isDagreTidying,
 }: EditorToolbarProps) {
@@ -332,7 +298,7 @@
 
         <Separator orientation="vertical" className="mx-1 h-full" />
 
-<<<<<<< HEAD
+
         {/* AI Tools Dropdown */}
         <DropdownMenu>
           <Tooltip>
@@ -340,7 +306,7 @@
               <DropdownMenuTrigger asChild>
                 <Button variant="ghost" size="icon" disabled={isViewOnlyMode || showCopyButton} aria-label="AI Tools">
                   <Sparkles className="h-5 w-5" />
-=======
+
         {/* Auto-layout Button */}
         <Tooltip>
           <TooltipTrigger asChild>
@@ -493,7 +459,7 @@
                   onClick={onSuggestAISemanticGroup}
                 >
                   <BoxSelect className="h-5 w-5" />
->>>>>>> a08b0f4e
+
                 </Button>
               </DropdownMenuTrigger>
             </TooltipTrigger>
