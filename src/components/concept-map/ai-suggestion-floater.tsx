--- conflicted
+++ resolved
@@ -9,16 +9,9 @@
 export interface SuggestionAction {
   id: string;
   label: string;
-<<<<<<< HEAD
-  icon?: React.ElementType; // e.g., Lucide icon
-  action: () => void; // Callback when clicked
-  contentType?: 'text' | 'node' | 'action'; // Type of content
-  content?: string | Record<string, any>; // Actual content for 'text' or 'node'
-=======
   icon?: React.ElementType;
   action: () => void;
   suggestionType?: 'action' | 'content_chip'; // New property
->>>>>>> cc422989
 }
 
 export interface AISuggestionFloaterProps {
@@ -93,34 +86,13 @@
           {title && (
             <div className="flex justify-between items-center mb-2">
               <h4 className="text-sm font-semibold">{title}</h4>
-              <Button variant="ghost" size="iconSm" onClick={onDismiss} title="Dismiss">
+              <Button variant="ghost" size="icon" onClick={onDismiss} title="Dismiss">
                 <XIcon className="h-4 w-4" />
               </Button>
             </div>
           )}
           <div className="flex flex-col space-y-1">
             {suggestions.map((suggestion) => {
-<<<<<<< HEAD
-              const IconComponent = suggestion.icon;
-              return (
-                <Button
-                  key={suggestion.id}
-                  variant="ghost"
-                  size="sm"
-                  onClick={() => {
-                    // The suggestion.action() is now responsible for handling content.
-                    // It should ideally incorporate the logic for adding text/node if needed.
-                    suggestion.action();
-                    onDismiss(); // Dismiss after action
-                  }}
-                  className="justify-start w-full text-left"
-                >
-                  {IconComponent && <IconComponent className="h-4 w-4 mr-2 flex-shrink-0" />}
-                  {/* Display suggestion.label, which could be the content itself or a description */}
-                  <span className="flex-grow truncate">{suggestion.label}</span>
-                </Button>
-              );
-=======
               if (suggestion.suggestionType === 'content_chip') {
                 return (
                   <Button
@@ -156,7 +128,6 @@
                   </Button>
                 );
               }
->>>>>>> cc422989
             })}
             {suggestions.length === 0 && (
                 <p className="text-xs text-muted-foreground p-2 text-center">No suggestions available.</p>
