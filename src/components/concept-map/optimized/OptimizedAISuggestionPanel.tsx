'use client';

import React, { memo, useMemo, useCallback, useState } from 'react';

import { EditableConceptLabel } from '../ai-suggestion-panel/EditableConceptLabel';
import { EditableRelationLabel } from '../ai-suggestion-panel/EditableRelationLabel';
<<<<<<< HEAD
=======
import { SuggestionSection } from '../ai-suggestion-panel/SuggestionSection';
>>>>>>> b17be826

import type {
  ExtractedConceptItem,
  RelationSuggestion,
  EditableExtractedConcept,
  EditableRelationSuggestion,
  ItemStatus,
} from '../ai-suggestion-panel/AISuggestionPanelTypes';
import type { ConceptMapData, ConceptMapNode } from '@/types';

import { useDebounce, useDebouncedCallback } from '@/hooks/useDebounce';
import { useVirtualizedList } from '@/hooks/useVirtualizedList';
import { usePerformanceMonitor } from '@/utils/performanceMonitor';

export interface OptimizedAISuggestionPanelProps {
  mapData?: ConceptMapData;
  currentMapNodes?: ConceptMapNode[];
  extractedConcepts?: ExtractedConceptItem[];
  suggestedRelations?: Array<RelationSuggestion>;
  onAddExtractedConcepts?: (concepts: ExtractedConceptItem[]) => void;
  onAddSuggestedRelations?: (relations: Array<RelationSuggestion>) => void;
  onClearExtractedConcepts?: () => void;
  onClearSuggestedRelations?: () => void;
  isViewOnlyMode?: boolean;
}

// Memoized concept item component
const MemoizedConceptItem = memo<{
  item: EditableExtractedConcept;
  index: number;
  status: ItemStatus;
  isViewOnlyMode: boolean;
  onToggleEdit: (index: number, field: 'concept') => void;
  onInputChange: (index: number, value: string, field: 'concept') => void;
  onConfirmEdit: (index: number) => void;
  setDragPreview: (item: { text: string; type: string } | null) => void;
  clearDragPreview: () => void;
}>(
  ({
    item,
    index,
    status,
    isViewOnlyMode,
    onToggleEdit,
    onInputChange,
    onConfirmEdit,
    setDragPreview,
    clearDragPreview,
  }) => (
    <EditableConceptLabel
      item={item}
      index={index}
      itemStatus={status}
      isViewOnlyMode={isViewOnlyMode}
      onToggleEdit={onToggleEdit}
      onInputChange={onInputChange}
      onConfirmEdit={onConfirmEdit}
      setDragPreview={setDragPreview}
      clearDragPreview={clearDragPreview}
    />
  )
);

MemoizedConceptItem.displayName = 'MemoizedConceptItem';

// Memoized relation item component
const MemoizedRelationItem = memo<{
  item: EditableRelationSuggestion;
  index: number;
  isViewOnlyMode: boolean;
  relationNodeExistence: { source?: boolean; target?: boolean };
  onToggleEdit: (
    index: number,
    field: 'source' | 'target' | 'relation'
  ) => void;
  onInputChange: (
    index: number,
    value: string,
    field: 'source' | 'target' | 'relation'
  ) => void;
  onConfirmEdit: (index: number) => void;
  setDraggedRelationPreview: (label: string | null) => void;
  clearDragPreview: () => void;
}>(
  ({
    item,
    index,
    isViewOnlyMode,
    relationNodeExistence,
    onToggleEdit,
    onInputChange,
    onConfirmEdit,
    setDraggedRelationPreview,
    clearDragPreview,
  }) => (
    <EditableRelationLabel
      item={item}
      index={index}
      isViewOnlyMode={isViewOnlyMode}
      relationNodeExistence={relationNodeExistence}
      onToggleEdit={onToggleEdit}
      onInputChange={onInputChange}
      onConfirmEdit={onConfirmEdit}
      setDraggedRelationPreview={setDraggedRelationPreview}
      clearDragPreview={clearDragPreview}
    />
  )
);

MemoizedRelationItem.displayName = 'MemoizedRelationItem';

export const OptimizedAISuggestionPanel: React.FC<OptimizedAISuggestionPanelProps> =
  memo(
    ({
<<<<<<< HEAD
      currentMapNodes = [],
      extractedConcepts = [],
      suggestedRelations = [],
=======
      mapData,
      currentMapNodes = [],
      extractedConcepts = [],
      suggestedRelations = [],
      onAddExtractedConcepts,
      onAddSuggestedRelations,
      onClearExtractedConcepts,
      onClearSuggestedRelations,
>>>>>>> b17be826
      isViewOnlyMode = false,
    }) => {
      const { measure } = usePerformanceMonitor();

      // Local state with debouncing for better performance
      const [searchTerm, setSearchTerm] = useState('');
      const debouncedSearchTerm = useDebounce(searchTerm, 300);

      const [editableConcepts, setEditableConcepts] = useState<
        EditableExtractedConcept[]
      >([]);
      const [editableRelations, setEditableRelations] = useState<
        EditableRelationSuggestion[]
      >([]);
<<<<<<< HEAD
=======
      const [selectedConceptIndices, setSelectedConceptIndices] = useState<
        Set<number>
      >(new Set());
      const [selectedRelationIndices, setSelectedRelationIndices] = useState<
        Set<number>
      >(new Set());
>>>>>>> b17be826

      // Memoized filtered concepts with performance monitoring
      const filteredConcepts = useMemo(() => {
        return measure('filter-concepts', () => {
          if (!debouncedSearchTerm.trim()) return editableConcepts;

          const searchLower = debouncedSearchTerm.toLowerCase();
          return editableConcepts.filter(
            (concept) =>
              concept.current.concept.toLowerCase().includes(searchLower) ||
              concept.current.context?.toLowerCase().includes(searchLower) ||
              concept.current.source?.toLowerCase().includes(searchLower)
          );
        });
      }, [editableConcepts, debouncedSearchTerm, measure]);

      // Memoized filtered relations with performance monitoring
      const filteredRelations = useMemo(() => {
        return measure('filter-relations', () => {
          if (!debouncedSearchTerm.trim()) return editableRelations;

          const searchLower = debouncedSearchTerm.toLowerCase();
          return editableRelations.filter(
            (relation) =>
              relation.current.source.toLowerCase().includes(searchLower) ||
              relation.current.target.toLowerCase().includes(searchLower) ||
              relation.current.relation.toLowerCase().includes(searchLower) ||
              relation.current.reason?.toLowerCase().includes(searchLower)
          );
        });
      }, [editableRelations, debouncedSearchTerm, measure]);

      // Virtualized lists for performance
      const conceptsVirtualizer = useVirtualizedList({
        items: filteredConcepts,
        estimateSize: () => 80,
        overscan: 5,
        getItemKey: (index, item) => item.original.concept + index,
      });

      const relationsVirtualizer = useVirtualizedList({
        items: filteredRelations,
        estimateSize: () => 60,
        overscan: 5,
        getItemKey: (index, item) =>
          `${item.original.source}-${item.original.target}-${index}`,
      });

      // Memoized concept status calculation
      const getConceptStatus = useCallback(
        (concept: string): ItemStatus => {
          const normalizedConcept = concept.toLowerCase().trim();
          const existingConcepts = currentMapNodes.map((node) =>
            node.text.toLowerCase().trim()
          );

          if (existingConcepts.includes(normalizedConcept)) {
            return 'exact-match';
          }

          const hasSimilar = existingConcepts.some(
            (existing) =>
              existing.includes(normalizedConcept) ||
              normalizedConcept.includes(existing)
          );

          return hasSimilar ? 'similar-match' : 'new';
        },
        [currentMapNodes]
      );

      // Memoized relation node existence check
      const getRelationNodeExistence = useCallback(
        (relation: RelationSuggestion) => {
          const nodeTexts = currentMapNodes.map((node) =>
            node.text.toLowerCase().trim()
          );
          return {
            source: nodeTexts.includes(relation.source.toLowerCase().trim()),
            target: nodeTexts.includes(relation.target.toLowerCase().trim()),
          };
        },
        [currentMapNodes]
      );

      // Debounced editing handlers for better performance
      const debouncedConceptEdit = useDebouncedCallback(
        (index: number, value: string) => {
          setEditableConcepts((prev) =>
            prev.map((item, i) =>
              i === index
                ? { ...item, current: { ...item.current, concept: value } }
                : item
            )
          );
        },
        150
      );

      const debouncedRelationEdit = useDebouncedCallback(
        (
          index: number,
          value: string,
          field: 'source' | 'target' | 'relation'
        ) => {
          setEditableRelations((prev) =>
            prev.map((item, i) =>
              i === index
                ? { ...item, current: { ...item.current, [field]: value } }
                : item
            )
          );
        },
        150
      );

      // Initialize editable items when props change
      React.useEffect(() => {
        setEditableConcepts(
          extractedConcepts.map((concept) => ({
            original: concept,
            current: { ...concept },
            isEditing: false,
            editingField: null,
          }))
        );
      }, [extractedConcepts]);

      React.useEffect(() => {
        setEditableRelations(
          suggestedRelations.map((relation) => ({
            original: relation,
            current: { ...relation },
            isEditing: false,
            editingField: null,
          }))
        );
      }, [suggestedRelations]);

      // Render functions for virtualized lists
      const renderConceptItem = useCallback(
        (item: EditableExtractedConcept, index: number) => {
          const status = getConceptStatus(item.current.concept);

          return (
            <MemoizedConceptItem
              key={`concept-${index}`}
              item={item}
              index={index}
              status={status}
              isViewOnlyMode={isViewOnlyMode}
              onToggleEdit={() => {}} // Implement as needed
              onInputChange={debouncedConceptEdit}
              onConfirmEdit={() => {}} // Implement as needed
              setDragPreview={() => {}} // Implement as needed
              clearDragPreview={() => {}} // Implement as needed
            />
          );
        },
        [getConceptStatus, isViewOnlyMode, debouncedConceptEdit]
      );

      const renderRelationItem = useCallback(
        (item: EditableRelationSuggestion, index: number) => {
          const nodeExistence = getRelationNodeExistence(item.current);

          return (
            <MemoizedRelationItem
              key={`relation-${index}`}
              item={item}
              index={index}
              isViewOnlyMode={isViewOnlyMode}
              relationNodeExistence={nodeExistence}
              onToggleEdit={() => {}} // Implement as needed
              onInputChange={debouncedRelationEdit}
              onConfirmEdit={() => {}} // Implement as needed
              setDraggedRelationPreview={() => {}} // Implement as needed
              clearDragPreview={() => {}} // Implement as needed
            />
          );
        },
        [getRelationNodeExistence, isViewOnlyMode, debouncedRelationEdit]
      );

      // Performance metrics
      const performanceMetrics = useMemo(
        () => ({
          conceptsCount: filteredConcepts.length,
          relationsCount: filteredRelations.length,
          visibleConceptsCount: conceptsVirtualizer.metrics.visibleItemsCount,
          visibleRelationsCount: relationsVirtualizer.metrics.visibleItemsCount,
        }),
        [
          filteredConcepts.length,
          filteredRelations.length,
          conceptsVirtualizer.metrics,
          relationsVirtualizer.metrics,
        ]
      );

      if (process.env.NODE_ENV === 'development') {
        console.log(
          'AI Suggestion Panel Performance Metrics:',
          performanceMetrics
        );
      }

      return (
        <div className='h-full flex flex-col space-y-4 p-4'>
          {/* Search Input */}
          <div className='relative'>
            <input
              type='text'
              placeholder='Search suggestions...'
              value={searchTerm}
              onChange={(e) => setSearchTerm(e.target.value)}
              className='w-full px-3 py-2 border rounded-md focus:outline-none focus:ring-2 focus:ring-primary'
            />
          </div>

          {/* Concepts Section */}
          {filteredConcepts.length > 0 && (
            <div className='flex-1'>
              <h3 className='text-lg font-semibold mb-2'>
                Extracted Concepts ({filteredConcepts.length})
              </h3>
              <div
                ref={conceptsVirtualizer.parentRef}
                className='h-64 overflow-auto border rounded-md'
                style={{ height: conceptsVirtualizer.totalSize }}
              >
                <div className='relative'>
                  {conceptsVirtualizer.virtualItems.map((virtualItem) => {
                    const item = filteredConcepts[virtualItem.index];
                    return (
                      <div
                        key={virtualItem.key}
                        style={{
                          position: 'absolute',
                          top: 0,
                          left: 0,
                          width: '100%',
                          height: `${virtualItem.size}px`,
                          transform: `translateY(${virtualItem.start}px)`,
                        }}
                      >
                        {renderConceptItem(item, virtualItem.index)}
                      </div>
                    );
                  })}
                </div>
              </div>
            </div>
          )}

          {/* Relations Section */}
          {filteredRelations.length > 0 && (
            <div className='flex-1'>
              <h3 className='text-lg font-semibold mb-2'>
                Suggested Relations ({filteredRelations.length})
              </h3>
              <div
                ref={relationsVirtualizer.parentRef}
                className='h-64 overflow-auto border rounded-md'
                style={{ height: relationsVirtualizer.totalSize }}
              >
                <div className='relative'>
                  {relationsVirtualizer.virtualItems.map((virtualItem) => {
                    const item = filteredRelations[virtualItem.index];
                    return (
                      <div
                        key={virtualItem.key}
                        style={{
                          position: 'absolute',
                          top: 0,
                          left: 0,
                          width: '100%',
                          height: `${virtualItem.size}px`,
                          transform: `translateY(${virtualItem.start}px)`,
                        }}
                      >
                        {renderRelationItem(item, virtualItem.index)}
                      </div>
                    );
                  })}
                </div>
              </div>
            </div>
          )}
        </div>
      );
    }
  );

OptimizedAISuggestionPanel.displayName = 'OptimizedAISuggestionPanel';<|MERGE_RESOLUTION|>--- conflicted
+++ resolved
@@ -4,10 +4,7 @@
 
 import { EditableConceptLabel } from '../ai-suggestion-panel/EditableConceptLabel';
 import { EditableRelationLabel } from '../ai-suggestion-panel/EditableRelationLabel';
-<<<<<<< HEAD
-=======
 import { SuggestionSection } from '../ai-suggestion-panel/SuggestionSection';
->>>>>>> b17be826
 
 import type {
   ExtractedConceptItem,
@@ -122,11 +119,6 @@
 export const OptimizedAISuggestionPanel: React.FC<OptimizedAISuggestionPanelProps> =
   memo(
     ({
-<<<<<<< HEAD
-      currentMapNodes = [],
-      extractedConcepts = [],
-      suggestedRelations = [],
-=======
       mapData,
       currentMapNodes = [],
       extractedConcepts = [],
@@ -135,7 +127,6 @@
       onAddSuggestedRelations,
       onClearExtractedConcepts,
       onClearSuggestedRelations,
->>>>>>> b17be826
       isViewOnlyMode = false,
     }) => {
       const { measure } = usePerformanceMonitor();
@@ -150,15 +141,12 @@
       const [editableRelations, setEditableRelations] = useState<
         EditableRelationSuggestion[]
       >([]);
-<<<<<<< HEAD
-=======
       const [selectedConceptIndices, setSelectedConceptIndices] = useState<
         Set<number>
       >(new Set());
       const [selectedRelationIndices, setSelectedRelationIndices] = useState<
         Set<number>
       >(new Set());
->>>>>>> b17be826
 
       // Memoized filtered concepts with performance monitoring
       const filteredConcepts = useMemo(() => {
