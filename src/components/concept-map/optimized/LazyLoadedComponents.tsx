--- conflicted
+++ resolved
@@ -6,11 +6,7 @@
 // Lazy load heavy components to improve initial bundle size
 export const LazyAISuggestionPanel = lazy(() =>
   import('../ai-suggestion-panel').then((module) => ({
-<<<<<<< HEAD
-    default: module.default,
-=======
     default: module.AISuggestionPanelRefactored,
->>>>>>> b17be826
   }))
 );
 
