'use client';

import { useRouter } from 'next/navigation';
import React, { useState, useCallback } from 'react';

import { AIActions } from './AIActions';
import { EditActions } from './EditActions';
import { FileActions } from './FileActions';
import { LayoutActions, type ArrangeAction } from './LayoutActions';
import { ToolbarSection } from './ToolbarSection';
import { ViewActions } from './ViewActions';

import { useAuth } from '@/contexts/auth-context';
import { useToast } from '@/hooks/use-toast';
import { Routes } from '@/lib/routes';
import { useConceptMapStore } from '@/stores/concept-map-store';
import useTutorialStore from '@/stores/tutorial-store';

export interface EditorToolbarProps {
  onNewMap: () => void;
  onSaveMap: () => void;
  isSaving: boolean;
  onExportMap: () => void;
  onTriggerImport: () => void;
  onExtractConcepts: () => void;
  onSuggestRelations: () => void;
  onExpandConcept: () => void;
  onQuickCluster: () => void;
  onGenerateSnippetFromText: () => void;
  onSummarizeSelectedNodes: () => void;
  isViewOnlyMode?: boolean;
  onAddNodeToData?: () => void;
  onAddEdgeToData?: () => void;
  canAddEdge?: boolean;
  onToggleProperties: () => void;
  onToggleAiPanel: () => void;
  onToggleDebugLogViewer: () => void;
  isPropertiesPanelOpen?: boolean;
  isAiPanelOpen?: boolean;
  isDebugLogViewerOpen?: boolean;
  onUndo: () => void;
  onRedo: () => void;
  canUndo: boolean;
  canRedo: boolean;
  selectedNodeId: string | null;
  numMultiSelectedNodes: number;
  onAutoLayout?: () => void;
  arrangeActions?: ArrangeAction[];
}

export const EditorToolbarRefactored: React.FC<EditorToolbarProps> = ({
  onNewMap,
  onSaveMap,
  isSaving,
  onExportMap,
  onTriggerImport,
  onExtractConcepts,
  onSuggestRelations,
  onExpandConcept,
  onQuickCluster,
  onGenerateSnippetFromText,
  onSummarizeSelectedNodes,
  isViewOnlyMode = false,
  onAddNodeToData,
  onAddEdgeToData,
  canAddEdge = false,
  onToggleProperties,
  onToggleAiPanel,
  onToggleDebugLogViewer,
  isPropertiesPanelOpen = false,
  isAiPanelOpen = false,
  isDebugLogViewerOpen = false,
  onUndo,
  onRedo,
  canUndo,
  canRedo,
  selectedNodeId,
  numMultiSelectedNodes,
  onAutoLayout,
  arrangeActions = [],
}) => {
  const { toast } = useToast();
  const { isAuthenticated } = useAuth();
  const router = useRouter();

<<<<<<< HEAD
=======
  // Store state
  const store = useConceptMapStore();
  const currentMapId = useConceptMapStore((s) => s.mapId);
  const isFetchingOverview = useConceptMapStore((s) => s.isFetchingOverview);
>>>>>>> b17be826

  // Tutorial store
  const { startOrResumeTutorial } = useTutorialStore(
    useCallback((s) => ({ startOrResumeTutorial: s.startOrResumeTutorial }), [])
  );

  // Local state for AI loading
  const [isLoadingAI, setIsLoadingAI] = useState(false);

  // Enhanced AI action handlers with loading states
  const handleExtractConcepts = useCallback(async () => {
    setIsLoadingAI(true);
    try {
      await onExtractConcepts();
    } finally {
      setIsLoadingAI(false);
    }
  }, [onExtractConcepts]);

  const handleSuggestRelations = useCallback(async () => {
    setIsLoadingAI(true);
    try {
      await onSuggestRelations();
    } finally {
      setIsLoadingAI(false);
    }
  }, [onSuggestRelations]);

  const handleExpandConcept = useCallback(async () => {
    setIsLoadingAI(true);
    try {
      await onExpandConcept();
    } finally {
      setIsLoadingAI(false);
    }
  }, [onExpandConcept]);

  const handleQuickCluster = useCallback(async () => {
    setIsLoadingAI(true);
    try {
      await onQuickCluster();
    } finally {
      setIsLoadingAI(false);
    }
  }, [onQuickCluster]);

  const handleGenerateSnippetFromText = useCallback(async () => {
    setIsLoadingAI(true);
    try {
      await onGenerateSnippetFromText();
    } finally {
      setIsLoadingAI(false);
    }
  }, [onGenerateSnippetFromText]);

  const handleSummarizeSelectedNodes = useCallback(async () => {
    setIsLoadingAI(true);
    try {
      await onSummarizeSelectedNodes();
    } finally {
      setIsLoadingAI(false);
    }
  }, [onSummarizeSelectedNodes]);

  // Tutorial handler
  const handleStartTutorial = useCallback(() => {
    if (!isAuthenticated) {
      toast({
        title: 'Authentication Required',
        description: 'Please log in to access the tutorial.',
        variant: 'destructive',
      });
      router.push(Routes.LOGIN);
      return;
    }

    startOrResumeTutorial('editor');
  }, [isAuthenticated, startOrResumeTutorial, toast, router]);

  return (
    <div className='flex items-center gap-2 p-2 bg-background border-b border-border'>
      {/* File Actions */}
      <ToolbarSection withSeparator>
        <FileActions
          onNewMap={onNewMap}
          onSaveMap={onSaveMap}
          isSaving={isSaving}
          onExportMap={onExportMap}
          onTriggerImport={onTriggerImport}
          isViewOnlyMode={isViewOnlyMode}
        />
      </ToolbarSection>

      {/* Edit Actions */}
      <ToolbarSection withSeparator>
        <EditActions
          onUndo={onUndo}
          onRedo={onRedo}
          canUndo={canUndo}
          canRedo={canRedo}
          onAddNodeToData={onAddNodeToData}
          onAddEdgeToData={onAddEdgeToData}
          canAddEdge={canAddEdge}
          isViewOnlyMode={isViewOnlyMode}
        />
      </ToolbarSection>

      {/* AI Actions */}
      <ToolbarSection withSeparator>
        <AIActions
          onExtractConcepts={handleExtractConcepts}
          onSuggestRelations={handleSuggestRelations}
          onExpandConcept={handleExpandConcept}
          onQuickCluster={handleQuickCluster}
          onGenerateSnippetFromText={handleGenerateSnippetFromText}
          onSummarizeSelectedNodes={handleSummarizeSelectedNodes}
          selectedNodeId={selectedNodeId}
          numMultiSelectedNodes={numMultiSelectedNodes}
          isViewOnlyMode={isViewOnlyMode}
          isLoading={isLoadingAI}
        />
      </ToolbarSection>

      {/* Layout Actions */}
      <ToolbarSection withSeparator>
        <LayoutActions
          onAutoLayout={onAutoLayout}
          arrangeActions={arrangeActions}
          isViewOnlyMode={isViewOnlyMode}
        />
      </ToolbarSection>

      {/* View Actions */}
      <ToolbarSection>
        <ViewActions
          onToggleProperties={onToggleProperties}
          onToggleAiPanel={onToggleAiPanel}
          onToggleDebugLogViewer={onToggleDebugLogViewer}
          isPropertiesPanelOpen={isPropertiesPanelOpen}
          isAiPanelOpen={isAiPanelOpen}
          isDebugLogViewerOpen={isDebugLogViewerOpen}
          onStartTutorial={handleStartTutorial}
          isViewOnlyMode={isViewOnlyMode}
        />
      </ToolbarSection>
    </div>
  );
};

EditorToolbarRefactored.displayName = 'EditorToolbarRefactored';<|MERGE_RESOLUTION|>--- conflicted
+++ resolved
@@ -83,13 +83,10 @@
   const { isAuthenticated } = useAuth();
   const router = useRouter();
 
-<<<<<<< HEAD
-=======
   // Store state
   const store = useConceptMapStore();
   const currentMapId = useConceptMapStore((s) => s.mapId);
   const isFetchingOverview = useConceptMapStore((s) => s.isFetchingOverview);
->>>>>>> b17be826
 
   // Tutorial store
   const { startOrResumeTutorial } = useTutorialStore(
