
"use client";

import React, { useEffect, useRef, useState, useCallback } from 'react';
import { Card, CardContent, CardDescription, CardHeader, CardTitle } from "@/components/ui/card";
import { Label } from "@/components/ui/label";
import { Input } from "@/components/ui/input";
import { Textarea } from "@/components/ui/textarea";
<<<<<<< HEAD
import { Settings2, Box, Waypoints, Palette, CircleDot, Eraser, Minus, ArrowBigLeft, ArrowBigRight, Ruler, Brain, Sparkles } from "lucide-react";
=======
import { Settings2, Box, Waypoints, Palette, CircleDot, Eraser, Minus, ArrowBigLeft, ArrowBigRight, Ruler, GitMerge } from "lucide-react"; // Added GitMerge
>>>>>>> cc422989
import type { ConceptMap, ConceptMapNode, ConceptMapEdge } from "@/types";
import { Switch } from "@/components/ui/switch";
import AICommandPalette, { type AICommand } from './ai-command-palette'; // Import AICommandPalette
import { Select, SelectContent, SelectItem, SelectTrigger, SelectValue } from "@/components/ui/select"; 
import { Button } from "@/components/ui/button"; 
import { cn } from "@/lib/utils";

interface PropertiesInspectorProps {
  currentMap: ConceptMap | null; 
  onMapPropertiesChange: (properties: {
    name: string;
    isPublic: boolean;
    sharedWithClassroomId: string | null;
  }) => void;
  
  selectedElement?: ConceptMapNode | ConceptMapEdge | null; 
  selectedElementType?: 'node' | 'edge' | null;
  onSelectedElementPropertyUpdate?: (updates: Partial<ConceptMapNode> | Partial<ConceptMapEdge>) => void;
  onSuggestIntermediateNode?: (edgeId: string) => void; // New prop

  isNewMapMode?: boolean; 
  isViewOnlyMode?: boolean;
  editingNodeId?: string | null;
<<<<<<< HEAD
  aiTools?: { // New prop for AI tool functions
    openExpandConceptModal: (nodeId: string) => void;
    openRewriteNodeContentModal: (nodeId: string) => void;
    // Define types for other tools if passed
  };
=======
>>>>>>> cc422989
}

export const PropertiesInspector = React.memo(function PropertiesInspector({ 
  currentMap, 
  onMapPropertiesChange,
  selectedElement,
  selectedElementType,
  onSelectedElementPropertyUpdate,
  onSuggestIntermediateNode, // Destructure new prop
  isNewMapMode, 
  isViewOnlyMode,
  editingNodeId,
<<<<<<< HEAD
  aiTools, // Destructure aiTools
}: PropertiesInspectorProps) {
  
  const nodeLabelInputRef = useRef<HTMLInputElement>(null);
  const nodeDetailsTextareaRef = useRef<HTMLTextAreaElement>(null);

  const [showPalette, setShowPalette] = useState(false);
  const [paletteQuery, setPaletteQuery] = useState("");
  const [paletteTargetRef, setPaletteTargetRef] = useState<React.RefObject<HTMLInputElement | HTMLTextAreaElement> | null>(null);
  const [activeCommandField, setActiveCommandField] = useState<'label' | 'details' | null>(null);

  // Define AI Commands
  const availableAiCommands: AICommand[] = React.useMemo(() => {
    const commands: AICommand[] = [];
    if (selectedElementType === 'node' && selectedElement?.id && aiTools) {
      const nodeId = selectedElement.id; // Capture for closure
      if (aiTools.openExpandConceptModal) {
        commands.push({
          id: 'expand-node',
          label: 'Expand Node',
          description: 'Generate child concepts for this node.',
          icon: Brain,
          action: () => aiTools.openExpandConceptModal(nodeId)
        });
      }
      if (aiTools.openRewriteNodeContentModal) {
        commands.push({
          id: 'rewrite-content',
          label: 'Rewrite Content',
          description: `Refine this node's ${activeCommandField || 'content'}.`,
          icon: Sparkles,
          action: () => aiTools.openRewriteNodeContentModal(nodeId)
          // Note: We might want to pass activeCommandField to the modal if it needs to know
        });
      }
    }
    // Add other commands, potentially for edges or general map context later
    return commands;
  }, [selectedElement?.id, selectedElementType, aiTools, activeCommandField]);

=======
}: PropertiesInspectorProps) {
  
  const nodeLabelInputRef = useRef<HTMLInputElement>(null);
>>>>>>> cc422989

  useEffect(() => {
    if (
      !isViewOnlyMode &&
      selectedElementType === 'node' &&
      selectedElement &&
      editingNodeId &&
      selectedElement.id === editingNodeId &&
      nodeLabelInputRef.current
    ) {
      const timer = setTimeout(() => {
        nodeLabelInputRef.current?.focus();
        nodeLabelInputRef.current?.select();
      }, 50); // Small delay for DOM readiness
      return () => clearTimeout(timer);
    }
  }, [selectedElement, selectedElementType, editingNodeId, isViewOnlyMode]);


  const mapNameValue = currentMap?.name || "";
  const isPublicValue = currentMap?.isPublic || false;
  const sharedWithClassroomIdValue = currentMap?.sharedWithClassroomId || null;

  const elementLabelValue = selectedElement 
    ? (selectedElementType === 'node' ? (selectedElement as ConceptMapNode).text : (selectedElement as ConceptMapEdge).label) || "" 
    : "";
  const elementDetailsValue = (selectedElementType === 'node' ? (selectedElement as ConceptMapNode)?.details : "") || "";
  const elementNodeTypeValue = (selectedElementType === 'node' ? (selectedElement as ConceptMapNode)?.type : "") || "default";
  
  const nodeBackgroundColorValue = (selectedElementType === 'node' ? (selectedElement as ConceptMapNode)?.backgroundColor : undefined);
  const nodeShapeValue = (selectedElementType === 'node' ? (selectedElement as ConceptMapNode)?.shape : 'rectangle') || 'rectangle';
  const nodeWidthValue = (selectedElementType === 'node' ? (selectedElement as ConceptMapNode)?.width : undefined);
  const nodeHeightValue = (selectedElementType === 'node' ? (selectedElement as ConceptMapNode)?.height : undefined);


  const edgeColorValue = (selectedElementType === 'edge' ? (selectedElement as ConceptMapEdge)?.color : undefined);
  const edgeLineTypeValue = (selectedElementType === 'edge' ? (selectedElement as ConceptMapEdge)?.lineType : 'solid') || 'solid';
  const edgeMarkerStartValue = (selectedElementType === 'edge' ? (selectedElement as ConceptMapEdge)?.markerStart : 'none') || 'none';
  const edgeMarkerEndValue = (selectedElementType === 'edge' ? (selectedElement as ConceptMapEdge)?.markerEnd : 'arrowclosed') || 'arrowclosed';


  const handleMapNameChange = React.useCallback((e: React.ChangeEvent<HTMLInputElement>) => {
    if (isViewOnlyMode || !currentMap) return;
    onMapPropertiesChange({ 
      name: e.target.value, 
      isPublic: isPublicValue, 
      sharedWithClassroomId: sharedWithClassroomIdValue 
    });
  }, [isViewOnlyMode, currentMap, onMapPropertiesChange, isPublicValue, sharedWithClassroomIdValue]);

  const handleIsPublicChange = React.useCallback((checked: boolean) => {
    if (isViewOnlyMode || !currentMap) return;
    onMapPropertiesChange({ 
      name: mapNameValue, 
      isPublic: checked, 
      sharedWithClassroomId: sharedWithClassroomIdValue 
    });
  }, [isViewOnlyMode, currentMap, onMapPropertiesChange, mapNameValue, sharedWithClassroomIdValue]);

  const handleSharedIdChange = React.useCallback((e: React.ChangeEvent<HTMLInputElement>) => {
    if (isViewOnlyMode || !currentMap) return;
    onMapPropertiesChange({ 
      name: mapNameValue, 
      isPublic: isPublicValue, 
      sharedWithClassroomId: e.target.value.trim() || null 
    });
  }, [isViewOnlyMode, currentMap, onMapPropertiesChange, mapNameValue, isPublicValue]);

  const handleInputChangeForPalette = useCallback((
    value: string,
    field: 'label' | 'details',
    ref: React.RefObject<HTMLInputElement | HTMLTextAreaElement>
  ) => {
    if (isViewOnlyMode || !onSelectedElementPropertyUpdate || !selectedElement) return;

    // Update the actual property in the store first
    if (field === 'label') {
      if (selectedElementType === 'node') onSelectedElementPropertyUpdate({ text: value });
      else if (selectedElementType === 'edge') onSelectedElementPropertyUpdate({ label: value });
    } else if (field === 'details' && selectedElementType === 'node') {
      onSelectedElementPropertyUpdate({ details: value });
    }

    const commandPrefix = "/ai";
    // Check if "/ai" is present and is the last typed part of a word or followed by a space
    const commandRegex = /\/ai(?:\s|$)/i; // /ai followed by space or end of string
    const match = commandRegex.exec(value);
    const commandIndex = match ? match.index : -1;

    if (commandIndex !== -1) {
        const textAfterCommand = value.substring(commandIndex + commandPrefix.length);
        // Only show palette if there's a space after /ai or it's just /ai
        if (value.charAt(commandIndex + commandPrefix.length) === ' ' || value.substring(commandIndex) === commandPrefix) {
            const query = textAfterCommand.trimStart();
            setPaletteQuery(query);
            setShowPalette(true);
            setPaletteTargetRef(ref);
            setActiveCommandField(field);
        } else {
            setShowPalette(false);
        }
    } else {
      setShowPalette(false);
    }
  }, [isViewOnlyMode, onSelectedElementPropertyUpdate, selectedElement, selectedElementType, setPaletteQuery, setShowPalette, setPaletteTargetRef, setActiveCommandField]);

  const handleElementLabelChange = useCallback((e: React.ChangeEvent<HTMLInputElement>) => {
    handleInputChangeForPalette(e.target.value, 'label', nodeLabelInputRef);
  }, [handleInputChangeForPalette]);

  const handleElementDetailsChange = React.useCallback((e: React.ChangeEvent<HTMLTextAreaElement>) => {
    handleInputChangeForPalette(e.target.value, 'details', nodeDetailsTextareaRef);
  }, [handleInputChangeForPalette]);

  const _handlePaletteSelectCommand = useCallback((command: AICommand) => {
    setShowPalette(false);
    if (paletteTargetRef?.current && activeCommandField && onSelectedElementPropertyUpdate) {
      const currentValue = paletteTargetRef.current.value;
      const aiCommandIndex = currentValue.toLowerCase().lastIndexOf('/ai');
      let cleanedValue = currentValue;
      if (aiCommandIndex !== -1) {
        cleanedValue = currentValue.substring(0, aiCommandIndex).trimEnd();
      }

      if (activeCommandField === 'label') {
        if (selectedElementType === 'node') onSelectedElementPropertyUpdate({ text: cleanedValue });
        else if (selectedElementType === 'edge') onSelectedElementPropertyUpdate({ label: cleanedValue });
      } else if (activeCommandField === 'details' && selectedElementType === 'node') {
        onSelectedElementPropertyUpdate({ details: cleanedValue });
      }

      // command.action(); // This will be called with more context later
      // For now, the availableAiCommands already have console.log with selectedElement.id
      const commandToExecute = availableAiCommands.find(c => c.id === command.id);
      commandToExecute?.action();

    }
  }, [paletteTargetRef, activeCommandField, onSelectedElementPropertyUpdate, selectedElementType, availableAiCommands]);

  const _handlePaletteClose = useCallback(() => {
    setShowPalette(false);
  }, []);

  const handleNodeBackgroundColorChange = React.useCallback((e: React.ChangeEvent<HTMLInputElement>) => {
    if (isViewOnlyMode || !onSelectedElementPropertyUpdate || selectedElementType !== 'node' || !selectedElement) return;
    onSelectedElementPropertyUpdate({ backgroundColor: e.target.value });
  }, [isViewOnlyMode, onSelectedElementPropertyUpdate, selectedElementType, selectedElement]);
  
  const clearNodeBackgroundColor = React.useCallback(() => {
    if (isViewOnlyMode || !onSelectedElementPropertyUpdate || selectedElementType !== 'node' || !selectedElement) return;
    onSelectedElementPropertyUpdate({ backgroundColor: undefined });
  }, [isViewOnlyMode, onSelectedElementPropertyUpdate, selectedElementType, selectedElement]);

  const handleNodeShapeChange = React.useCallback((value: 'rectangle' | 'ellipse') => {
    if (isViewOnlyMode || !onSelectedElementPropertyUpdate || selectedElementType !== 'node' || !selectedElement) return;
    onSelectedElementPropertyUpdate({ shape: value });
  }, [isViewOnlyMode, onSelectedElementPropertyUpdate, selectedElementType, selectedElement]);

  const handleNodeDimensionChange = React.useCallback((dimension: 'width' | 'height', value: string) => {
    if (isViewOnlyMode || !onSelectedElementPropertyUpdate || selectedElementType !== 'node' || !selectedElement) return;
    const numValue = parseInt(value, 10);
    const updateValue = !isNaN(numValue) && numValue > 0 ? numValue : undefined;
    onSelectedElementPropertyUpdate({ [dimension]: updateValue });
  }, [isViewOnlyMode, onSelectedElementPropertyUpdate, selectedElementType, selectedElement]);

  const handleClearNodeDimensions = React.useCallback(() => {
    if (isViewOnlyMode || !onSelectedElementPropertyUpdate || selectedElementType !== 'node' || !selectedElement) return;
    onSelectedElementPropertyUpdate({ width: undefined, height: undefined });
  }, [isViewOnlyMode, onSelectedElementPropertyUpdate, selectedElementType, selectedElement]);


  const handleEdgeColorChange = React.useCallback((e: React.ChangeEvent<HTMLInputElement>) => {
    if (isViewOnlyMode || !onSelectedElementPropertyUpdate || selectedElementType !== 'edge' || !selectedElement) return;
    onSelectedElementPropertyUpdate({ color: e.target.value });
  }, [isViewOnlyMode, onSelectedElementPropertyUpdate, selectedElementType, selectedElement]);

  const clearEdgeColor = React.useCallback(() => {
    if (isViewOnlyMode || !onSelectedElementPropertyUpdate || selectedElementType !== 'edge' || !selectedElement) return;
    onSelectedElementPropertyUpdate({ color: undefined }); 
  }, [isViewOnlyMode, onSelectedElementPropertyUpdate, selectedElementType, selectedElement]);

  const handleEdgeLineTypeChange = React.useCallback((value: 'solid' | 'dashed') => {
    if (isViewOnlyMode || !onSelectedElementPropertyUpdate || selectedElementType !== 'edge' || !selectedElement) return;
    onSelectedElementPropertyUpdate({ lineType: value });
  }, [isViewOnlyMode, onSelectedElementPropertyUpdate, selectedElementType, selectedElement]);

  const handleEdgeMarkerChange = React.useCallback((markerEnd: 'start' | 'end', value: string) => {
    if (isViewOnlyMode || !onSelectedElementPropertyUpdate || selectedElementType !== 'edge' || !selectedElement) return;
    if (markerEnd === 'start') onSelectedElementPropertyUpdate({ markerStart: value });
    else onSelectedElementPropertyUpdate({ markerEnd: value });
  }, [isViewOnlyMode, onSelectedElementPropertyUpdate, selectedElementType, selectedElement]);


  const renderMapProperties = () => (
    <>
      <div>
        <Label htmlFor="mapNameInspector" className={cn((isViewOnlyMode || !currentMap) && "text-muted-foreground/70")}>Map Name</Label>
        <Input 
          id="mapNameInspector" 
          value={mapNameValue} 
          onChange={handleMapNameChange}
          placeholder="Enter map name"
          disabled={isViewOnlyMode || !currentMap}
          className={cn((isViewOnlyMode || !currentMap) && "bg-muted/50 cursor-not-allowed border-muted/50")}
        />
      </div>
      <div>
          <div className="flex items-center space-x-2 mt-2">
              <Switch 
                  id="isPublicSwitch" 
                  checked={isPublicValue} 
                  onCheckedChange={handleIsPublicChange}
                  disabled={isViewOnlyMode || !currentMap}
                  className={cn((isViewOnlyMode || !currentMap) && "data-[state=checked]:bg-muted-foreground/30 data-[state=unchecked]:bg-muted/30")}
              />
              <Label 
                htmlFor="isPublicSwitch" 
                className={cn("transition-opacity", (isViewOnlyMode || !currentMap) ? "cursor-not-allowed text-muted-foreground/70" : "cursor-pointer")}
              >
                Publicly Visible
              </Label>
          </div>
      </div>
        <div className="mt-2">
        <Label htmlFor="sharedClassroomId" className={cn((isViewOnlyMode || !currentMap) && "text-muted-foreground/70")}>Share with Classroom ID (Optional)</Label>
        <Input 
          id="sharedClassroomId" 
          value={sharedWithClassroomIdValue || ""} 
          onChange={handleSharedIdChange}
          placeholder="Enter classroom ID or leave blank"
          disabled={isViewOnlyMode || !currentMap}
          className={cn((isViewOnlyMode || !currentMap) && "bg-muted/50 cursor-not-allowed border-muted/50")}
        />
      </div>
    </>
  );

  const renderNodeProperties = () => (
    <>
      <div className="flex items-center gap-2 mb-2">
        <Box className="h-5 w-5 text-muted-foreground" />
        <h4 className="font-semibold text-md">Node Properties</h4>
      </div>
      <div>
        <Label htmlFor="nodeLabel" className={cn(isViewOnlyMode && "text-muted-foreground/70")}>Label (Text)</Label>
        <Input 
            id="nodeLabel"
            ref={nodeLabelInputRef} // Assign ref here
            value={elementLabelValue} 
            onChange={handleElementLabelChange} 
            disabled={isViewOnlyMode} 
            className={cn(isViewOnlyMode && "bg-muted/50 cursor-not-allowed border-muted/50")}
        />
      </div>
      <div className="mt-2">
        <Label htmlFor="nodeDetails" className={cn(isViewOnlyMode && "text-muted-foreground/70")}>Details</Label>
        <Textarea 
            id="nodeDetails"
            ref={nodeDetailsTextareaRef}
            value={elementDetailsValue} 
            onChange={handleElementDetailsChange} 
            disabled={isViewOnlyMode} 
            rows={3} 
            className={cn("resize-none", isViewOnlyMode && "bg-muted/50 cursor-not-allowed border-muted/50")}
        />
      </div>
      {/* Node Type input - removed handleElementNodeTypeChange as it was identical to handleElementLabelChange's old logic and not palette related */}
      <div className="mt-2">
        <Label htmlFor="nodeType" className={cn(isViewOnlyMode && "text-muted-foreground/70")}>Type</Label>
        <Input 
          id="nodeType" 
          value={elementNodeTypeValue} 
          onChange={(e) => {
            if (isViewOnlyMode || !onSelectedElementPropertyUpdate || selectedElementType !== 'node' || !selectedElement) return;
            onSelectedElementPropertyUpdate({ type: e.target.value });
          }}
          disabled={isViewOnlyMode} 
          placeholder="e.g., service, component"
          className={cn(isViewOnlyMode && "bg-muted/50 cursor-not-allowed border-muted/50")}
        /> 
      </div>
      <div className="mt-2">
        <Label htmlFor="nodeBackgroundColor" className={cn("flex items-center gap-2", isViewOnlyMode && "text-muted-foreground/70")}>
            <Palette className="h-4 w-4 text-muted-foreground" /> Background Color
        </Label>
        <div className="flex items-center gap-2">
            <Input 
              id="nodeBackgroundColor" 
              type="color" 
              value={nodeBackgroundColorValue || "#ffffff"} 
              onChange={handleNodeBackgroundColorChange}
              disabled={isViewOnlyMode}
              className={cn("h-8 w-16 p-1", isViewOnlyMode && "cursor-not-allowed border-muted/50 bg-muted/50")}
            />
            <Button variant="ghost" size="icon" onClick={clearNodeBackgroundColor} disabled={isViewOnlyMode || nodeBackgroundColorValue === undefined} title="Clear custom background color">
                <Eraser className="h-4 w-4" />
            </Button>
        </div>
      </div>
      <div className="mt-2">
        <Label htmlFor="nodeShape" className={cn("flex items-center gap-2", isViewOnlyMode && "text-muted-foreground/70")}>
          <CircleDot className="h-4 w-4 text-muted-foreground" /> Node Shape
        </Label>
        <Select 
            value={nodeShapeValue} 
            onValueChange={(value) => handleNodeShapeChange(value as 'rectangle' | 'ellipse')}
            disabled={isViewOnlyMode}
        >
            <SelectTrigger className={cn(isViewOnlyMode && "bg-muted/50 cursor-not-allowed border-muted/50")}>
                <SelectValue placeholder="Select shape" />
            </SelectTrigger>
            <SelectContent>
                <SelectItem value="rectangle">Rectangle</SelectItem>
                <SelectItem value="ellipse">Ellipse / Circle</SelectItem>
            </SelectContent>
        </Select>
      </div>
      <div className="mt-3 space-y-2">
         <Label className={cn("flex items-center gap-2", isViewOnlyMode && "text-muted-foreground/70")}>
            <Ruler className="h-4 w-4 text-muted-foreground" /> Dimensions (px)
        </Label>
        <div className="grid grid-cols-2 gap-2">
            <div>
                <Label htmlFor="nodeWidth" className="text-xs text-muted-foreground">Width</Label>
                <Input 
                    id="nodeWidth" 
                    type="number" 
                    value={nodeWidthValue === undefined ? "" : nodeWidthValue} 
                    onChange={(e) => handleNodeDimensionChange('width', e.target.value)}
                    placeholder="Auto"
                    disabled={isViewOnlyMode}
                    className={cn("h-9", isViewOnlyMode && "bg-muted/50 cursor-not-allowed border-muted/50")}
                />
            </div>
            <div>
                <Label htmlFor="nodeHeight" className="text-xs text-muted-foreground">Height</Label>
                <Input 
                    id="nodeHeight" 
                    type="number" 
                    value={nodeHeightValue === undefined ? "" : nodeHeightValue} 
                    onChange={(e) => handleNodeDimensionChange('height', e.target.value)}
                    placeholder="Auto"
                    disabled={isViewOnlyMode}
                    className={cn("h-9", isViewOnlyMode && "bg-muted/50 cursor-not-allowed border-muted/50")}
                />
            </div>
        </div>
        <Button 
            variant="outline" 
            size="sm" 
            onClick={handleClearNodeDimensions} 
            disabled={isViewOnlyMode || (nodeWidthValue === undefined && nodeHeightValue === undefined)}
            className="w-full text-xs"
        >
            Reset to Auto-Size
        </Button>
      </div>
    </>
  );

  const renderEdgeProperties = () => (
     <>
      <div className="flex items-center gap-2 mb-2">
        <Waypoints className="h-5 w-5 text-muted-foreground" />
        <h4 className="font-semibold text-md">Edge Properties</h4>
      </div>
      <div>
        <Label htmlFor="edgeLabel" className={cn(isViewOnlyMode && "text-muted-foreground/70")}>Label</Label>
        <Input 
            id="edgeLabel" 
            value={elementLabelValue} 
            onChange={handleElementLabelChange} 
            disabled={isViewOnlyMode} 
            className={cn(isViewOnlyMode && "bg-muted/50 cursor-not-allowed border-muted/50")}
        />
      </div>
      <div className="mt-2">
        <Label htmlFor="edgeColor" className={cn("flex items-center gap-2", isViewOnlyMode && "text-muted-foreground/70")}>
            <Palette className="h-4 w-4 text-muted-foreground" /> Line Color
        </Label>
         <div className="flex items-center gap-2">
            <Input 
              id="edgeColor" 
              type="color" 
              value={edgeColorValue || "#000000"} 
              onChange={handleEdgeColorChange}
              disabled={isViewOnlyMode}
              className={cn("h-8 w-16 p-1", isViewOnlyMode && "cursor-not-allowed border-muted/50 bg-muted/50")}
            />
            <Button variant="ghost" size="icon" onClick={clearEdgeColor} disabled={isViewOnlyMode || edgeColorValue === undefined} title="Clear custom line color">
                <Eraser className="h-4 w-4" />
            </Button>
        </div>
      </div>
      <div className="mt-2">
        <Label htmlFor="edgeLineType" className={cn("flex items-center gap-2", isViewOnlyMode && "text-muted-foreground/70")}>
            <Minus className="h-4 w-4 text-muted-foreground"/>Line Type
        </Label>
        <Select 
            value={edgeLineTypeValue} 
            onValueChange={(value) => handleEdgeLineTypeChange(value as 'solid' | 'dashed')}
            disabled={isViewOnlyMode}
        >
            <SelectTrigger className={cn(isViewOnlyMode && "bg-muted/50 cursor-not-allowed border-muted/50")}>
                <SelectValue placeholder="Select line type" />
            </SelectTrigger>
            <SelectContent>
                <SelectItem value="solid">Solid</SelectItem>
                <SelectItem value="dashed">Dashed</SelectItem>
            </SelectContent>
        </Select>
      </div>
      <div className="mt-2">
        <Label htmlFor="edgeMarkerStart" className={cn("flex items-center gap-2", isViewOnlyMode && "text-muted-foreground/70")}>
            <ArrowBigLeft className="h-4 w-4 text-muted-foreground" /> Start Arrow
        </Label>
        <Select 
            value={edgeMarkerStartValue} 
            onValueChange={(value) => handleEdgeMarkerChange('start', value)}
            disabled={isViewOnlyMode}
        >
            <SelectTrigger className={cn(isViewOnlyMode && "bg-muted/50 cursor-not-allowed border-muted/50")}>
                <SelectValue placeholder="Select start arrow" />
            </SelectTrigger>
            <SelectContent>
                <SelectItem value="none">None</SelectItem>
                <SelectItem value="arrow">Arrow (Open)</SelectItem>
                <SelectItem value="arrowclosed">Arrow (Closed)</SelectItem>
            </SelectContent>
        </Select>
      </div>
      <div className="mt-2">
        <Label htmlFor="edgeMarkerEnd" className={cn("flex items-center gap-2", isViewOnlyMode && "text-muted-foreground/70")}>
            <ArrowBigRight className="h-4 w-4 text-muted-foreground" /> End Arrow
        </Label>
        <Select 
            value={edgeMarkerEndValue} 
            onValueChange={(value) => handleEdgeMarkerChange('end', value)}
            disabled={isViewOnlyMode}
        >
            <SelectTrigger className={cn(isViewOnlyMode && "bg-muted/50 cursor-not-allowed border-muted/50")}>
                <SelectValue placeholder="Select end arrow" />
            </SelectTrigger>
            <SelectContent>
                <SelectItem value="none">None</SelectItem>
                <SelectItem value="arrow">Arrow (Open)</SelectItem>
                <SelectItem value="arrowclosed">Arrow (Closed)</SelectItem>
            </SelectContent>
        </Select>
      </div>

      {/* AI Edge Actions Section */}
      <div className="mt-4 pt-4 border-t">
        <Label
          className={cn(
            "flex items-center gap-2 mb-2 text-sm font-medium",
            (isViewOnlyMode || !onSuggestIntermediateNode) && "text-muted-foreground/70"
          )}
        >
          <GitMerge className="h-4 w-4" />
          AI Edge Actions
        </Label>
        <Button
          variant="outline"
          size="sm"
          className="w-full"
          onClick={() => {
            if (selectedElement && selectedElementType === 'edge' && onSuggestIntermediateNode) {
              onSuggestIntermediateNode((selectedElement as ConceptMapEdge).id);
            }
          }}
          disabled={isViewOnlyMode || !onSuggestIntermediateNode || !selectedElement || selectedElementType !== 'edge'}
          title="Let AI suggest an intermediate concept between the connected nodes."
        >
          Suggest Intermediate Node
        </Button>
      </div>
    </>
  );

  const getCardDescription = () => {
    if (!currentMap && !selectedElement) return "Load a map or select an element to see properties.";
    if (isViewOnlyMode) {
      return selectedElement 
        ? "Viewing selected element properties. Editing is disabled." 
        : "Viewing map properties. Editing is disabled.";
    }
    return selectedElement 
      ? "Edit selected element properties. Changes are applied immediately." 
      : "Edit map properties. Changes are applied immediately.";
  };

  return (
    <Card className="h-full shadow-lg">
      <CardHeader>
        <div className="flex items-center gap-2">
          <Settings2 className="h-5 w-5 text-primary" />
          <CardTitle className="text-lg">Properties</CardTitle>
        </div>
        <CardDescription>
          {getCardDescription()}
        </CardDescription>
      </CardHeader>
      <CardContent className="space-y-4 relative"> {/* Added relative for palette positioning context */}
        {selectedElementType === 'node' && selectedElement ? renderNodeProperties() :
         selectedElementType === 'edge' && selectedElement ? renderEdgeProperties() :
         currentMap ? renderMapProperties() : 
         <p className="text-sm text-muted-foreground">No map loaded or selected.</p> 
        }
        
        {!isViewOnlyMode && (currentMap || selectedElement) && (
            <p className="text-xs text-muted-foreground pt-4 border-t mt-4">
            Changes are applied to the map state directly. Use the main &quot;Save Map&quot; button in the toolbar to persist them.
            </p>
        )}
         {isViewOnlyMode && (currentMap || selectedElement) && (
            <p className="text-xs text-muted-foreground pt-4 border-t mt-4">
                This map is in view-only mode. Editing features are disabled.
            </p>
        )}
        <AICommandPalette
          isOpen={showPalette}
          targetRef={paletteTargetRef}
          commands={availableAiCommands}
          onSelectCommand={_handlePaletteSelectCommand}
          onClose={_handlePaletteClose}
          query={paletteQuery}
        />
      </CardContent>
    </Card>
  );
});

PropertiesInspector.displayName = "PropertiesInspector";<|MERGE_RESOLUTION|>--- conflicted
+++ resolved
@@ -1,4 +1,3 @@
-
 "use client";
 
 import React, { useEffect, useRef, useState, useCallback } from 'react';
@@ -6,11 +5,7 @@
 import { Label } from "@/components/ui/label";
 import { Input } from "@/components/ui/input";
 import { Textarea } from "@/components/ui/textarea";
-<<<<<<< HEAD
-import { Settings2, Box, Waypoints, Palette, CircleDot, Eraser, Minus, ArrowBigLeft, ArrowBigRight, Ruler, Brain, Sparkles } from "lucide-react";
-=======
-import { Settings2, Box, Waypoints, Palette, CircleDot, Eraser, Minus, ArrowBigLeft, ArrowBigRight, Ruler, GitMerge } from "lucide-react"; // Added GitMerge
->>>>>>> cc422989
+import { Settings2, Box, Waypoints, Palette, CircleDot, Eraser, Minus, ArrowBigLeft, ArrowBigRight, Ruler, Brain, Sparkles, GitMerge } from "lucide-react";
 import type { ConceptMap, ConceptMapNode, ConceptMapEdge } from "@/types";
 import { Switch } from "@/components/ui/switch";
 import AICommandPalette, { type AICommand } from './ai-command-palette'; // Import AICommandPalette
@@ -34,14 +29,11 @@
   isNewMapMode?: boolean; 
   isViewOnlyMode?: boolean;
   editingNodeId?: string | null;
-<<<<<<< HEAD
   aiTools?: { // New prop for AI tool functions
     openExpandConceptModal: (nodeId: string) => void;
     openRewriteNodeContentModal: (nodeId: string) => void;
     // Define types for other tools if passed
   };
-=======
->>>>>>> cc422989
 }
 
 export const PropertiesInspector = React.memo(function PropertiesInspector({ 
@@ -54,7 +46,6 @@
   isNewMapMode, 
   isViewOnlyMode,
   editingNodeId,
-<<<<<<< HEAD
   aiTools, // Destructure aiTools
 }: PropertiesInspectorProps) {
   
@@ -94,12 +85,6 @@
     // Add other commands, potentially for edges or general map context later
     return commands;
   }, [selectedElement?.id, selectedElementType, aiTools, activeCommandField]);
-
-=======
-}: PropertiesInspectorProps) {
-  
-  const nodeLabelInputRef = useRef<HTMLInputElement>(null);
->>>>>>> cc422989
 
   useEffect(() => {
     if (
