--- conflicted
+++ resolved
@@ -27,16 +27,7 @@
 
   // Overview mode
   isOverviewModeActive: boolean;
-  projectOverviewData: {
-    overallSummary: string;
-    keyModules: Array<{
-      name: string;
-      description: string;
-      importance: 'high' | 'medium' | 'low';
-    }>;
-    suggestedConcepts?: string[];
-    error?: string;
-  } | null;
+  projectOverviewData: any;
   isFetchingOverview: boolean;
 
   // Map data and view mode
@@ -51,36 +42,13 @@
   handleMultiNodeSelectionChange: (nodeIds: string[]) => void;
   updateStoreNode: (nodeId: string, updates: Partial<ConceptMapNode>) => void;
   deleteStoreNode: (nodeId: string) => void;
-<<<<<<< HEAD
-  deleteStoreEdge: (edgeId: string) => void; // Added this
-  onConnectInStore: (params: {
-    source: string | null;
-    target: string | null;
-    sourceHandle?: string | null;
-    targetHandle?: string | null;
-  }) => void; // Added this
-  handleNodeContextMenu: (
-    event: React.MouseEvent,
-    node: ConceptMapNode
-  ) => void;
-=======
   handleNodeContextMenu: (event: React.MouseEvent, node: any) => void;
->>>>>>> b17be826
   handlePaneContextMenuRequest: (
     event: React.MouseEvent,
     position: { x: number; y: number }
   ) => void;
   handleConceptSuggestionDrop: (
-<<<<<<< HEAD
-    conceptItem: {
-      text: string;
-      type: string;
-      context?: string;
-      source?: string;
-    },
-=======
     conceptItem: any,
->>>>>>> b17be826
     position: { x: number; y: number }
   ) => void;
   handleStartConnectionFromNode: (nodeId: string) => void;
@@ -90,12 +58,7 @@
   setSelectedStagedElementIds: (ids: string[]) => void;
 
   // Visual edge suggestions
-  activeVisualEdgeSuggestion: {
-    id: string;
-    source: string;
-    target: string;
-    label: string;
-  } | null;
+  activeVisualEdgeSuggestion: any;
   handleAcceptVisualEdge: (suggestionId: string) => void;
   handleRejectVisualEdge: (suggestionId: string) => void;
 }
@@ -113,11 +76,6 @@
     handleMultiNodeSelectionChange,
     updateStoreNode,
     deleteStoreNode,
-<<<<<<< HEAD
-    deleteStoreEdge,
-    onConnectInStore,
-=======
->>>>>>> b17be826
     handleNodeContextMenu,
     handlePaneContextMenuRequest,
     handleConceptSuggestionDrop,
@@ -179,12 +137,6 @@
         onNodesDeleteInStore={deleteStoreNode}
         onEdgesDeleteInStore={(edgeIds) => {
           if (Array.isArray(edgeIds)) {
-<<<<<<< HEAD
-            edgeIds.forEach((edgeId) => deleteStoreEdge(edgeId));
-          }
-        }}
-        onConnectInStore={onConnectInStore}
-=======
             edgeIds.forEach((edgeId) =>
               // Note: This should be passed as a prop instead of direct store access
               require('@/stores/concept-map-store')
@@ -199,7 +151,6 @@
             .useConceptMapStore.getState()
             .addEdge(params)
         }
->>>>>>> b17be826
         onNodeContextMenuRequest={handleNodeContextMenu}
         onPaneContextMenuRequest={handlePaneContextMenuRequest}
         onStagedElementsSelectionChange={setSelectedStagedElementIds}
