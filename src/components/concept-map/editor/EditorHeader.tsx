--- conflicted
+++ resolved
@@ -5,65 +5,75 @@
   Compass,
   Share2,
   EyeOff,
-<<<<<<< HEAD
-  Save,
-  Loader2,
-=======
   HelpCircle,
   Save,
->>>>>>> b17be826
 } from 'lucide-react';
 import Link from 'next/link';
+import { useRouter } from 'next/navigation';
 import React from 'react';
 
 import { DashboardHeader } from '@/components/dashboard/dashboard-header';
 import { Button } from '@/components/ui/button';
-<<<<<<< HEAD
-=======
 import { useAuth } from '@/contexts/auth-context';
 import { Routes } from '@/lib/routes';
 import { cn } from '@/lib/utils';
->>>>>>> b17be826
 
 interface EditorHeaderProps {
   mapName: string;
   isViewOnlyMode: boolean;
-  isNewMapMode: boolean;
-  storeMapId: string | null;
-  getRoleBasedDashboardLink: () => string;
-  handleSaveMap: () => void;
-  isStoreSaving: boolean;
-  getBackLink: () => string;
-  getBackButtonText: () => string;
+  isSaving: boolean;
+  onSaveMap: () => void;
+  onStartTutorial: () => void;
 }
 
 export const EditorHeader: React.FC<EditorHeaderProps> = ({
   mapName,
   isViewOnlyMode,
-  isNewMapMode,
-  storeMapId,
-  getRoleBasedDashboardLink,
-  handleSaveMap,
-  isStoreSaving,
-  getBackLink,
-  getBackButtonText,
+  isSaving,
+  onSaveMap,
+  onStartTutorial,
 }) => {
+  const { user } = useAuth();
+  const router = useRouter();
+
+  const handleBackClick = () => {
+    if (user?.role === 'student') {
+      router.push(Routes.Student.CONCEPT_MAPS);
+    } else if (user?.role === 'teacher') {
+      router.push(Routes.Teacher.DASHBOARD);
+    } else if (user?.role === 'admin') {
+      router.push(Routes.Admin.DASHBOARD);
+    } else {
+      router.push(Routes.Examples);
+    }
+  };
+
   return (
     <DashboardHeader
-      title={mapName}
-      description={
-        isViewOnlyMode
-          ? 'Currently in view-only mode.'
-          : 'Create, edit, and visualize your ideas.'
+      title={
+        <div className='flex items-center gap-3'>
+          <Button
+            variant='ghost'
+            size='sm'
+            onClick={handleBackClick}
+            className='p-2'
+          >
+            <ArrowLeft className='h-4 w-4' />
+          </Button>
+          <div className='flex items-center gap-2'>
+            <Compass className='h-5 w-5 text-primary' />
+            <span className='font-semibold text-lg'>
+              {mapName || 'Untitled Map'}
+            </span>
+            {isViewOnlyMode && (
+              <div className='flex items-center gap-1 px-2 py-1 bg-muted rounded-md'>
+                <EyeOff className='h-3 w-3 text-muted-foreground' />
+                <span className='text-xs text-muted-foreground'>View Only</span>
+              </div>
+            )}
+          </div>
+        </div>
       }
-<<<<<<< HEAD
-      icon={
-        isViewOnlyMode
-          ? EyeOff
-          : isNewMapMode || storeMapId === 'new'
-            ? Compass
-            : Share2
-=======
       children={
         <div className='flex items-center gap-2'>
           <Button
@@ -98,25 +108,7 @@
             </>
           )}
         </div>
->>>>>>> b17be826
       }
-      iconLinkHref={getRoleBasedDashboardLink()}
-    >
-      {!isViewOnlyMode && (
-        <Button onClick={handleSaveMap} disabled={isStoreSaving}>
-          {isStoreSaving ? (
-            <Loader2 className='mr-2 h-4 w-4 animate-spin' />
-          ) : (
-            <Save className='mr-2 h-4 w-4' />
-          )}
-          Save
-        </Button>
-      )}
-      <Button asChild variant='outline'>
-        <Link href={getBackLink()}>
-          <ArrowLeft className='mr-2 h-4 w-4' /> {getBackButtonText()}
-        </Link>
-      </Button>
-    </DashboardHeader>
+    />
   );
 };