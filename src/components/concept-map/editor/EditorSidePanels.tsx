'use client';

import React, { useMemo } from 'react';

import type { ConceptMapData, ConceptMapNode } from '@/types';

import {
<<<<<<< HEAD
  AISuggestionPanelRefactored,
=======
  AISuggestionPanel,
>>>>>>> b17be826
  type ExtractedConceptItem,
  type RelationSuggestion,
} from '@/components/concept-map/ai-suggestion-panel';
import { NodeContextMenu } from '@/components/concept-map/node-context-menu';
import ProjectOverviewDisplay from '@/components/concept-map/project-overview-display';
import { PropertiesInspector } from '@/components/concept-map/properties-inspector';
import { Sheet, SheetContent } from '@/components/ui/sheet';

interface EditorSidePanelsProps {
  // Properties Panel
  isPropertiesPanelOpen: boolean;
  selectedElementId: string | null;
  selectedElementType: 'node' | 'edge' | null;
  multiSelectedNodeIds: string[];
  mapData: ConceptMapData;
  isViewOnlyMode: boolean;
  onUpdateNode: (nodeId: string, updates: Partial<ConceptMapNode>) => void;
  onUpdateEdge: (
    edgeId: string,
    updates: { label?: string; color?: string }
  ) => void;
  onDeleteSelectedElements: () => void;

  // AI Panel
  isAiPanelOpen: boolean;
  extractedConcepts: ExtractedConceptItem[];
  suggestedRelations: RelationSuggestion[];
  onAddExtractedConcepts: (concepts: ExtractedConceptItem[]) => void;
  onAddSuggestedRelations: (relations: RelationSuggestion[]) => void;
  onClearExtractedConcepts: () => void;
  onClearSuggestedRelations: () => void;

  // Project Overview
  isOverviewModeActive: boolean;
  projectOverviewData: {
    overallSummary: string;
    keyModules: Array<{
      name: string;
      description: string;
      importance: 'high' | 'medium' | 'low';
    }>;
    suggestedConcepts?: string[];
    error?: string;
  } | null;
  isFetchingOverview: boolean;

  // Context Menu
  contextMenuState: {
    isOpen: boolean;
    position: { x: number; y: number };
    nodeId: string | null;
  };
  onCloseContextMenu: () => void;
  onContextMenuAction: (action: string, nodeId?: string) => void;
}

export const EditorSidePanels: React.FC<EditorSidePanelsProps> = ({
  isPropertiesPanelOpen,
  selectedElementId,
  selectedElementType,
  multiSelectedNodeIds,
  mapData,
  isViewOnlyMode,
  onUpdateNode,
  onUpdateEdge,
  onDeleteSelectedElements,
  isAiPanelOpen,
  extractedConcepts,
  suggestedRelations,
  onAddExtractedConcepts,
  onAddSuggestedRelations,
  onClearExtractedConcepts,
  onClearSuggestedRelations,
  isOverviewModeActive,
  projectOverviewData,
  isFetchingOverview,
  contextMenuState,
  onCloseContextMenu,
  onContextMenuAction,
}) => {
  const selectedElement = useMemo(() => {
    if (!selectedElementId || !selectedElementType) return null;
    return selectedElementType === 'node'
      ? mapData.nodes.find((n) => n.id === selectedElementId)
      : mapData.edges.find((e) => e.id === selectedElementId);
  }, [selectedElementId, selectedElementType, mapData.nodes, mapData.edges]);

  const handleContextMenuAction = (action: string) => {
    if (contextMenuState.nodeId) {
      onContextMenuAction(action, contextMenuState.nodeId);
    }
  };

  const onSelectedElementPropertyUpdate = (updates: any) => {
    if (!selectedElement) return;
    if (selectedElementType === 'node') {
      onUpdateNode(selectedElement.id, updates);
    } else {
      onUpdateEdge(selectedElement.id, updates);
    }
  };

  return (
    <>
      {/* Properties Panel */}
      <Sheet open={isPropertiesPanelOpen}>
        <SheetContent side='right' className='w-80 p-0'>
          <PropertiesInspector
            currentMap={null}
            onMapPropertiesChange={() => {}}
            selectedElement={selectedElement}
            selectedElementType={selectedElementType}
            onSelectedElementPropertyUpdate={onSelectedElementPropertyUpdate}
            isViewOnlyMode={isViewOnlyMode}
          />
        </SheetContent>
      </Sheet>

      {/* AI Suggestion Panel */}
      <Sheet open={isAiPanelOpen}>
        <SheetContent side='left' className='w-96 p-4'>
          <AISuggestionPanel
            mapData={mapData}
            currentMapNodes={mapData.nodes}
            extractedConcepts={extractedConcepts}
            suggestedRelations={suggestedRelations}
            onAddExtractedConcepts={onAddExtractedConcepts}
            onAddSuggestedRelations={onAddSuggestedRelations}
            onClearExtractedConcepts={onClearExtractedConcepts}
            onClearSuggestedRelations={onClearSuggestedRelations}
            isViewOnlyMode={isViewOnlyMode}
          />
        </SheetContent>
      </Sheet>

      {/* Project Overview Panel */}
      <Sheet open={isOverviewModeActive}>
        <SheetContent side='left' className='w-96 p-4'>
          <ProjectOverviewDisplay
            overviewData={projectOverviewData}
            isLoading={isFetchingOverview}
          />
        </SheetContent>
      </Sheet>

      {/* Context Menu */}
      {contextMenuState.isOpen && contextMenuState.nodeId && (
        <NodeContextMenu
          x={contextMenuState.position.x}
          y={contextMenuState.position.y}
          nodeId={contextMenuState.nodeId}
          onClose={onCloseContextMenu}
          onDeleteNode={() => handleContextMenuAction('delete')}
          onExpandConcept={() => handleContextMenuAction('expand')}
          onSuggestRelations={() => handleContextMenuAction('suggest-relations')}
          onExtractConcepts={() => handleContextMenuAction('extract-concepts')}
          onAskQuestion={() => handleContextMenuAction('ask-question')}
          onRewriteContent={() => handleContextMenuAction('rewrite-content')}
          isViewOnlyMode={isViewOnlyMode}
        />
      )}
    </>
  );
};<|MERGE_RESOLUTION|>--- conflicted
+++ resolved
@@ -5,11 +5,7 @@
 import type { ConceptMapData, ConceptMapNode } from '@/types';
 
 import {
-<<<<<<< HEAD
-  AISuggestionPanelRefactored,
-=======
   AISuggestionPanel,
->>>>>>> b17be826
   type ExtractedConceptItem,
   type RelationSuggestion,
 } from '@/components/concept-map/ai-suggestion-panel';
@@ -27,10 +23,7 @@
   mapData: ConceptMapData;
   isViewOnlyMode: boolean;
   onUpdateNode: (nodeId: string, updates: Partial<ConceptMapNode>) => void;
-  onUpdateEdge: (
-    edgeId: string,
-    updates: { label?: string; color?: string }
-  ) => void;
+  onUpdateEdge: (edgeId: string, updates: any) => void;
   onDeleteSelectedElements: () => void;
 
   // AI Panel
@@ -44,16 +37,7 @@
 
   // Project Overview
   isOverviewModeActive: boolean;
-  projectOverviewData: {
-    overallSummary: string;
-    keyModules: Array<{
-      name: string;
-      description: string;
-      importance: 'high' | 'medium' | 'low';
-    }>;
-    suggestedConcepts?: string[];
-    error?: string;
-  } | null;
+  projectOverviewData: any;
   isFetchingOverview: boolean;
 
   // Context Menu
