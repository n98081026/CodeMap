'use client';

<<<<<<< HEAD
import { Activity, Clock, Cpu, HardDrive, Zap } from 'lucide-react';
=======
import { Activity, BarChart3, Clock, Cpu, HardDrive, Zap } from 'lucide-react';
>>>>>>> b17be826
import React, { useState, useEffect, useCallback } from 'react';

import { Button } from '@/components/ui/button';
import { Card, CardContent, CardHeader, CardTitle } from '@/components/ui/card';
import { Progress } from '@/components/ui/progress';
import { Tabs, TabsContent, TabsList, TabsTrigger } from '@/components/ui/tabs';
import {
  PERFORMANCE_CONFIG,
  PERFORMANCE_THRESHOLDS,
} from '@/config/performanceConfig';
import { useMemoryOptimization } from '@/hooks/useMemoryOptimization';
import { usePerformanceMonitor } from '@/utils/performanceMonitor';

interface PerformanceMonitorProps {
  isOpen: boolean;
  onClose: () => void;
}

export const PerformanceMonitor: React.FC<PerformanceMonitorProps> = ({
  isOpen,
  onClose,
}) => {
  const [fps, setFps] = useState(0);
  const [frameTime, setFrameTime] = useState(0);
  const [isMonitoring, setIsMonitoring] = useState(false);

  const {
    memoryStats,
    startMonitoring: startMemoryMonitoring,
    stopMonitoring: stopMemoryMonitoring,
    optimizeMemory,
    isMemoryHigh,
  } = useMemoryOptimization();

  const {
    getStats,
    getReport,
    logReport,
    clear: clearPerformanceStats,
  } = usePerformanceMonitor();

  // FPS monitoring
  useEffect(() => {
    if (!isMonitoring) return;

    let frameCount = 0;
    let lastTime = performance.now();
    let animationId: number;

    const measureFPS = () => {
      const currentTime = performance.now();
      frameCount++;

      if (currentTime >= lastTime + 1000) {
        const currentFPS = Math.round(
          (frameCount * 1000) / (currentTime - lastTime)
        );
        const currentFrameTime = (currentTime - lastTime) / frameCount;

        setFps(currentFPS);
        setFrameTime(currentFrameTime);

        frameCount = 0;
        lastTime = currentTime;
      }

      animationId = requestAnimationFrame(measureFPS);
    };

    animationId = requestAnimationFrame(measureFPS);

    return () => {
      if (animationId) {
        cancelAnimationFrame(animationId);
      }
    };
  }, [isMonitoring]);

  // Start/stop monitoring
  const toggleMonitoring = useCallback(() => {
    if (isMonitoring) {
      setIsMonitoring(false);
      stopMemoryMonitoring();
    } else {
      setIsMonitoring(true);
      startMemoryMonitoring(1000); // Update every second
    }
  }, [isMonitoring, startMemoryMonitoring, stopMemoryMonitoring]);

  // Get performance statistics
  const allStats = getStats();

  // Format memory size
  const formatBytes = (bytes: number) => {
    if (bytes === 0) return '0 Bytes';
    const k = 1024;
    const sizes = ['Bytes', 'KB', 'MB', 'GB'];
    const i = Math.floor(Math.log(bytes) / Math.log(k));
    return parseFloat((bytes / Math.pow(k, i)).toFixed(2)) + ' ' + sizes[i];
  };

  // Get performance status color
  const getPerformanceColor = (
    value: number,
    thresholds: { FAST: number; ACCEPTABLE: number; SLOW: number }
  ) => {
    if (value <= thresholds.FAST) return 'text-green-600';
    if (value <= thresholds.ACCEPTABLE) return 'text-yellow-600';
    return 'text-red-600';
  };

  if (!isOpen) return null;

  return (
    <div className='fixed inset-0 bg-black/50 flex items-center justify-center z-50'>
      <Card className='w-full max-w-4xl max-h-[90vh] overflow-auto'>
        <CardHeader className='flex flex-row items-center justify-between'>
          <CardTitle className='flex items-center gap-2'>
            <Activity className='h-5 w-5' />
            Performance Monitor
          </CardTitle>
          <div className='flex gap-2'>
            <Button variant='outline' size='sm' onClick={toggleMonitoring}>
              {isMonitoring ? 'Stop' : 'Start'} Monitoring
            </Button>
            <Button variant='outline' size='sm' onClick={onClose}>
              Close
            </Button>
          </div>
        </CardHeader>

        <CardContent>
          <Tabs defaultValue='overview' className='w-full'>
            <TabsList className='grid w-full grid-cols-4'>
              <TabsTrigger value='overview'>Overview</TabsTrigger>
              <TabsTrigger value='memory'>Memory</TabsTrigger>
              <TabsTrigger value='performance'>Performance</TabsTrigger>
              <TabsTrigger value='config'>Config</TabsTrigger>
            </TabsList>

            {/* Overview Tab */}
            <TabsContent value='overview' className='space-y-4'>
              <div className='grid grid-cols-2 md:grid-cols-4 gap-4'>
                <Card>
                  <CardContent className='p-4'>
                    <div className='flex items-center gap-2'>
                      <Zap className='h-4 w-4 text-blue-500' />
                      <div>
                        <p className='text-sm font-medium'>FPS</p>
                        <p
                          className={`text-2xl font-bold ${getPerformanceColor(60 - fps, PERFORMANCE_THRESHOLDS.RENDER)}`}
                        >
                          {fps}
                        </p>
                      </div>
                    </div>
                  </CardContent>
                </Card>

                <Card>
                  <CardContent className='p-4'>
                    <div className='flex items-center gap-2'>
                      <Clock className='h-4 w-4 text-green-500' />
                      <div>
                        <p className='text-sm font-medium'>Frame Time</p>
                        <p
                          className={`text-2xl font-bold ${getPerformanceColor(frameTime, PERFORMANCE_THRESHOLDS.RENDER)}`}
                        >
                          {frameTime.toFixed(1)}ms
                        </p>
                      </div>
                    </div>
                  </CardContent>
                </Card>

                <Card>
                  <CardContent className='p-4'>
                    <div className='flex items-center gap-2'>
                      <HardDrive className='h-4 w-4 text-purple-500' />
                      <div>
                        <p className='text-sm font-medium'>Memory Usage</p>
                        <p
                          className={`text-2xl font-bold ${isMemoryHigh() ? 'text-red-600' : 'text-green-600'}`}
                        >
                          {memoryStats
                            ? `${memoryStats.usedPercentage.toFixed(1)}%`
                            : 'N/A'}
                        </p>
                      </div>
                    </div>
                  </CardContent>
                </Card>

                <Card>
                  <CardContent className='p-4'>
                    <div className='flex items-center gap-2'>
                      <Cpu className='h-4 w-4 text-orange-500' />
                      <div>
                        <p className='text-sm font-medium'>Operations</p>
                        <p className='text-2xl font-bold'>{allStats.count}</p>
                      </div>
                    </div>
                  </CardContent>
                </Card>
              </div>

              {/* Quick Actions */}
              <div className='flex gap-2'>
                <Button
                  variant='outline'
                  size='sm'
                  onClick={optimizeMemory}
                  disabled={!memoryStats}
                >
                  Optimize Memory
                </Button>
                <Button
                  variant='outline'
                  size='sm'
                  onClick={clearPerformanceStats}
                >
                  Clear Stats
                </Button>
                <Button variant='outline' size='sm' onClick={logReport}>
                  Log Report
                </Button>
              </div>
            </TabsContent>

            {/* Memory Tab */}
            <TabsContent value='memory' className='space-y-4'>
              {memoryStats ? (
                <>
                  <div className='space-y-2'>
                    <div className='flex justify-between text-sm'>
                      <span>Used JS Heap Size</span>
                      <span>{formatBytes(memoryStats.usedJSHeapSize)}</span>
                    </div>
                    <Progress
                      value={memoryStats.usedPercentage}
                      className='h-2'
                    />
                  </div>

                  <div className='grid grid-cols-1 md:grid-cols-3 gap-4 text-sm'>
                    <div>
                      <p className='font-medium'>Used</p>
                      <p>{formatBytes(memoryStats.usedJSHeapSize)}</p>
                    </div>
                    <div>
                      <p className='font-medium'>Total</p>
                      <p>{formatBytes(memoryStats.totalJSHeapSize)}</p>
                    </div>
                    <div>
                      <p className='font-medium'>Limit</p>
                      <p>{formatBytes(memoryStats.jsHeapSizeLimit)}</p>
                    </div>
                  </div>

                  {isMemoryHigh() && (
                    <div className='p-4 bg-red-50 border border-red-200 rounded-md'>
                      <p className='text-red-800 font-medium'>
                        High Memory Usage Detected
                      </p>
                      <p className='text-red-600 text-sm mt-1'>
                        Consider optimizing memory usage or running cleanup.
                      </p>
                    </div>
                  )}
                </>
              ) : (
                <p className='text-muted-foreground'>
                  Memory monitoring not available in this browser.
                </p>
              )}
            </TabsContent>

            {/* Performance Tab */}
            <TabsContent value='performance' className='space-y-4'>
              <div className='space-y-4'>
                <div>
                  <h3 className='text-lg font-semibold mb-2'>
                    Performance Statistics
                  </h3>
                  <div className='grid grid-cols-2 md:grid-cols-4 gap-4 text-sm'>
                    <div>
                      <p className='font-medium'>Total Operations</p>
                      <p>{allStats.count}</p>
                    </div>
                    <div>
                      <p className='font-medium'>Average Time</p>
                      <p
                        className={getPerformanceColor(
                          allStats.average,
                          PERFORMANCE_THRESHOLDS.COMPUTATION
                        )}
                      >
                        {allStats.average.toFixed(2)}ms
                      </p>
                    </div>
                    <div>
                      <p className='font-medium'>Min Time</p>
                      <p>{allStats.min.toFixed(2)}ms</p>
                    </div>
                    <div>
                      <p className='font-medium'>Max Time</p>
                      <p
                        className={getPerformanceColor(
                          allStats.max,
                          PERFORMANCE_THRESHOLDS.COMPUTATION
                        )}
                      >
                        {allStats.max.toFixed(2)}ms
                      </p>
                    </div>
                  </div>
                </div>

                <div>
                  <h3 className='text-lg font-semibold mb-2'>
                    Performance Report
                  </h3>
                  <pre className='text-xs bg-muted p-4 rounded-md overflow-auto max-h-64'>
                    {getReport()}
                  </pre>
                </div>
              </div>
            </TabsContent>

            {/* Config Tab */}
            <TabsContent value='config' className='space-y-4'>
              <div>
                <h3 className='text-lg font-semibold mb-2'>
                  Performance Configuration
                </h3>
                <div className='grid grid-cols-1 md:grid-cols-2 gap-4 text-sm'>
                  <div>
                    <h4 className='font-medium mb-2'>Virtual Scrolling</h4>
                    <ul className='space-y-1 text-muted-foreground'>
                      <li>
                        Overscan: {PERFORMANCE_CONFIG.VIRTUAL_SCROLL.OVERSCAN}
                      </li>
                      <li>
                        Item Size:{' '}
                        {PERFORMANCE_CONFIG.VIRTUAL_SCROLL.ESTIMATED_ITEM_SIZE}
                        px
                      </li>
                      <li>
                        Buffer: {PERFORMANCE_CONFIG.VIRTUAL_SCROLL.BUFFER_SIZE}
                      </li>
                    </ul>
                  </div>
                  <div>
                    <h4 className='font-medium mb-2'>Debounce Settings</h4>
                    <ul className='space-y-1 text-muted-foreground'>
                      <li>Search: {PERFORMANCE_CONFIG.DEBOUNCE.SEARCH}ms</li>
                      <li>Input: {PERFORMANCE_CONFIG.DEBOUNCE.INPUT}ms</li>
                      <li>Resize: {PERFORMANCE_CONFIG.DEBOUNCE.RESIZE}ms</li>
                    </ul>
                  </div>
                  <div>
                    <h4 className='font-medium mb-2'>Memory Limits</h4>
                    <ul className='space-y-1 text-muted-foreground'>
                      <li>
                        Cache Size: {PERFORMANCE_CONFIG.MEMORY.MAX_CACHE_SIZE}
                      </li>
                      <li>
                        High Threshold:{' '}
                        {PERFORMANCE_CONFIG.MEMORY.HIGH_MEMORY_THRESHOLD}%
                      </li>
                      <li>
                        Critical:{' '}
                        {PERFORMANCE_CONFIG.MEMORY.CRITICAL_MEMORY_THRESHOLD}%
                      </li>
                    </ul>
                  </div>
                  <div>
                    <h4 className='font-medium mb-2'>Component Limits</h4>
                    <ul className='space-y-1 text-muted-foreground'>
                      <li>
                        Max Nodes:{' '}
                        {PERFORMANCE_CONFIG.COMPONENTS.MAX_RENDERED_NODES}
                      </li>
                      <li>
                        Max Edges:{' '}
                        {PERFORMANCE_CONFIG.COMPONENTS.MAX_RENDERED_EDGES}
                      </li>
                      <li>
                        Batch Size: {PERFORMANCE_CONFIG.COMPONENTS.BATCH_SIZE}
                      </li>
                    </ul>
                  </div>
                </div>
              </div>
            </TabsContent>
          </Tabs>
        </CardContent>
      </Card>
    </div>
  );
};<|MERGE_RESOLUTION|>--- conflicted
+++ resolved
@@ -1,10 +1,6 @@
 'use client';
 
-<<<<<<< HEAD
-import { Activity, Clock, Cpu, HardDrive, Zap } from 'lucide-react';
-=======
 import { Activity, BarChart3, Clock, Cpu, HardDrive, Zap } from 'lucide-react';
->>>>>>> b17be826
 import React, { useState, useEffect, useCallback } from 'react';
 
 import { Button } from '@/components/ui/button';
@@ -95,6 +91,7 @@
   }, [isMonitoring, startMemoryMonitoring, stopMemoryMonitoring]);
 
   // Get performance statistics
+  const performanceStats = getStats();
   const allStats = getStats();
 
   // Format memory size
