--- conflicted
+++ resolved
@@ -1,419 +1,5 @@
-<<<<<<< HEAD
-# CodeMap TODO List
-
-## Core Functionality & Backend Integration
-- [x] **User Authentication (Backend):**
-    - [x] Refactor API routes (`/login`, `/register`) - Deprecated, handled by Supabase client.
-    - [x] Connect frontend `AuthContext` to live API (with Supabase service).
-    - [x] Remove old mock user data and local storage logic for user object session (Supabase handles its own session).
-    - [x] Implement Supabase Auth for user login, registration, logout.
-    - [x] Ensure profile data is fetched/created in `profiles` table (via `userService` in `AuthContext`).
-- [x] **Database & Models:** (Services now use Supabase)
-    - [x] Set up database (PostgreSQL via Supabase). (User to set up Supabase tables & RLS).
-    - [x] Define and implement database schemas for Users, Classrooms, ConceptMaps, ProjectSubmissions, etc. (User to implement in Supabase; types defined in `src/types/supabase.ts` (placeholder) and `src/types/index.ts`).
-    - [x] Create ORM/ODM layer (Replaced with Supabase client in services).
-- [x] **Classroom Management (Backend & Frontend Integration):**
-    - [x] Create `classroomService.ts` with Supabase data management.
-    - [x] API endpoint for creating classrooms (`POST /api/classrooms`).
-    - [x] API endpoint for listing classrooms by teacher (`GET /api/classrooms?teacherId=xxx`). (Supports pagination & search)
-    - [x] API endpoint for listing classrooms by student (`GET /api/classrooms?studentId=xxx`).
-    - [x] API endpoint for getting classroom details (`GET /api/classrooms/[classroomId]`). (Includes student list)
-    - [x] API endpoints for student enrollment.
-        - [x] API endpoint for adding a student to a classroom (`POST /api/classrooms/[classroomId]/students`). (Adds by ID)
-        - [x] API endpoint for removing a student from a classroom (`DELETE /api/classrooms/[classroomId]/students/[studentId]`).
-    - [x] API endpoints for updating, deleting classrooms (`PUT /api/classrooms/[classroomId]`, `DELETE /api/classrooms/[classroomId]`).
-    - [x] Connect frontend classroom creation and listing UI (teacher) to live API (with Supabase service). (Modularized with `ClassroomListItem` and `EditClassroomDialog`)
-    - [x] Connect frontend classroom listing UI (student) to live API (with Supabase service). (Modularized with `ClassroomListItem`)
-    - [x] Connect frontend classroom list UI for edit/delete actions (Teacher) to live API (with Supabase service).
-    - [x] Connect frontend classroom detail UI (teacher) to live API for details and student management. (Modularized with tab components: `ClassroomStudentsTab`, `ClassroomMapsTab`, `ClassroomSubmissionsTab`)
-    - [x] Connect frontend student classroom detail UI to live API for viewing classroom info and shared maps.
-- [x] **Concept Map Service (Backend & Frontend Integration):**
-    - [x] Create `conceptMapService.ts` with Supabase data management.
-    - [x] API endpoints for CRUD operations on concept maps (`/api/concept-maps`, `/api/concept-maps/[mapId]`).
-    - [x] API endpoint for listing concept maps by classroom (`GET /api/concept-maps?classroomId=xxx`).
-    - [x] Logic for map ownership and sharing (with classrooms, public) - Implemented in Supabase service.
-    - [x] Connect frontend concept map listing (student) to live API for loading/deleting. (Modularized with `ConceptMapListItem`)
-    - [x] Connect frontend concept map editor to live API for saving/loading new and existing maps. (Modularized with `useConceptMapDataManager` hook)
-- [x] **Project Submission & Analysis (Backend & Frontend Integration):**
-    - [x] Create `projectSubmissionService.ts` with Supabase data management (now includes `fileStoragePath`).
-    - [x] API endpoint for project file uploads (`POST /api/projects/submissions` - now handles `fileStoragePath` for metadata).
-    - [x] API endpoint for listing student submissions (`GET /api/projects/submissions?studentId=xxx`).
-    - [x] API endpoint for listing submissions by classroom (`GET /api/projects/submissions?classroomId=xxx`).
-    - [x] API endpoint for getting submission details (`GET /api/projects/submissions/[submissionId]`).
-    - [x] API endpoint for updating submission status (`PUT /api/projects/submissions/[submissionId]`).
-    - [x] File storage integration (Supabase Storage). (User needs to create 'project_archives' bucket and configure RLS policies). Client-side upload implemented in `ProjectUploadForm` using `useSupabaseStorageUpload` hook.
-    - [ ] Message Queue setup (RabbitMQ, Redis, etc.). (Out of Scope for current iteration).
-    - [ ] Develop Project Analysis Microservice:
-        - [ ] Task consumer from message queue. (Out of Scope for current iteration).
-        - [ ] File downloader/unpacker from Supabase storage for AI tool. (Mocked by `projectStructureAnalyzerTool`; real processing is user's responsibility within the tool).
-        - [x] Code/Structure Parser Engine (AI-based: Genkit flow `generateMapFromProject` serves as the core engine. `projectStructureAnalyzerTool` is mock, now accepts storage path and user goals, and special hints for predefined mock outputs).
-        - [x] LLM-Powered Structure-to-Map Converter (integrates with Genkit/Gemini, parses output, creates new ConceptMap record via Supabase service - handled in `ProjectUploadForm` flow after AI tool returns).
-        - [x] Map Data Formatter & Persister (saves generated map via Supabase service, updates submission status with real map ID - handled in `ProjectUploadForm` flow).
-    - [x] Connect frontend project submission UI to live API (for metadata, client-side upload to Supabase Storage, AI trigger with real storage path and user goals, linking map using Supabase service - handled in `ProjectUploadForm` flow).
-    - [x] Connect frontend student submissions list to live API. (Modularized with `SubmissionListItem` and `useSubmissionStatusPoller` hook).
-    - [x] Connect frontend Admin Dashboard to fetch user & classroom counts dynamically with individual loading/error states (using `useAdminDashboardMetrics` hook and `DashboardLinkCard` component, respects BYPASS_AUTH).
-    - [x] Connect frontend Student Dashboard to fetch classroom, map & submission counts dynamically with individual loading/error states (using `useStudentDashboardMetrics` hook and `DashboardLinkCard` component, respects BYPASS_AUTH).
-    - [x] Connect frontend Teacher Dashboard to fetch classroom & student counts dynamically with individual loading/error states (using `useTeacherDashboardMetrics` hook and `DashboardLinkCard` component, respects BYPASS_AUTH).
-    - [x] Ensure navigation paths are consistent (e.g. `/application/...` prefix).
-    - [x] Removed redundant `/application/layout.tsx`.
-
-## Frontend Enhancements
-
-### Whimsical-Inspired Editor UX Enhancements
-- [x] **Node Data Structure (Advanced Custom Layouts):**
-    - [x] `parentNode` field added to `ConceptMapNode` type for hierarchy (used by React Flow).
-    - [x] **Explicit `childIds` for Advanced Custom Layouts:**
-        - [x] Extend node data structure with `childIds: string[]`.
-        - [x] Implement basic store logic (`addNode`, `deleteNode`) to manage `childIds` for parent-child relationships.
-        - [ ] Implement UI logic to manage `childIds` order (e.g., drag to reorder, creation order). (Future Consideration)
-        - [ ] **Custom Layout Hook/Component (`useCustomLayout` or similar):** (Future Consideration)
-            - [ ] Identify parent nodes needing custom layout (e.g., via type or flag).
-            - [ ] Listen to parent/child changes (size, position, `childIds` list).
-            - [ ] Fetch/estimate child node dimensions for precise layout.
-            - [ ] Implement specific layout algorithms (e.g., fishbone branches, strict row/column within parent).
-            - [ ] Calculate and apply child node positions (relative to parent or absolute).
-            - [ ] Update child node positions via store/React Flow methods.
-        - [ ] **UI for Custom Parent-Child Relationships:** (Future Consideration)
-            - [ ] Design UI for establishing these specific layout relationships (e.g., context menu action "Add as fishbone child").
-            - [ ] Define child node drag behavior within custom layouts (constrained, free, or trigger re-layout).
-        - [ ] **Performance Considerations for Custom Layouts:** (Future Consideration - dependent on custom layouts)
-            - [ ] Employ memoization and optimized change detection.
-            - [ ] Investigate batch updates for node positions if performance issues arise.
-        - [ ] **Coordination with React Flow `parentNode`:** (Future Consideration - dependent on custom layouts)
-            - [ ] Clarify if `parentNode` is still used alongside `childIds` for custom layouts (likely yes, for grouping benefits).
-            - [ ] Define precedence if conflicts arise between default library layout and custom layout.
-- [x] **Floating Node Creation**: Implement: Double-click on canvas to create a new node at mouse position. New node is selected and label auto-focused.
-- [x] **Child Node Creation via "+" Hover Buttons**: Implement: "+" icons on node hover (top, right, bottom, left). Clicking "+" adds a new child node in that direction, connects it, sets `parentNode`, selects, and auto-focuses label.
-- [x] **Keyboard-driven Node Creation**: Implement: Selected Node + `Tab` key creates child node. Selected Node + `Enter` key creates sibling node. New nodes are auto-positioned, connected (for child), parented, selected, and label auto-focused (via `editingNodeId`).
-- [x] **Auto-focus for New Nodes**: (Implemented with `editingNodeId` state. `PropertiesInspector` uses this to focus its label input).
-- [x] **Hierarchical Node Movement**: Verified: React Flow's `parentNode` feature handles moving descendants with parent. (Ensured `parentNode` is managed in store).
-- [x] **Recursive deletion of child nodes when parent is deleted**: Implemented in Zustand store's `deleteNode` action.
-- [x] **Improved Connector Experience (`OrthogonalEdge.tsx` and beyond):**
-    - [x] Custom Edge Type (`OrthogonalEdge.tsx`): Path calculation reviewed and confirmed to produce robust Manhattan-style (HVH/VHV) paths with straight exits/entries and clear label placement across various handle orientations. Sharp/rounded corners logic implemented.
-    - [ ] **(Highly Advanced - Future Consideration) Edge Obstacle Avoidance for `OrthogonalEdge`:**
-        - [ ] Research pathfinding algorithms (e.g., A* variants suitable for grid/orthogonal paths) or simplified heuristics.
-        - [ ] Implement collision detection between edge segments and other node bounding boxes.
-        - [ ] Develop strategies for rerouting or adjusting paths (e.g., adding bends, "pushing" segments away from nodes).
-        - [ ] Requires access to all node positions/dimensions on the canvas.
-        - [ ] Evaluate performance implications thoroughly; may require debouncing or offloading calculation.
-        - [ ] Consider if existing pathfinding libraries can be adapted/integrated.
-    - [x] **SVG Path Generation Refinements:**
-        - [x] Implemented rounded corners at bends using SVG arc commands.
-        - [x] Implemented sharp corners for orthogonal edges when segments are too short for rounded bends.
-- [x] **Edge Style Editing**:
-    - [x] Allow modifying edge label directly on canvas (double-click) - Verified for `OrthogonalEdge`.
-    - [x] Allow modifying edge label, color, line type (solid, dashed) from `PropertiesInspector`.
-    - [x] Allow modifying arrow styles (start/end: none, arrow, arrowclosed) from `PropertiesInspector`.
-- [x] **Snapping Guides**:
-    - [x] Full center-to-center and edge-to-edge node snapping implemented with visual guides.
-    - [x] Snap-to-grid functionality (nodes align to grid on creation and drag if not node-snapped, node-to-node takes precedence) - Implement and verify.
-- [x] **Node Auto-Sizing**: Implement & Verify: Nodes dynamically adjust size based on content (label, details) within min/max Tailwind CSS constraints. Details section becomes scrollable if content exceeds `max-h`. Explicitly set dimensions from store override auto-sizing.
-- [x] **Node Dimension Editing**: Implement: Users can set explicit width/height for nodes in `PropertiesInspector`. Clearing reverts to auto-size.
-- [x] **Refined Pan & Zoom**:
-    - [x] Min/max zoom levels explicitly set (0.1 - 4.0) - Verified active.
-    - [x] Modifier key for pan (Spacebar + drag) implemented - Verified.
-    - [x] **Panning Extents:**
-        - [x] Calculate content bounding box - Implemented via dynamic `translateExtent`.
-        - [x] Prevent panning too far beyond content by dynamically setting `translateExtent` - Implemented and verified (padding calculation refined for consistency).
-        - [ ] (Optional Refinement) Implement "elastic" edges if hard limits feel too abrupt. (Future Consideration)
-    - [x] **Zoom Center (Verification/Enhancement):**
-        - [x] Verified default zoom-to-mouse behavior.
-        - [ ] (Future Consideration) Consider an option or alternative for zoom-to-center if needed.
-    - [ ] **(Highly Advanced - Future Consideration) Level of Detail (LOD) Rendering:**
-        - [ ] At small zoom levels, render simplified nodes (e.g., colored rectangles, hide text/details).
-        - [ ] Render thinner or simplified edges.
-        - [ ] Consider node/data aggregation at very distant zoom levels.
-    - [x] **Tool Interaction with Pan/Zoom:**
-        - [x] Verified selection mode vs. pan mode (Spacebar) is clear and functional.
-        - [x] Test selection box tool behavior during pan/zoom operations - Verified, React Flow default with `selectionOnDrag={true}` works as expected.
-    - [x] **Minimap/Navigator Enhancements (If React Flow's default needs more):**
-        - [x] Ensure minimap syncs correctly with main canvas pan/zoom. (React Flow default is good) - Verified.
-        - [ ] (Future Consideration) Evaluate if custom styling or behavior for minimap is needed.
-    - [x] **Touch Support (Verification/Enhancement):**
-        - [x] Verified (React Flow defaults enabled & props confirmed): Thoroughly test pinch-to-zoom on touch devices.
-        - [x] Verified (React Flow defaults enabled & props confirmed): Test one-finger and two-finger pan on touch devices.
-    - [x] Verify/Adjust default pan/zoom sensitivity and step sizes - Verified, React Flow defaults acceptable.
-    - [x] Ensure API for programmatic pan/zoom is usable if needed (e.g., focus on node via `fitView` or `setCenter`) - Verified, React Flow provides.
-    - [x] Visual grid background added and verified.
-
-
-### Key Concept Map Editor Components & Functionality (Highly Modularized)
-- [x] **`EditorToolbar`**: Provides UI for Save, Add Node, Add Edge. GenAI tools (Extract Concepts, Suggest Relations, Expand Concept, Quick Cluster, Generate Snippet, Summarize Selection, Rewrite Content) open respective modals. "New Map" and "Export Map" always enabled. "Add Edge" disabled if &lt;2 nodes. Undo/Redo buttons added. Toggle for AI Panel and Properties Inspector. "Expand Concept" and "Summarize Selected Nodes" buttons have context-aware disabling and tooltips.
-- [x] **`InteractiveCanvas` (React Flow)**: Core canvas for node/edge display, direct manipulation (drag, create, delete), zoom/pan. Nodes now have 4 connection handles. Managed by `FlowCanvasCore`.
-- [x] **`PropertiesInspector`**: Panel for editing map-level (name, visibility, classroom sharing) and selected element (label, details, type, width, height, background color, shape for nodes; label, color, lineType, markerStart, markerEnd for edges) properties. Changes update Zustand store and are saved via toolbar. View-only mode implemented.
-    - [x] Granular Node Style Editing: Allow modifying individual node background color, shape (rectangle, ellipse) from `PropertiesInspector`.
-- [x] **`GenAIModals`**: Dialogs for `ExtractConceptsModal`, `SuggestRelationsModal`, `ExpandConceptModal`, `QuickClusterModal`, `AskQuestionModal`, `GenerateSnippetModal`, `RewriteNodeContentModal` to interact with AI flows. Context menu now correctly opens these. Logic managed by `useConceptMapAITools`. Modal descriptions updated for clarity on output handling.
-- [x] **`AISuggestionPanel`**: Area (toggleable Sheet) displaying AI suggestions (primarily for Extract Concepts, Suggest Relations) with "Add to Map" functionality. Suggestions persist, update status, can be edited before adding, removed from panel after adding. Integration logic handled by `useConceptMapAITools`. "Expand Concept" feature now adds nodes directly to the map, bypassing this panel. Scroll behavior improved (removed nested scrolls).
-    - [x] Selective Addition: "Add Selected" and "Add All New/Similar" implemented.
-    - [x] "Clear All" button for suggestion categories.
-    - [x] Clearer visual cues for suggestion status (exact, similar, new - icons added).
-    - [x] Empty states are context-aware.
-- [x] **Zustand Store (`concept-map-store.ts`)**: Manages client-side state for the concept map editor, including map data, selections, AI suggestions, and UI states. Undo/Redo history implemented with `zundo`. `parentNode` added to node structure. `childIds` added to node structure and managed on add/delete. `aiProcessingNodeId` added for node-specific AI loading state. Recursive node deletion logic implemented. `editingNodeId` added for auto-focus.
-- [x] **Custom Hooks:** `useConceptMapDataManager` (for load/save logic) and `useConceptMapAITools` (for AI modal management and integration) significantly modularize editor logic.
-
-### State Management & UI/UX
-- [x] **State Management:** Implement a robust client-side state management solution (Zustand for Concept Map Editor, `zundo` for history). Context API for Auth.
-- [ ] **Real-time Features (Optional - Future Consideration):**
-    - [ ] Consider real-time collaboration on concept maps (e.g., using Supabase Realtime) - (High Complexity - Deferred).
-    - [x] Real-time updates for project submission status (Basic polling in `SubmissionListItem` via `useSubmissionStatusPoller` hook).
-- [x] **User Interface & User Experience (Desktop Focus):**
-    - [x] Refine UI details for some pages, ensure consistency and professional design. (Extensive modularization with reusable components like `DashboardHeader`, `DashboardLinkCard`, `EmptyState`, `ClassroomListItem`, `ConceptMapListItem`, `QuickActionsCard`, extracted dialogs). Standardized `DashboardLinkCard` description height.
-    - [x] Add more comprehensive loading states and error handling (Done for many list pages, dashboards, and API interactions with Supabase, often managed by custom hooks).
-    - [x] Enhance empty states for lists (Largely done with `EmptyState` component and specific icons. Verified and improved for Teacher Classroom Detail tabs).
-    - [x] Implement user profile page and settings (Profile page created, edit name/email working. Change password functionality using Supabase Auth implemented. Dialogs extracted: `EditProfileDialog`, `ChangePasswordDialog`).
-    - [x] Add pagination and filtering for lists (Admin User Management and Teacher classrooms pages have pagination and filtering with Supabase; Admin Users now uses virtualization).
-    - [x] Add loading spinner to Login/Register pages. (Verified, already implemented).
-    - [x] Make header icons link to main dashboards. (Implemented for `DashboardHeader` icons and `Navbar` logo via `iconLinkHref`).
-    - [x] Implement "View Only" mode for Concept Map Editor.
-    - [x] Refine `PropertiesInspector` in "View Only" mode. (Verified: controls are disabled as expected).
-    - [x] Implement change password functionality on profile page (uses Supabase Auth via API).
-    - [x] Developer/Testing: Role switcher on Profile page for testing (local context update).
-- [x] **Admin Panel:**
-    - [x] Implement CRUD operations for user management (view with pagination and filtering, delete, edit profile connected to Supabase; add user via register flow. `EditUserDialog` extracted. List now virtualized).
-    - [x] Develop system settings interface (Admin Settings page fetches/saves to Supabase via API).
-
-## GenAI & AI Features - In-Editor Enhancements (Whimsical-Inspired) - MARKED COMPLETE
-- [x] **File Upload UI Adaptation for Project Analysis**
-- [x] **API Endpoint & Backend Processing Pipeline for Project Analysis**
-- [x] **Genkit Tool - Project Analyzer (`projectStructureAnalyzerTool`)**
-- [x] **Modify `generateMapFromProject` Genkit Flow for Tool Use**
-- [x] **Output Handling & User Interaction for Project Analysis**
-- [x] **Improve Core AI-Powered Concept Mapping Tools (Whimsical-Inspired Focus):**
-    - [x] **Canvas-Integrated AI Brainstorming & Expansion**
-        - [x] **Context Menu AI Actions:** Expand, Suggest Relations, Extract Concepts, Ask AI Question, Rewrite Content on node context menus (handled by `useConceptMapAITools` and `NodeContextMenu`).
-        - [x] **"Quick AI Node/Cluster" on Canvas:** Implemented via Toolbar Modal (`QuickClusterModal`, managed by `useConceptMapAITools`).
-        - [x] **AI for Structuring Text into Map Snippets:** Implemented `GenerateSnippetModal` and flow (managed by `useConceptMapAITools`).
-    - [x] **Enhanced Context for In-Editor AI Tools** (Context gathering for modals from selected nodes/neighbors is implemented in `useConceptMapAITools`)
-    - [x] **Refine "Expand Concept" Interaction**
-    - [x] **Implement "Summarize Selected Nodes (AI)" Feature**
-    - [x] **Implement "Rewrite Node Content (AI) / Change Tone" Feature**
-    - [ ] **Alternative GAI Trigger Points (Future Consideration):**
-        - [ ] Implement floating "AI Expand" button (or similar quick action) on selected node hover.
-        - [ ] (Future Consideration) Explore slash commands (`/ai ...`) in node text editor for GAI actions.
-        - [ ] (Future Consideration) Consider a global AI input box/panel on the canvas for broader queries/commands.
-    - [x] **GAI Action Feedback**:
-        - [x] Visual cues for AI-generated/modified nodes (type, icon).
-        - [x] Implement loading state/spinner directly on/near a node when a GAI action is triggered from its context menu or floating "AI Expand" button (Spinner respects node shape).
-    - [ ] **(Highly Advanced - Future Consideration) Explore "AI Structure Suggestions":**
-        - [ ] Develop Genkit flow to analyze map structure & content.
-        - [ ] Define criteria for "good" structure suggestions (e.g., grouping related ideas, suggesting missing links).
-        - [ ] Design UI for presenting structure suggestions (e.g., non-intrusive hints on canvas or in AI panel).
-        - [ ] Implement user actions to accept/reject suggestions.
-    - [x] **Iterate on GenAI Prompts for Quality & Relevance:** (Prompts refined for core tools, an ongoing process).
-- [x] **Refine `AISuggestionPanel` Workflow & User Experience:**
-    - [x] Clearer visual cues for suggestion status (exact, similar, new - icons added).
-    - [x] "Clear All" button for suggestion categories.
-    - [x] Selective Addition: "Add Selected" and "Add All New/Similar" implemented.
-    - [x] Empty states are context-aware.
-    - [x] Scroll behavior improved (removed nested scrollbars for categories).
-- [x] **Improve General AI User Experience (UX) for In-Editor Tools:**
-    - [x] Tooltips & In-UI Guidance (Modals updated with clearer descriptions of output handling. Toolbar button tooltips and disable states refined. Floating node AI button tooltip improved).
-
-## GAI Concept Map Refactoring (Whimsical-Inspired Enhancements II)
-### Enhanced In-Canvas AI Interactions
-- [ ] "AI Quick-Add" / Floating AI Suggestions:
-    - [ ] On node selection/right-click: Show temporary "ghost" nodes/suggestion chips for related concepts, child nodes, or common questions.
-    - [ ] On empty canvas right-click: Suggest common starting points or nodes based on recent activity.
-    - [ ] Interaction: Clicking a ghost node/chip instantly creates it or triggers a detailed AI action. Dismissed on mouse out or Esc.
-- [ ] "AI Contextual Mini-Toolbar" on Node Hover/Selection:
-    - [ ] Display a small, floating toolbar near selected/hovered node with 2-3 most relevant AI actions (e.g., Expand, Summarize, Rewrite).
-    - [ ] Interaction: Icons for quick actions. Clicking an icon performs a default action or opens a streamlined input.
-- [ ] Drag-and-Drop from AI Panel with Preview:
-    - [ ] Allow dragging concepts/relations from AISuggestionPanel directly onto the canvas.
-    - [ ] Interaction: Show a preview of the node/edge under the cursor during drag. Activate snapping guides. Release creates the element.
-
-### Iterative and Preview-Oriented AI Generation
-- [ ] "AI Staging Area" for Cluster/Snippet Generation:
-    - [ ] For "Quick AI Cluster" / "Generate Snippet": Output AI-generated elements into a temporary "staging area" on canvas or as a special selection group.
-    - [ ] Staging Area Interaction: Allow deletion of individual suggestions, quick label edits, slight repositioning.
-    - [ ] Add "Commit to Map" button to finalize, and "X"/Esc to discard from staging area.
-- [ ] Refinable "Expand Concept" Previews:
-    - [ ] When "Expand Concept" is used, first show new child nodes as temporary "ghost" nodes.
-    - [ ] Interaction: Allow clicking individual ghost nodes to accept. Display "Refine" icon on hover to alter suggestion before making permanent. Add "Accept All" / "Cancel".
-
-### AI-Powered Layout and Structuring Assistance
-- [ ] "AI Tidy-Up" / Smart Alignment (Contextual):
-    - [ ] On selection of multiple nodes, offer an "AI Tidy selection" option (mini-toolbar/context menu).
-    - [ ] AI attempts to align, distribute, or semantically group (e.g., temporary parent node).
-- [ ] Dynamic "Structure Suggestion" Overlays (Evolution of existing TODO item):
-    - [ ] AI periodically/on-demand scans map for structural improvement opportunities.
-    - [ ] Visuals: Draw temporary dashed line between nodes with "?" and suggested relation. Highlight node groups with pulsating overlay and tooltip "Group these concepts?".
-    - [ ] Interaction: Clicking suggestion accepts it (creates edge/group) or offers refine/dismiss options.
-
-### Streamlined GAI Input & Feedback
-- [ ] Slash Commands ("/ai") in Node Text (Evolution of existing TODO item):
-    - [ ] While editing node label/details, typing "/ai" brings up a list of AI commands (e.g., /ai expand, /ai rewrite simple).
-    - [ ] Selecting command and providing input executes AI action directly on/related to the node.
-- [ ] Node-Specific AI Progress Indicators (Enhanced):
-    - [ ] For AI actions creating new nodes from a source (e.g., Expand), new nodes initially appear with "AI generating..." state/animation before content populates.
-
-### GAI for Edges
-- [ ] AI-Suggested Relation Labels:
-    - [ ] When a user manually draws an edge, AI automatically suggests a relevant label based on source/target content.
-    - [ ] Interaction: Suggested label appears temporarily. User can click to accept, type to overwrite, or ignore.
-- [ ] "Suggest Intermediate Node" on Edge Selection:
-    - [ ] If an edge is selected, AI action to "Suggest intermediate concept".
-    - [ ] AI proposes a node to sit between source/target, splitting original edge and linking through the new node.
-
-## Data Structure & Layout Refactoring Plan (Graphology/Dagre Integration)
-
-This plan outlines a potential refactoring to incorporate Graphology for more robust data management and Dagre for automated graph layout. Implementation is contingent on tool stability and/or user provision of core utility libraries.
-
-**Phase 1: Define Utility Interfaces & Core Store Logic**
-- [ ] **Define `DagreLayoutUtility` Interface:**
-    - Input: `nodes: Array<{id, width, height}>`, `edges: Array<{source, target}>`, `options?: {direction?, rankSep?, nodeSep?}`.
-    - Output: `nodes: Array<{id, x, y}>` (top-left coordinates for React Flow).
-    - Responsibility: Encapsulates Dagre.js layout calculation.
-- [ ] **Define `GraphAdapter` Utility Interface (for Graphology):**
-    - `fromArrays(nodes, edges) => GraphologyInstance`
-    - `toArrays(graphInstance) => {nodes, edges}` (if needed for full graph conversion)
-    - `getDescendants(graphInstance, nodeId) => string[]`
-    - `getAncestors(graphInstance, nodeId) => string[]`
-    - `getNeighborhood(graphInstance, nodeId, options) => string[]`
-    - `getSubgraph(graphInstance, nodeIds) => {nodes, edges}` (React Flow compatible arrays)
-    - Responsibility: Encapsulates common Graphology operations on data sourced from store arrays.
-- [x] **Store: Implement `applyLayout` Action (`concept-map-store.ts`):**
-    - Takes `updatedNodePositions: Array<{id, x, y}>` (from `DagreLayoutUtility`).
-    - Updates `x, y` for corresponding nodes in `mapData.nodes`.
-    - Ensure undoable with Zundo (via `mapData` tracking).
-- [ ] **Store: Refactor `deleteNode` Action (`concept-map-store.ts`):**
-    - Internally use `GraphAdapter.fromArrays` and `GraphAdapter.getDescendants` to reliably identify all nodes to delete.
-    - Update `mapData.nodes` and `mapData.edges` based on this.
-    - Manage `childIds` on parent nodes if this feature is kept (or plan for its deprecation).
-
-**Phase 2: UI Integration for Auto-Layout (Dagre)**
-- [ ] **UI: Add "Auto-layout Map" Button (`EditorToolbar.tsx`):**
-    - Icon: `Network` or `LayoutDashboard`.
-    - Disabled in `isViewOnlyMode`.
-- [ ] **Page Logic: Connect Button to Dagre Utility & Store (`mapId/page.tsx`):**
-    - On button click: Get current nodes/edges, show loading, call `DagreLayoutUtility`, call store's `applyLayout`, handle loading/toast.
-- [ ] **React Flow: Ensure `fitView` after Layout (`FlowCanvasCore.tsx`):**
-    - Verify/ensure `reactFlowInstance.fitView()` is called after `applyLayout`.
-
-**Phase 3: Integrate Graphology Utilities into AI Features (`useConceptMapAITools.ts`)**
-- [ ] **AI Context Gathering: Refactor for Graphology:**
-    - Update AI tool functions to use an on-demand Graphology instance (via `GraphAdapter`) for richer context (neighbors, ancestors).
-- [ ] **AI Output Processing: Pre-layout with Dagre for Staging/Preview:**
-    - For "Quick Cluster", "Generate Snippet", "Expand Concept": After AI returns new elements, use Dagre on a temporary graph to pre-layout them before sending to staging/preview.
-- [ ] **Advanced GAI (Future): Plan New Features using Graphology/Dagre:**
-    - Design "AI Tidy-Up / Smart Alignment" (Dagre on selections).
-    - Design "Dynamic Structure Suggestion Overlays" (Graphology for analysis).
-
-**Phase 4: Data Migration & Initialization (Conceptual - Low Impact for Hybrid)**
-- [x] **Verify No Data Migration Needed for stored arrays.** (Confirmed)
-- [x] **Verify No Initialization Change Needed for new maps.** (Confirmed)
-
-**Phase 5: Documentation & Review**
-- [ ] Document interfaces for `DagreLayoutUtility` and `GraphAdapter`.
-- [ ] Document how store actions and AI tools utilize these.
-- [ ] Review pros/cons post-implementation (if undertaken).
-
-## Performance Optimizations
-- [x] **Rendering:**
-    - [x] **Virtualization (Occlusion Culling for Canvas):** Investigated and `onlyRenderVisibleElements` applied.
-    - [ ] (Future Consideration) **Layered Rendering:** Consider separating static elements (like complex backgrounds or many edges) from interactive elements (nodes) if performance degrades with many edges. (React Flow's approach offers some implicit layering).
-- [x] **Interactions:**
-    - [x] **Event Throttling/Debouncing:**
-        - [x] Verified React Flow's internal event handling for drag/zoom for common scenarios. Snapping logic is lightweight.
-        - [ ] (Future Consideration) If custom heavy interactions are added (e.g., advanced orthogonal edge routing), implement throttling/debouncing for them.
-- [x] **Data Handling & General:**
-    - [x] **Image Optimization:** Reviewed and confirmed that important images use `next/image` with necessary props or are SVGs. Generic `<img>` tags are not prevalent for content images.
-    - [x] **Large List Rendering:**
-        - [x] Implement virtualization for Admin User Management page using `@tanstack/react-virtual`.
-        - [x] Implement virtualization for Teacher Classroom Student List using `@tanstack/react-virtual`.
-    - [x] **React Component Memoization:**
-        - [x] Key callbacks in `ConceptMapEditorPage` memoized with `useCallback`.
-        - [x] Key reusable display components memoized with `React.memo` (`DashboardHeader`, `DashboardLinkCard`, `QuickActionsCard`, `EmptyState`, list items, `CustomNodeComponent`, `OrthogonalEdge`, `EditorToolbar`, `Navbar`, `SidebarNav`).
-        - [x] Tab components in Teacher Classroom Detail page (`ClassroomStudentsTab`, `ClassroomMapsTab`, `ClassroomSubmissionsTab`) memoized with `React.memo`.
-    - [x] **Code Splitting:**
-        - [x] Use `next/dynamic` for `FlowCanvasCore`.
-        - [x] Use `next/dynamic` for `AISuggestionPanel` and `PropertiesInspector` in `ConceptMapEditorPage`.
-        - [x] Use `next/dynamic` for GenAI modals in `ConceptMapEditorPage`.
-        - [x] Use `next/dynamic` for `DebugLogViewerDialog` in `ConceptMapEditorPage`.
-    - [ ] **Bundle Size Analysis:** (Future Task - Out of Scope for AI Agent) Periodically analyze the application bundle size and identify areas for reduction.
-    - [x] Removed redundant `CanvasPlaceholder.tsx`.
-    - [x] Removed redundant `/application/layout.tsx`.
-    - [x] Ensured React Flow `nodeTypes` and `edgeTypes` are stable references.
-
-## Supabase Backend Integration (All core services and auth are migrated)
-This section outlines tasks to fully migrate to Supabase.
-**1. Supabase Setup & Initial Configuration**
-- [x] **Project Setup:** (User Task)
-- [x] **Client Library & Config:** (`src/lib/supabaseClient.ts` and `.env` setup done).
-- [x] **Database Schema Design (User Task):** (User needs to implement in Supabase: `profiles`, `classrooms`, `classroom_students`, `concept_maps`, `project_submissions` (add `file_storage_path TEXT NULLABLE`), `system_settings` and RLS policies).
-- [x] **Database Migrations:** (User to handle CLI setup and SQL scripts. `src/types/supabase.ts` needs generation by user).
-
-**2. User Authentication & Profiles with Supabase Auth**
-- [x] **Users (`profiles`) Table:** (User needs to create this in their Supabase project + RLS).
-- [x] **`AuthContext` Refactor:** (Complete: Supabase login, register, logout, session, profile fetching & creation, respects BYPASS_AUTH_FOR_TESTING).
-- [x] **`userService.ts` Refactor:** (Complete: All user service functions use Supabase, respects BYPASS_AUTH_FOR_TESTING).
-- [x] **API Routes (`/api/auth/*`) Review/Refactor:** (Marked deprecated).
-
-**3. Classroom Management with Supabase**
-- [x] **`classrooms` Table:** (User needs to create + RLS).
-- [x] **`classroom_students` Table (Junction):** (User needs to create + RLS).
-- [x] **`classroomService.ts` Refactor:** (Complete: All classroom service functions use Supabase, respects BYPASS_AUTH_FOR_TESTING).
-- [x] **Connect frontend classroom UI (teacher, student) to live API (with Supabase service).** (Teacher detail page modularized with tabs.)
-
-**4. Concept Map Management with Supabase**
-- [x] **`concept_maps` Table:** (User needs to create + RLS).
-- [x] **`conceptMapService.ts` Refactor:** (Complete: All concept map service functions use Supabase, respects BYPASS_AUTH_FOR_TESTING).
-- [x] **Connect frontend concept map UI (student, editor) to live API (with Supabase service).**
-
-**5. Project Submission & Analysis with Supabase**
-- [x] **`project_submissions` Table:** (User needs to create + RLS, and add `file_storage_path TEXT NULLABLE` column).
-- [x] **Supabase Storage Setup:** (User needs to create bucket `project_archives` + RLS that allows authenticated users to upload to path `user-<user_id>/*`).
-- [x] **`projectSubmissionService.ts` Refactor:** (Complete: All submission service functions use Supabase, respects BYPASS_AUTH_FOR_TESTING, including `fileStoragePath`).
-- [x] **Connect frontend project submission UI to live API (for metadata, actual file upload to Supabase Storage, AI trigger with real storage path and user goals, linking map using Supabase service).** (Complete via `ProjectUploadForm` and `useSupabaseStorageUpload` hook).
-- [x] **Connect frontend student submissions list to live API.**
-- [ ] **Genkit Flow for Project Analysis (`generateMapFromProject`):**
-    - [ ] Modify `projectStructureAnalyzerTool` to fetch project file from Supabase Storage and perform real analysis. (User to implement if desired, currently mock).
-    - [x] On successful map generation: Save map and link submission via Supabase services. (Done in `ProjectUploadForm` flow).
-
-**6. API Route Refactoring (General Review for Supabase)**
-- [x] Review all existing API routes in `src/app/api/`. (Done for users, classrooms, conceptmaps, submissions, admin settings, user password change).
-- [x] Refactor each route to use Supabase-powered service functions. (Done)
-- [x] Implement Supabase session/JWT authentication and authorization checks in API routes where necessary. (Partially done for password change and admin settings. Others rely on service logic or RLS is primary).
-
-**7. Frontend Connection to Supabase Backend (General Review)**
-- [x] For each page/component currently fetching data via API routes:
-    - [x] Ensure API routes are correctly calling Supabase services. (Done for dashboard counts, classroom lists, user lists, concept map list, submission list, admin settings page for Admin, Teacher, Student.)
-    - [x] Update error handling and loading states to reflect real asynchronous operations. (Largely done.)
-
-## Testing & Deployment (Future - Out of Scope for AI Agent Implementation)
-- [ ] **Testing:**
-    - [ ] Write unit tests for critical components and utility functions.
-    - [ ] Implement integration tests for user flows with Supabase.
-    - [ ] Consider end-to-end testing.
-- [ ] **Deployment:**
-    - [ ] Set up CI/CD pipeline.
-    - [ ] Configure production environment for Next.js and Supabase.
-
-## Known Issues / Current State
-- Backend services fully migrated to Supabase (users, classrooms, concept_maps, project_submissions, system_settings). User must set up tables and RLS policies. Services respect `BYPASS_AUTH_FOR_TESTING` and return mock data.
-- AuthContext migrated to Supabase Auth. User profile data fetched/created in Supabase `profiles` table. Respects `BYPASS_AUTH_FOR_TESTING`.
-- Concept map canvas is React Flow. Undo/Redo implemented with `zundo`. Editor logic highly modularized with custom hooks. `editingNodeId` added for auto-focus in Properties Inspector. Node hierarchy (`parentNode`, `childIds`) and recursive deletion implemented in store. Floating node creation (double-click) and keyboard node creation (Tab/Enter) implemented. Pan/Zoom refined with dynamic `translateExtent` and Spacebar panning. Node snapping (node-to-node & grid) with visual guides implemented. Orthogonal edges have rounded/sharp corners. Node auto-sizing and explicit dimension/style editing via Properties Inspector implemented. Child node creation via hover "+" buttons is implemented. Visual grid background is active. Node-specific AI loading spinner implemented.
-- AI for project analysis uses mock project structure (`projectStructureAnalyzerTool`); needs real file processing from Supabase Storage by the user if desired. `projectStructureAnalyzerTool` mock logic has been enhanced for varied outputs based on hints and a fixed mock project structure.
-- Supabase client library installed and configured. User needs to run typegen for `src/types/supabase.ts`.
-- API routes rely on Supabase-backed services. RLS in Supabase is the primary data access control.
-- Client-side file upload for project analysis uploads to Supabase Storage (bucket 'project_archives').
-- Admin User Management page and Profile Page are connected to Supabase for CRUD and password changes. Admin User list is virtualized. Teacher classroom student list is virtualized.
-- Dashboard counts are fetched from Supabase-backed APIs using custom hooks, which also respect `BYPASS_AUTH_FOR_TESTING`. `QuickActionsCard` integrated.
-- Classroom management, Concept Map management, and Student Submissions list are connected to Supabase and use modular components. Student Classroom Detail page implemented.
-- The application is highly modular, with reusable components for UI patterns, custom hooks for complex logic, and service layers for backend interaction.
-- Core in-editor AI features (Extract Concepts, Suggest Relations, Expand Concept, Quick Cluster, Generate Snippet, Summarize Selection, Rewrite Content) are implemented with specific visual cues for AI-generated/modified nodes. "Expand Concept", "Summarize Selection", and "Rewrite Content" now directly add/modify content on the map. Context menu AI actions are fully wired up.
-- View-only mode for concept map editor is implemented. `PropertiesInspector` is fully refined for view-only mode.
-- Developer role switcher added to profile page for easier testing.
-- Developer test buttons previously on Project UploadForm have been removed for simplicity.
-- `AISuggestionPanel` enhancements (visual cues, clear buttons, context-aware empty states) are implemented.
-- Key callbacks in `ConceptMapEditorPage` and several reusable display components have been memoized with `React.memo` or `useCallback`. Components within teacher classroom detail tabs are also memoized. `EditorToolbar`, `Navbar`, `SidebarNav` are memoized. Toolbar AI buttons ("Expand Concept", "Summarize Selection") have context-aware disabling and tooltips.
-- React Flow canvas uses `onlyRenderVisibleElements` for potential performance improvement on large maps. React Flow `nodeTypes`/`edgeTypes` warnings resolved.
-- `PropertiesInspector`, `AISuggestionPanel`, all GenAI modals, and `DebugLogViewerDialog` are dynamically imported in `ConceptMapEditorPage`.
-- Redundant `CanvasPlaceholder.tsx` and `/application/layout.tsx` files have been removed.
-=======
 # Obsolete - Consolidated into root TODO.md
 
 This file is no longer the primary TODO list. All relevant items have been or should be consolidated into the `TODO.md` file located in the root of the project.
 
-Please review this file for any unique, relevant items that may have been missed during consolidation, then remove this file from version control.
->>>>>>> 00b0335f
+Please review this file for any unique, relevant items that may have been missed during consolidation, then remove this file from version control.