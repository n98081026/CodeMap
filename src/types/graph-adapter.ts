import type { ConceptMapNode, ConceptMapEdge } from '@/types';

// --- Dagre Related Types ---
<<<<<<< HEAD

/**
 * Represents a node to be processed by a Dagre layout algorithm.
 */
export interface DagreNodeInput {
  /** Unique identifier for the node. */
=======
export interface NodeLayoutInput {
>>>>>>> cc422989
  id: string;
  /** Width of the node. */
  width: number;
  /** Height of the node. */
  height: number;
}

<<<<<<< HEAD
/**
 * Represents an edge connecting two nodes for Dagre layout.
 */
export interface DagreEdgeInput {
  /** Identifier of the source node of the edge. */
=======
export interface EdgeLayoutInput {
>>>>>>> cc422989
  source: string;
  /** Identifier of the target node of the edge. */
  target: string;
}

/**
 * Options for configuring a Dagre layout.
 */
export interface DagreLayoutOptions {
<<<<<<< HEAD
  /** Direction of the layout (e.g., 'TB' for Top-to-Bottom, 'LR' for Left-to-Right). */
  direction?: 'TB' | 'LR' | 'BT' | 'RL';
  /** Separation between ranks (layers) of nodes. */
  rankSep?: number;
  /** Separation between individual nodes within the same rank. */
  nodeSep?: number;
  /** Separation between edges. */
  edgeSep?: number;
}

/**
 * Input data for a Dagre layout operation, including nodes, edges, and layout options.
 */
export interface DagreLayoutInput {
  /** Array of nodes to be laid out. */
  nodes: DagreNodeInput[];
  /** Array of edges connecting the nodes. */
  edges: DagreEdgeInput[];
  /** Optional configuration for the layout algorithm. */
  options?: DagreLayoutOptions;
}

/**
 * Represents a node after being processed by a Dagre layout algorithm, including its calculated position.
 */
export interface DagreNodeOutput {
  /** Unique identifier for the node. */
  id: string;
  /** Calculated x-coordinate of the node's top-left corner. */
  x: number;
  /** Calculated y-coordinate of the node's top-left corner. */
  y: number;
}

/**
 * Output from a Dagre layout operation, primarily an array of nodes with their new positions.
 */
export interface DagreLayoutOutput {
  /** Array of nodes with their calculated positions. */
  nodes: DagreNodeOutput[];
}

/**
 * Defines the signature for a Dagre layout utility function.
 * This function takes graph elements (nodes, edges) and layout options as input,
 * and returns the nodes with their calculated positions.
 *
 * @param layoutInput - The input data for the layout, including nodes, edges, and options.
 * @returns An object containing the array of nodes with their new x and y coordinates.
 */
export type DagreLayoutUtility = (layoutInput: DagreLayoutInput) => DagreLayoutOutput;

=======
  direction?: 'TB' | 'BT' | 'LR' | 'RL';
  ranksep?: number;
  nodesep?: number;
  edgesep?: number;
  marginx?: number;
  marginy?: number;
}

export interface NodePositionOutput {
  id: string;
  x: number; // Top-left x
  y: number; // Top-left y
}

// This defines the shape of a function/utility
export interface DagreLayoutUtility {
  (
    nodes: NodeLayoutInput[],
    edges: EdgeLayoutInput[],
    options?: DagreLayoutOptions
  ): Promise<NodePositionOutput[]>;
}

>>>>>>> cc422989

// --- Graphology Related Types ---

/**
 * Placeholder for a Graphology instance type.
 * Graphology is a library for graph theory and manipulation.
 * For actual use, you would typically import `Graph` from 'graphology' and use that type.
 * Using `any` here serves as a placeholder to keep this type definition file
 * independent of a direct Graphology dependency, especially if the utility
 * implementing `GraphAdapterUtility` handles the Graphology import internally.
 * The actual instance would provide methods for graph traversal, manipulation, etc.
 *
 * For the mock implementation, this will be a simplified structure.
 */
export type GraphologyInstance = {
  nodesMap: Map<string, ConceptMapNode>;
  edges: ConceptMapEdge[];
};

export interface GraphAdapterOptions {
  // isDirected?: boolean; // Example: can be extended later
}

export interface NeighborhoodOptions {
  depth?: number;        // Default: 1
  direction?: 'in' | 'out' | 'both'; // Default: 'both'
}

/**
 * Defines a contract for a utility or adapter that performs graph operations,
 * often abstracting a specific graph library like Graphology.
 * This interface provides a standardized way to interact with graph data structures.
 */
export interface GraphAdapter { // Renamed from GraphAdapterUtility
  /**
   * Creates a graph instance from arrays of nodes and edges.
   *
   * @param nodes - An array of `ConceptMapNode` objects representing the graph's nodes.
   * @param edges - An array of `ConceptMapEdge` objects representing the graph's edges.
   * @returns A `GraphologyInstance` (or a compatible graph representation) populated with the provided nodes and edges.
   */
  fromArrays(
    nodes: ConceptMapNode[],
    edges: ConceptMapEdge[],
    options?: GraphAdapterOptions // Added options here
  ): GraphologyInstance;

  /**
   * Converts a graph instance back to arrays of nodes and edges.
   * This is useful for serialization or when needing to work with plain arrays again.
   *
   * @param graphInstance - The graph instance (e.g., `GraphologyInstance`) to convert.
   * @returns An object containing `nodes` (array of `ConceptMapNode`) and `edges` (array of `ConceptMapEdge`).
   */
  toArrays(
    graphInstance: GraphologyInstance
  ): { nodes: ConceptMapNode[], edges: ConceptMapEdge[] };

  /**
   * Retrieves all descendant node IDs for a given node ID.
   * Descendants are children, grandchildren, and so on.
   *
   * @param graphInstance - The graph instance to query.
   * @param nodeId - The ID of the node for which to find descendants.
   * @returns An array of strings, where each string is the ID of a descendant node.
   */
  getDescendants(
    graphInstance: GraphologyInstance,
    nodeId: string
  ): string[];

  /**
   * Retrieves all ancestor node IDs for a given node ID.
   * Ancestors are parents, grandparents, and so on, up to the root(s) of the graph component.
   *
   * @param graphInstance - The graph instance to query.
   * @param nodeId - The ID of the node for which to find ancestors.
   * @returns An array of strings, where each string is the ID of an ancestor node.
   */
  getAncestors(
    graphInstance: GraphologyInstance,
    nodeId: string
  ): string[];

  /**
   * Retrieves node IDs in the neighborhood of a given node.
   * The neighborhood can be defined by depth and direction (incoming, outgoing, or both).
   *
   * @param graphInstance - The graph instance to query.
   * @param nodeId - The ID of the central node of the neighborhood.
   * @param options - Optional parameters to define the neighborhood:
   *   `depth`: How many levels of connections to explore (e.g., 1 for direct neighbors).
   *   `direction`: 'in' for predecessors, 'out' for successors, 'both' for all neighbors.
   * @returns An array of strings, where each string is the ID of a node in the specified neighborhood.
   */
  getNeighborhood(
    graphInstance: GraphologyInstance,
    nodeId: string,
    options?: NeighborhoodOptions // Use defined type
  ): string[];

  /**
   * Extracts a subgraph containing only the specified node IDs and the edges between them.
   *
   * @param graphInstance - The main graph instance from which to extract the subgraph.
   * @param nodeIds - An array of node IDs to include in the subgraph.
   * @returns An object containing `nodes` and `edges` arrays that form the requested subgraph.
   */
  getSubgraphData(
    graphInstance: GraphologyInstance,
    nodeIds: string[]
  ): { nodes: ConceptMapNode[], edges: ConceptMapEdge[] };

  // Future methods could be added here, e.g.:
  // hasCycle: (graphInstance: GraphologyInstance) => boolean;
  // getShortestPath: (graphInstance: GraphologyInstance, sourceNodeId: string, targetNodeId: string) => string[] | null;
}<|MERGE_RESOLUTION|>--- conflicted
+++ resolved
@@ -1,16 +1,12 @@
 import type { ConceptMapNode, ConceptMapEdge } from '@/types';
 
 // --- Dagre Related Types ---
-<<<<<<< HEAD
 
 /**
  * Represents a node to be processed by a Dagre layout algorithm.
  */
 export interface DagreNodeInput {
   /** Unique identifier for the node. */
-=======
-export interface NodeLayoutInput {
->>>>>>> cc422989
   id: string;
   /** Width of the node. */
   width: number;
@@ -18,15 +14,11 @@
   height: number;
 }
 
-<<<<<<< HEAD
 /**
  * Represents an edge connecting two nodes for Dagre layout.
  */
 export interface DagreEdgeInput {
   /** Identifier of the source node of the edge. */
-=======
-export interface EdgeLayoutInput {
->>>>>>> cc422989
   source: string;
   /** Identifier of the target node of the edge. */
   target: string;
@@ -36,7 +28,6 @@
  * Options for configuring a Dagre layout.
  */
 export interface DagreLayoutOptions {
-<<<<<<< HEAD
   /** Direction of the layout (e.g., 'TB' for Top-to-Bottom, 'LR' for Left-to-Right). */
   direction?: 'TB' | 'LR' | 'BT' | 'RL';
   /** Separation between ranks (layers) of nodes. */
@@ -88,32 +79,6 @@
  * @returns An object containing the array of nodes with their new x and y coordinates.
  */
 export type DagreLayoutUtility = (layoutInput: DagreLayoutInput) => DagreLayoutOutput;
-
-=======
-  direction?: 'TB' | 'BT' | 'LR' | 'RL';
-  ranksep?: number;
-  nodesep?: number;
-  edgesep?: number;
-  marginx?: number;
-  marginy?: number;
-}
-
-export interface NodePositionOutput {
-  id: string;
-  x: number; // Top-left x
-  y: number; // Top-left y
-}
-
-// This defines the shape of a function/utility
-export interface DagreLayoutUtility {
-  (
-    nodes: NodeLayoutInput[],
-    edges: EdgeLayoutInput[],
-    options?: DagreLayoutOptions
-  ): Promise<NodePositionOutput[]>;
-}
-
->>>>>>> cc422989
 
 // --- Graphology Related Types ---
 
