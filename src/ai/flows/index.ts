import { expandConceptFlow } from './expand-concept';
import { extractConceptsFlow } from './extract-concepts';
import { suggestRelationsFlow } from './suggest-relations';
<<<<<<< HEAD
import type {
  ExtractConceptsOutput,
  SuggestRelationsOutput,
  ExpandConceptOutput,
  ExtractConceptsInput,
  SuggestRelationsInput,
  ExpandConceptInput,
} from './types';
=======
>>>>>>> b17be826

export const runFlow = async (
  command: string,
  payload:
    | ExtractConceptsInput
    | SuggestRelationsInput
    | ExpandConceptInput
    | any
): Promise<
  ExtractConceptsOutput | SuggestRelationsOutput | ExpandConceptOutput | null
> => {
  console.log('runFlow', command, payload);

  try {
    switch (command) {
      case 'extractConcepts':
<<<<<<< HEAD
        return (await extractConceptsFlow(
          payload as ExtractConceptsInput
        )) as ExtractConceptsOutput;
      case 'suggestRelations':
        return (await suggestRelationsFlow(
          payload as SuggestRelationsInput
        )) as SuggestRelationsOutput;
      case 'expandConcept':
        return (await expandConceptFlow(
          payload as ExpandConceptInput
        )) as ExpandConceptOutput;
=======
        return (await extractConceptsFlow(payload as any)) as U;
      case 'suggestRelations':
        return (await suggestRelationsFlow(payload as any)) as U;
      case 'expandConcept':
        return (await expandConceptFlow(payload as any)) as U;
>>>>>>> b17be826
      default:
        console.warn(`Unknown AI flow command: ${command}`);
        return null;
    }
  } catch (error) {
    console.error(`Error executing AI flow ${command}:`, error);
    throw error;
  }
};<|MERGE_RESOLUTION|>--- conflicted
+++ resolved
@@ -1,52 +1,21 @@
 import { expandConceptFlow } from './expand-concept';
 import { extractConceptsFlow } from './extract-concepts';
 import { suggestRelationsFlow } from './suggest-relations';
-<<<<<<< HEAD
-import type {
-  ExtractConceptsOutput,
-  SuggestRelationsOutput,
-  ExpandConceptOutput,
-  ExtractConceptsInput,
-  SuggestRelationsInput,
-  ExpandConceptInput,
-} from './types';
-=======
->>>>>>> b17be826
 
-export const runFlow = async (
+export const runFlow = async <T, U>(
   command: string,
-  payload:
-    | ExtractConceptsInput
-    | SuggestRelationsInput
-    | ExpandConceptInput
-    | any
-): Promise<
-  ExtractConceptsOutput | SuggestRelationsOutput | ExpandConceptOutput | null
-> => {
+  payload: T
+): Promise<U | null> => {
   console.log('runFlow', command, payload);
 
   try {
     switch (command) {
       case 'extractConcepts':
-<<<<<<< HEAD
-        return (await extractConceptsFlow(
-          payload as ExtractConceptsInput
-        )) as ExtractConceptsOutput;
-      case 'suggestRelations':
-        return (await suggestRelationsFlow(
-          payload as SuggestRelationsInput
-        )) as SuggestRelationsOutput;
-      case 'expandConcept':
-        return (await expandConceptFlow(
-          payload as ExpandConceptInput
-        )) as ExpandConceptOutput;
-=======
         return (await extractConceptsFlow(payload as any)) as U;
       case 'suggestRelations':
         return (await suggestRelationsFlow(payload as any)) as U;
       case 'expandConcept':
         return (await expandConceptFlow(payload as any)) as U;
->>>>>>> b17be826
       default:
         console.warn(`Unknown AI flow command: ${command}`);
         return null;
