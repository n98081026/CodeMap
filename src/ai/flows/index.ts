--- conflicted
+++ resolved
@@ -11,16 +11,14 @@
 export * from './suggest-relations';
 export * from './suggest-semantic-parent';
 export * from './summarize-nodes-flow';
-<<<<<<< HEAD
 export * from './suggest-arrangement-action';
-export * from './suggest-node-group-candidates';
+export {
+  suggestNodeGroupCandidatesFlow,
+  NodeGroupSuggestionSchema,
+} from './suggest-node-group-candidates';
 export * from './suggest-map-improvement';
-=======
-export * from './suggest-edge-label'; // Added new flow
 export * from './refine-node-suggestion'; // Added new flow for refining suggestions
-export * from './suggest-intermediate-node'; // Added new flow for intermediate nodes
 export * from './ai-tidy-up-selection'; // Added new flow for tidying selection
->>>>>>> cc422989
 
 // IMPORTANT: rewrite-node-content-logic.ts (formerly rewrite-node-content-flow.ts) and its exports
 // are NOT exported from this barrel file due to persistent module resolution issues.
