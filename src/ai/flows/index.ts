--- conflicted
+++ resolved
@@ -1,4 +1,3 @@
-
 // src/ai/flows/index.ts
 export * from './ask-question-about-node';
 export * from './expand-concept';
@@ -9,16 +8,12 @@
 export * from './suggest-relations';
 export * from './summarize-nodes-flow';
 export * from './suggest-edge-label'; // Added new flow
-<<<<<<< HEAD
 export * from './suggest-map-improvements';
-export * from './suggest-intermediate-node';
-export * from './semanticTidyUpFlow';
-export * from './suggestChildNodesFlow';
-=======
 export * from './refine-node-suggestion'; // Added new flow for refining suggestions
 export * from './suggest-intermediate-node'; // Added new flow for intermediate nodes
 export * from './ai-tidy-up-selection'; // Added new flow for tidying selection
->>>>>>> cc422989
+export * from './semanticTidyUpFlow';
+export * from './suggestChildNodesFlow';
 
 // IMPORTANT: rewrite-node-content-logic.ts (formerly rewrite-node-content-flow.ts) and its exports
 // are NOT exported from this barrel file due to persistent module resolution issues.
