--- conflicted
+++ resolved
@@ -1,5 +1,7 @@
 'use client';
 import { CodeXml, Loader2 } from 'lucide-react';
+import { useRouter } from 'next/navigation';
+import { useEffect } from 'react';
 
 import { RegisterForm } from '@/components/auth/register-form';
 import {
@@ -10,14 +12,11 @@
   CardTitle,
 } from '@/components/ui/card';
 import { useAuth } from '@/contexts/auth-context';
-<<<<<<< HEAD
-=======
 import { Routes } from '@/lib/routes';
 import { UserRole } from '@/types';
->>>>>>> b17be826
 
 export default function RegisterPage() {
-  const { isAuthenticated, isLoading } = useAuth();
+  const { isAuthenticated, user, isLoading } = useAuth();
 
   // Show loader if auth state is loading OR if user is authenticated (to prevent form flash before redirect)
   if (isLoading || isAuthenticated) {
