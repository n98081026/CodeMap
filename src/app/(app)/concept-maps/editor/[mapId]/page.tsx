"use client";

import React, { useEffect, useState, useCallback, useRef, useMemo } from "react";
import { useParams, useRouter, useSearchParams } from 'next/navigation';
import type { Node as RFNode, Edge as RFEdge } from 'reactflow';
import { ReactFlowProvider, useReactFlow } from 'reactflow';
import dynamic from 'next/dynamic';
import {
  DagreNodeInput,
  DagreEdgeInput,
  DagreNodeOutput as LayoutNodeUpdate,
} from '@/types/graph-adapter';
import type { ArrangeAction } from "@/components/concept-map/editor-toolbar";
import {
  AlignLeft, AlignCenterHorizontal, AlignRight,
  AlignTop, AlignCenterVertical, AlignBottom,
  Columns, Rows,
} from 'lucide-react';

import { EditorToolbar } from "@/components/concept-map/editor-toolbar";
import { PropertiesInspector } from "@/components/concept-map/properties-inspector";
import { AISuggestionPanel } from "@/components/concept-map/ai-suggestion-panel";
import { DashboardHeader } from "@/components/dashboard/dashboard-header";
import { Button } from "@/components/ui/button";
import Link from "next/link";
import { ArrowLeft, Compass, Share2, Loader2, AlertTriangle, Save, EyeOff, HelpCircle } from "lucide-react";
import {
  ExtractConceptsModal,
  SuggestRelationsModal,
  ExpandConceptModal,
  AskQuestionModal,
} from "@/components/concept-map/genai-modals";
import { QuickClusterModal } from "@/components/concept-map/quick-cluster-modal";
import { GenerateSnippetModal } from "@/components/concept-map/generate-snippet-modal";
import { RewriteNodeContentModal } from "@/components/concept-map/rewrite-node-content-modal";
import { RefineSuggestionModal } from '@/components/concept-map/refine-suggestion-modal';
import {
  AlertDialog,
  AlertDialogAction,
  AlertDialogCancel,
  AlertDialogContent,
  AlertDialogDescription,
  AlertDialogFooter,
  AlertDialogHeader,
  AlertDialogTitle,
} from '@/components/ui/alert-dialog'; // Added AlertDialog imports
import { useToast } from "@/hooks/use-toast";
import type { ConceptMap, ConceptMapData, ConceptMapNode, ConceptMapEdge } from "@/types";
import { UserRole } from "@/types";
import { useAuth } from "@/contexts/auth-context";
import { Sheet, SheetContent } from "@/components/ui/sheet";
import { NodeContextMenu } from '@/components/concept-map/node-context-menu';
import type { CustomNodeData } from '@/components/concept-map/custom-node';
import { DagreLayoutUtility } from "../../../../lib/dagreLayoutUtility"; // Adjusted path
import type { DagreLayoutOptions, NodeLayoutInput, EdgeLayoutInput } from "../../../../types/graph-adapter"; // Adjusted path

import useConceptMapStore from '@/stores/concept-map-store';
import { useConceptMapDataManager } from '@/hooks/useConceptMapDataManager';
import { useConceptMapAITools } from '@/hooks/useConceptMapAITools';
import AISuggestionFloater, { type SuggestionAction } from '@/components/concept-map/ai-suggestion-floater';
import AIStagingToolbar from '@/components/concept-map/ai-staging-toolbar';
import { Lightbulb, Sparkles, Brain, HelpCircle, CheckCircle, XCircle } from 'lucide-react';
import {
  AlertDialog,
  AlertDialogAction,
  AlertDialogCancel,
  AlertDialogContent,
  AlertDialogDescription,
  AlertDialogFooter,
  AlertDialogHeader,
  AlertDialogTitle,
} from "@/components/ui/alert-dialog";
import {
  suggestSemanticParentNodeFlow, type SuggestSemanticParentOutputSchema, type SuggestSemanticParentInputSchema,
  suggestArrangementActionFlow, type SuggestArrangementActionInputSchema, type SuggestArrangementActionOutputSchema,
  suggestNodeGroupCandidatesFlow, type NodeGroupSuggestionSchema,
  suggestMapImprovementFlow, type MapImprovementSuggestionSchema, type MapDataSchema as AIMapDataSchema, // Added for map improvement
} from '@/ai/flows';
import * as z from 'zod';
import type { VisualEdgeSuggestion } from '@/types';


const FlowCanvasCore = dynamic(() => import('@/components/concept-map/flow-canvas-core'), {
  ssr: false,
  loading: () => <div className="flex h-full w-full items-center justify-center"><Loader2 className="h-12 w-12 animate-spin text-primary" /></div>,
});

const mockDagreLayout = (nodes: DagreNodeInput[], _edges: DagreEdgeInput[]): LayoutNodeUpdate[] => {
  let currentX = 50;
  const nodeY = 100;
  const spacing = 50;

  return nodes.map((node) => {
    const xPos = currentX;
    currentX += (node.width || 150) + spacing;
    return {
      id: node.id,
      x: xPos,
      y: nodeY,
    };
  });
};

const DEFAULT_NODE_WIDTH = 150;
const DEFAULT_NODE_HEIGHT = 70;

export default function ConceptMapEditorPage() {
  const paramsHook = useParams();
  const searchParams = useSearchParams();
  const { toast } = useToast();
  const { user } = useAuth();
  const router = useRouter();

  const routeMapId = paramsHook.mapId as string;
  const isViewOnlyModeQueryParam = searchParams.get('viewOnly') === 'true';

  const {
    mapId: storeMapId, mapName, currentMapOwnerId, currentMapCreatedAt, isPublic, sharedWithClassroomId, isNewMapMode, isViewOnlyMode: storeIsViewOnlyMode,
    mapData: storeMapData, isLoading: isStoreLoading, isSaving: isStoreSaving, error: storeError,
    selectedElementId, selectedElementType, multiSelectedNodeIds,
    aiExtractedConcepts, aiSuggestedRelations,
    isStagingActive, stagedMapData: storeStagedMapData,
    commitStagedMapData, clearStagedMapData, deleteFromStagedMapData,
    setMapName: setStoreMapName, setIsPublic: setStoreIsPublic, setSharedWithClassroomId: setStoreSharedWithClassroomId,
    deleteNode: deleteStoreNode, updateNode: updateStoreNode,
    updateEdge: updateStoreEdge,
    setSelectedElement: setStoreSelectedElement, setMultiSelectedNodeIds: setStoreMultiSelectedNodeIds,
    importMapData,
    setIsViewOnlyMode: setStoreIsViewOnlyMode,
    addDebugLog,
    applyLayout,
  } = useConceptMapStore(
    useCallback(s => ({
      mapId: s.mapId, mapName: s.mapName, currentMapOwnerId: s.currentMapOwnerId, currentMapCreatedAt: s.currentMapCreatedAt,
      isPublic: s.isPublic, sharedWithClassroomId: s.sharedWithClassroomId, isNewMapMode: s.isNewMapMode,
      isViewOnlyMode: s.isViewOnlyMode, mapData: s.mapData, isLoading: s.isLoading, isSaving: s.isSaving,
      error: s.error, selectedElementId: s.selectedElementId, selectedElementType: s.selectedElementType,
      multiSelectedNodeIds: s.multiSelectedNodeIds, aiExtractedConcepts: s.aiExtractedConcepts,
      aiSuggestedRelations: s.aiSuggestedRelations,
      isStagingActive: s.isStagingActive, stagedMapData: s.stagedMapData,
      commitStagedMapData: s.commitStagedMapData, clearStagedMapData: s.clearStagedMapData, deleteFromStagedMapData: s.deleteFromStagedMapData,
      setMapName: s.setMapName, setIsPublic: s.setIsPublic, setSharedWithClassroomId: s.setSharedWithClassroomId,
      deleteNode: s.deleteNode, updateNode: s.updateNode, updateEdge: s.updateEdge,
      setSelectedElement: s.setSelectedElement, setMultiSelectedNodeIds: s.setMultiSelectedNodeIds,
      importMapData: s.importMapData, setIsViewOnlyMode: s.setIsViewOnlyMode, addDebugLog: s.addDebugLog,
      applyLayout: s.applyLayout,
    }), [])
  );

  const [aiSemanticGroupSuggestion, setAiSemanticGroupSuggestion] = useState<z.infer<typeof SuggestSemanticParentOutputSchema> | null>(null);
  const [isSuggestGroupDialogOpen, setIsSuggestGroupDialogOpen] = useState(false);
  const [isLoadingSemanticGroup, setIsLoadingSemanticGroup] = useState(false);

  const [aiArrangementSuggestion, setAiArrangementSuggestion] = useState<z.infer<typeof SuggestArrangementActionOutputSchema>['suggestion'] | null>(null);
  const [isSuggestArrangementDialogOpen, setIsSuggestArrangementDialogOpen] = useState(false);
  const [isLoadingAIArrangement, setIsLoadingAIArrangement] = useState(false);

  const [aiDiscoveredGroup, setAiDiscoveredGroup] = useState<z.infer<typeof NodeGroupSuggestionSchema> | null>(null);
  const [isDiscoverGroupDialogOpen, setIsDiscoverGroupDialogOpen] = useState(false);
  const [isLoadingAIDiscoverGroup, setIsLoadingAIDiscoverGroup] = useState(false);

  const [aiMapImprovementSuggestion, setAiMapImprovementSuggestion] = useState<z.infer<typeof MapImprovementSuggestionSchema> | null>(null);
  const [isSuggestImprovementDialogOpen, setIsSuggestImprovementDialogOpen] = useState(false);
  const [isLoadingAIMapImprovement, setIsLoadingAIMapImprovement] = useState(false);

  const [activeVisualEdgeSuggestion, setActiveVisualEdgeSuggestion] = useState<VisualEdgeSuggestion | null>(null);

  useEffect(() => {
    addDebugLog(`[EditorPage V11] storeMapData processed. Nodes: ${storeMapData.nodes?.length ?? 'N/A'}, Edges: ${storeMapData.edges?.length ?? 'N/A'}. isLoading: ${isStoreLoading}, initialLoadComplete: ${useConceptMapStore.getState().initialLoadComplete}`);
  }, [storeMapData, isStoreLoading, addDebugLog]);

  useEffect(() => {
    setStoreIsViewOnlyMode(isViewOnlyModeQueryParam);
  }, [isViewOnlyModeQueryParam, setStoreIsViewOnlyMode]);

  const temporalStoreAPI = useConceptMapStore.temporal;
  const [temporalState, setTemporalState] = useState(temporalStoreAPI.getState());
  useEffect(() => {
    const unsubscribe = temporalStoreAPI.subscribe(setTemporalState, (state) => state);
    return unsubscribe;
  }, [temporalStoreAPI]);
  const canUndo = temporalState.pastStates.length > 0;
  const canRedo = temporalState.futureStates.length > 0;

  // Memoized undo/redo handlers
  const handleUndo = useCallback(() => {
    temporalStoreAPI.getState().undo();
  }, [temporalStoreAPI]);

  const handleRedo = useCallback(() => {
    temporalStoreAPI.getState().redo();
  }, [temporalStoreAPI]);

  const { saveMap } = useConceptMapDataManager({ routeMapId, user });

  const aiToolsHook = useConceptMapAITools(storeIsViewOnlyMode);
  const {
    isExtractConceptsModalOpen, setIsExtractConceptsModalOpen, textForExtraction, openExtractConceptsModal, handleConceptsExtracted, addExtractedConceptsToMap,
    isSuggestRelationsModalOpen, setIsSuggestRelationsModalOpen, conceptsForRelationSuggestion, openSuggestRelationsModal, handleRelationsSuggested, addSuggestedRelationsToMap,
    isExpandConceptModalOpen, setIsExpandConceptModalOpen, conceptToExpandDetails, mapContextForExpansion, openExpandConceptModal, handleConceptExpanded,
    isQuickClusterModalOpen, setIsQuickClusterModalOpen, openQuickClusterModal, handleClusterGenerated,
    isGenerateSnippetModalOpen, setIsGenerateSnippetModalOpen, openGenerateSnippetModal, handleSnippetGenerated,
    isAskQuestionModalOpen, setIsAskQuestionModalOpen, nodeContextForQuestion, openAskQuestionModal, handleQuestionAnswered,
    isRewriteNodeContentModalOpen, setIsRewriteNodeContentModalOpen, nodeContentToRewrite, openRewriteNodeContentModal, handleRewriteNodeContentConfirm,
    handleSummarizeSelectedNodes,
    handleMiniToolbarQuickExpand,
    handleMiniToolbarRewriteConcise,
    addStoreNode: addNodeFromHook,
    addStoreEdge: addEdgeFromHook,
    getPaneSuggestions,
    getNodeSuggestions,
    fetchAndSetEdgeLabelSuggestions,
    fetchAIChildTextSuggestions,
    aiChildTextSuggestions,
    isLoadingAiChildTexts,
    edgeLabelSuggestions,
    setEdgeLabelSuggestions,
<<<<<<< HEAD
    conceptExpansionPreview,
    acceptAllExpansionPreviews,
    acceptSingleExpansionPreview,
    clearExpansionPreview,
    removeExtractedConceptsFromSuggestions,
=======
    conceptExpansionPreview,    // Destructure conceptExpansionPreview state
    acceptAllExpansionPreviews, // Destructure new function
    acceptSingleExpansionPreview, // Destructure new function
    clearExpansionPreview,      // Destructure new function
    // Ensure getNodePlacement is available if not already destructured, or use aiToolsHook.getNodePlacement
    removeExtractedConceptsFromSuggestions, // Destructure for use in drop handler
    // For RefineSuggestionModal
    isRefineModalOpen,
    setIsRefineModalOpen,
    refineModalInitialData,
    handleRefineSuggestionConfirm,
    // For SuggestIntermediateNode
    intermediateNodeSuggestion,
    handleSuggestIntermediateNodeRequest,
    confirmAddIntermediateNode,
    clearIntermediateNodeSuggestion,
    handleAiTidyUpSelection, // Add this new one
>>>>>>> cc422989
  } = aiToolsHook;

  const reactFlowInstance = useReactFlow();
  const [selectedStagedElementIds, setSelectedStagedElementIds] = useState<string[]>([]);

<<<<<<< HEAD
=======
  const handleAutoLayout = async () => {
    const { mapData, applyLayout } = useConceptMapStore.getState();
    const currentNodes = mapData.nodes;
    const currentEdges = mapData.edges;

    addDebugLog(`[EditorPage] Attempting auto-layout (Dagre) for ${currentNodes.length} nodes and ${currentEdges.length} edges.`);

    if (currentNodes.length === 0) {
      toast.info("No nodes to layout.");
      return;
    }

    const toastId = "dagre-layout";
    toast.loading("Calculating auto-layout...", { id: toastId });

    try {
      const dagreNodes: NodeLayoutInput[] = currentNodes.map(node => ({
        id: node.id,
        width: node.width || 150, // Use node's width or default
        height: node.height || 40, // Use node's height or default
        label: node.text, // Optional, for dagre debugging
      }));

      const dagreEdges: EdgeLayoutInput[] = currentEdges.map(edge => ({
        source: edge.source,
        target: edge.target,
        // Add other relevant edge properties if DagreLayoutUtility supports them (e.g., weight, minlen)
      }));

      const layoutUtility = new DagreLayoutUtility();
      const layoutOptions: DagreLayoutOptions = {
        direction: 'TB',
        ranksep: 70,
        nodesep: 50,
        edgesep: 10,
        marginx: 20,
        marginy: 20,
        defaultNodeWidth: 150,
        defaultNodeHeight: 40,
      };

      const newPositions = await layoutUtility.layout(dagreNodes, dagreEdges, layoutOptions);

      if (newPositions && newPositions.length > 0) {
        applyLayout(newPositions); // This action should update nodes and set triggerFitView in store
        toast.success("Layout updated successfully!", { id: toastId });
      } else {
        toast.error("Failed to calculate layout.", { id: toastId });
      }
    } catch (error) {
      console.error("Error applying Dagre layout:", error);
      addDebugLog(`[EditorPage] Error applying Dagre layout: ${(error as Error).message}`);
      toast.error("Error applying layout. Check console for details.", { id: toastId });
    }
  };

  // Effect for handling Delete/Backspace key for staged elements
>>>>>>> cc422989
  useEffect(() => {
    const handleKeyDown = (event: KeyboardEvent) => {
      if (isStagingActive && selectedStagedElementIds.length > 0 && (event.key === 'Delete' || event.key === 'Backspace')) {
        if (document.activeElement && (document.activeElement.tagName === 'INPUT' || document.activeElement.tagName === 'TEXTAREA')) {
          return;
        }
        event.preventDefault();
        deleteFromStagedMapData(selectedStagedElementIds);
        setSelectedStagedElementIds([]);
        toast({ title: 'Staged Items Deleted', description: `${selectedStagedElementIds.length} item(s) removed from staging area.` });
      }
    };
    document.addEventListener('keydown', handleKeyDown);
    return () => {
      document.removeEventListener('keydown', handleKeyDown);
    };
  }, [isStagingActive, selectedStagedElementIds, deleteFromStagedMapData, toast, setSelectedStagedElementIds]);

  const handleSaveMap = useCallback(() => {
    saveMap(storeIsViewOnlyMode);
  }, [saveMap, storeIsViewOnlyMode]);

  const handleExtractConcepts = useCallback(() => {
    openExtractConceptsModal(selectedElementId || undefined);
  }, [openExtractConceptsModal, selectedElementId]);

  const handleSuggestRelations = useCallback(() => {
    openSuggestRelationsModal(selectedElementId || undefined);
  }, [openSuggestRelationsModal, selectedElementId]);

  const handleExpandConcept = useCallback(() => {
    openExpandConceptModal(selectedElementId || undefined);
  }, [openExpandConceptModal, selectedElementId]);

  const handleQuickCluster = useCallback(() => {
    openQuickClusterModal();
  }, [openQuickClusterModal]);

  const handleGenerateSnippetFromText = useCallback(() => {
    openGenerateSnippetModal();
  }, [openGenerateSnippetModal]);

  const [isPropertiesInspectorOpen, setIsPropertiesInspectorOpen] = useState(false);
  const [isAiPanelOpen, setIsAiPanelOpen] = useState(false);
  const fileInputRef = useRef<HTMLInputElement>(null);
  const [contextMenu, setContextMenu] = useState<{ isOpen: boolean; x: number; y: number; nodeId: string | null; } | null>(null);
  const [lastPaneClickPosition, setLastPaneClickPosition] = useState<{ x: number; y: number } | null>(null);

  const [floaterState, setFloaterState] = useState<{
    isVisible: boolean;
    position: { x: number; y: number } | null;
    suggestions: SuggestionAction[];
    contextElementId?: string | null;
    contextType?: 'pane' | 'node' | 'edge' | 'conceptExpansionControls' | null;
    title?: string;
  }>({ isVisible: false, position: null, suggestions: [], contextElementId: null, contextType: null });

  const Floater_handleDismiss = useCallback(() => {
    const currentContextType = floaterState.contextType;
    setFloaterState(prev => ({ ...prev, isVisible: false, contextType: null, contextElementId: null }));
    if (currentContextType === 'edge' && setEdgeLabelSuggestions) {
      setEdgeLabelSuggestions(null);
    } else if (currentContextType === 'conceptExpansionControls' && clearExpansionPreview) {
      clearExpansionPreview();
    }
  }, [floaterState.contextType, setEdgeLabelSuggestions, clearExpansionPreview]);

  useEffect(() => {
    if (edgeLabelSuggestions?.edgeId && edgeLabelSuggestions.labels.length > 0) {
      const edge = reactFlowInstance.getEdge(edgeLabelSuggestions.edgeId);
      const allNodes = reactFlowInstance.getNodes();
      if (edge) {
        const sourceNode = allNodes.find(n => n.id === edge.source);
        const targetNode = allNodes.find(n => n.id === edge.target);
        let screenPos = { x: 0, y: 0 };
        if (sourceNode?.positionAbsolute && targetNode?.positionAbsolute) {
          const midXFlow = (sourceNode.positionAbsolute.x + targetNode.positionAbsolute.x) / 2;
          const midYFlow = (sourceNode.positionAbsolute.y + targetNode.positionAbsolute.y) / 2;
          screenPos = reactFlowInstance.project({ x: midXFlow, y: midYFlow - 30 });
        } else if (sourceNode?.positionAbsolute) {
           screenPos = reactFlowInstance.project({x: sourceNode.positionAbsolute.x + 100, y: sourceNode.positionAbsolute.y - 30});
        } else {
            const pane = reactFlowInstance.getViewport();
            screenPos = {x: pane.x + 300, y: pane.y + 100};
        }
        const edgeFloaterSuggestions: SuggestionAction[] = edgeLabelSuggestions.labels.map(label => ({
          id: `edge-label-${edgeLabelSuggestions.edgeId}-${label.replace(/\s+/g, '-')}`,
          label: label,
          action: () => {
            updateStoreEdge(edgeLabelSuggestions.edgeId, { label: label });
            Floater_handleDismiss();
          }
        }));
        setFloaterState({
          isVisible: true, position: screenPos, suggestions: edgeFloaterSuggestions,
          contextType: 'edge', contextElementId: edgeLabelSuggestions.edgeId, title: "Suggested Edge Labels"
        });
      }
    } else if (floaterState.isVisible && floaterState.contextType === 'edge' && !edgeLabelSuggestions) {
      Floater_handleDismiss();
    }
  }, [edgeLabelSuggestions, reactFlowInstance, updateStoreEdge, Floater_handleDismiss, floaterState.isVisible, floaterState.contextType]);

  const handleAddNodeFromFloater = useCallback((position?: {x: number, y: number}) => {
    if (storeIsViewOnlyMode) { toast({ title: "View Only Mode", variant: "default"}); return; }
    const newNodeText = `Node ${storeMapData.nodes.length + 1}`;
    const { x, y } = position || aiToolsHook.getNodePlacement(storeMapData.nodes.length, 'generic', null, null, 20);
    const newNodeId = addNodeFromHook({ text: newNodeText, type: 'manual-node', position: { x, y } });
    useConceptMapStore.getState().setEditingNodeId(newNodeId);
    toast({ title: "Node Added", description: `"${newNodeText}" added.`});
    Floater_handleDismiss();
  }, [storeIsViewOnlyMode, toast, aiToolsHook.getNodePlacement, addNodeFromHook, storeMapData.nodes, Floater_handleDismiss]);

  const handlePaneContextMenuRequest = useCallback((event: React.MouseEvent, positionInFlow: {x: number, y: number}) => {
    if (storeIsViewOnlyMode) return;
    if (contextMenu?.isOpen) closeContextMenu();
    setLastPaneClickPosition(positionInFlow);
    const rawSuggestions = getPaneSuggestions(positionInFlow);
    const suggestions = rawSuggestions.map(s => {
      if (s.id === 'pane-add-topic') {
        return { ...s, action: () => { s.action(); Floater_handleDismiss(); }};
      }
      return { ...s, action: () => { s.action(); Floater_handleDismiss(); } };
    });
    setFloaterState({ isVisible: true, position: { x: event.clientX, y: event.clientY }, suggestions, contextType: 'pane', contextElementId: null, title: "Pane Actions" });
  }, [storeIsViewOnlyMode, getPaneSuggestions, Floater_handleDismiss, contextMenu?.isOpen, closeContextMenu]);

  const handleNodeContextMenuRequest = useCallback(async (event: React.MouseEvent, node: RFNode<CustomNodeData>) => {
    if (storeIsViewOnlyMode) return;
    event.preventDefault();
    if (contextMenu?.isOpen) closeContextMenu();
    Floater_handleDismiss();
    if (fetchAIChildTextSuggestions) {
      await fetchAIChildTextSuggestions(node);
    }
    let floaterTitle = "Node Actions";
    if (isLoadingAiChildTexts) {
      floaterTitle = "Loading Ideas...";
    } else if (aiChildTextSuggestions && aiChildTextSuggestions.length > 0) {
      floaterTitle = "Quick Add Ideas";
    }
    const rawSuggestions = getNodeSuggestions(node);
    const suggestions = rawSuggestions.map(s => ({ ...s, action: () => { s.action(); Floater_handleDismiss(); }}));
    setFloaterState({
      isVisible: true, position: { x: event.clientX, y: event.clientY }, suggestions: suggestions,
      contextType: 'node', contextElementId: node.id, title: floaterTitle
    });
  }, [
    storeIsViewOnlyMode, contextMenu?.isOpen, closeContextMenu, Floater_handleDismiss,
    getNodeSuggestions, fetchAIChildTextSuggestions, isLoadingAiChildTexts, aiChildTextSuggestions
  ]);

  const handleCommitStagedData = useCallback(() => {
    commitStagedMapData();
    toast({ title: 'AI Suggestions Committed', description: 'New elements added to your map.' });
  }, [commitStagedMapData, toast]);

  const handleClearStagedData = useCallback(() => {
    clearStagedMapData();
    toast({ title: 'AI Staging Cleared', description: 'AI suggestions have been discarded.' });
  }, [clearStagedMapData, toast]);

  const stagedItemCount = React.useMemo(() => ({
    nodes: storeStagedMapData?.nodes?.length || 0,
    edges: storeStagedMapData?.edges?.length || 0,
  }), [storeStagedMapData]);

  useEffect(() => {
    if (conceptExpansionPreview && conceptExpansionPreview.parentNodeId && reactFlowInstance) {
      const parentNode = reactFlowInstance.getNode(conceptExpansionPreview.parentNodeId);
      if (parentNode && parentNode.positionAbsolute) {
        const screenPos = reactFlowInstance.project({
          x: parentNode.positionAbsolute.x + (parentNode.width || 150) / 2,
          y: parentNode.positionAbsolute.y + (parentNode.height || 70) + 20,
        });
        const expansionControlSuggestions: SuggestionAction[] = [
          { id: 'accept-all-expansion', label: 'Accept All Suggestions', icon: CheckCircle, action: () => { acceptAllExpansionPreviews(); Floater_handleDismiss(); }},
          { id: 'clear-expansion', label: 'Clear All Suggestions', icon: XCircle, action: () => { clearExpansionPreview(); Floater_handleDismiss(); }}
        ];
        if (!floaterState.isVisible || floaterState.contextType === 'conceptExpansionControls') {
          setFloaterState({
            isVisible: true, position: screenPos, suggestions: expansionControlSuggestions,
            contextType: 'conceptExpansionControls', contextElementId: parentNode.id, title: "Expansion Preview Controls"
          });
        }
      }
    } else if (floaterState.isVisible && floaterState.contextType === 'conceptExpansionControls' && !conceptExpansionPreview) {
      Floater_handleDismiss();
    }
  }, [conceptExpansionPreview, reactFlowInstance, acceptAllExpansionPreviews, clearExpansionPreview, floaterState.isVisible, floaterState.contextType, Floater_handleDismiss]);

  const handleConceptSuggestionDrop = useCallback((conceptText: string, position: { x: number; y: number }) => {
    if (storeIsViewOnlyMode) {
      toast({ title: "View Only Mode", description: "Cannot add nodes from suggestions.", variant: "default" });
      return;
    }
    addNodeFromHook({ text: conceptText, type: 'ai-concept', position, details: '' });
    if (removeExtractedConceptsFromSuggestions) {
        removeExtractedConceptsFromSuggestions([conceptText]);
    }
    toast({ title: 'Concept Added', description: `'${conceptText}' added to the map from suggestion.` });
  }, [storeIsViewOnlyMode, addNodeFromHook, removeExtractedConceptsFromSuggestions, toast]);

  const handleMapPropertiesChange = useCallback((properties: { name: string; isPublic: boolean; sharedWithClassroomId: string | null; }) => {
    if (storeIsViewOnlyMode) { toast({ title: "View Only Mode", description: "Map properties cannot be changed.", variant: "default"}); return; }
    setStoreMapName(properties.name);
    setStoreIsPublic(properties.isPublic);
    setStoreSharedWithClassroomId(properties.sharedWithClassroomId);
  }, [storeIsViewOnlyMode, toast, setStoreMapName, setStoreIsPublic, setStoreSharedWithClassroomId]);

  const handleFlowSelectionChange = useCallback((elementId: string | null, elementType: 'node' | 'edge' | null) => {
    setStoreSelectedElement(elementId, elementType);
  }, [setStoreSelectedElement]);

  const handleMultiNodeSelectionChange = useCallback((nodeIds: string[]) => {
    setStoreMultiSelectedNodeIds(nodeIds);
  }, [setStoreMultiSelectedNodeIds]);

  const handleAddNodeToData = useCallback(() => {
    if (storeIsViewOnlyMode) { toast({ title: "View Only Mode", variant: "default"}); return; }
    const newNodeText = `Node ${storeMapData.nodes.length + 1}`;
    const { x, y } = aiToolsHook.getNodePlacement(storeMapData.nodes.length, 'generic', null, null, 20);
    addNodeFromHook({ text: newNodeText, type: 'manual-node', position: { x, y } });
    toast({ title: "Node Added", description: `"${newNodeText}" added.`});
  }, [storeIsViewOnlyMode, toast, aiToolsHook.getNodePlacement, addNodeFromHook, storeMapData.nodes]);

  const handleAddEdgeToData = useCallback(() => {
    if (storeIsViewOnlyMode) { toast({ title: "View Only Mode", variant: "default"}); return; }
    const nodes = storeMapData.nodes;
    if (nodes.length < 2) { toast({ title: "Cannot Add Edge", description: "At least two nodes are required to add an edge.", variant: "default" }); return; }
    const sourceNode = nodes[nodes.length - 2]; const targetNode = nodes[nodes.length - 1];
    if (!sourceNode || !targetNode) { toast({ title: "Error Adding Edge", description: "Source or target node for edge not found.", variant: "destructive"}); return; }
    addEdgeFromHook({ source: sourceNode.id, target: targetNode.id, label: 'connects' });
    toast({ title: "Edge Added" });
  }, [storeIsViewOnlyMode, toast, addEdgeFromHook, storeMapData.nodes]);

  const getRoleBasedDashboardLink = useCallback(() => { return user ? `/application/${user.role}/dashboard` : '/login'; }, [user]);
  const getBackLink = useCallback(() => { return user && user.role === UserRole.TEACHER ? "/application/teacher/classrooms" : "/application/student/concept-maps"; }, [user]);
  const getBackButtonText = useCallback(() => { return user && user.role === UserRole.TEACHER ? "Back to Classrooms" : "Back to My Maps"; }, [user]);

  const onTogglePropertiesInspector = useCallback(() => setIsPropertiesInspectorOpen(prev => !prev), []);
  const onToggleAiPanel = useCallback(() => setIsAiPanelOpen(prev => !prev), []);

  let mapForInspector: ConceptMap | null = (storeMapId && storeMapId !== 'new' && currentMapOwnerId) ? {
    id: storeMapId, name: mapName, ownerId: currentMapOwnerId, mapData: storeMapData, isPublic: isPublic,
    sharedWithClassroomId: sharedWithClassroomId, createdAt: currentMapCreatedAt || "", updatedAt: new Date().toISOString(),
  } : null;
  if ((isNewMapMode || storeMapId === 'new') && !mapForInspector && user) {
      mapForInspector = { id: 'new', name: mapName, ownerId: user.id, mapData: storeMapData, isPublic: isPublic,
                          sharedWithClassroomId: sharedWithClassroomId, createdAt: currentMapCreatedAt || "", updatedAt: new Date().toISOString() };
  }
  let actualSelectedElementForInspector: ConceptMapNode | ConceptMapEdge | null = null;
  if (selectedElementId && selectedElementType) {
    actualSelectedElementForInspector = selectedElementType === 'node' ? storeMapData.nodes.find(n => n.id === selectedElementId) || null : storeMapData.edges.find(e => e.id === selectedElementId) || null;
  }
  const canAddEdge = storeMapData.nodes.length >= 2;

  const handleNewMap = useCallback(() => { router.push('/application/concept-maps/editor/new'); }, [router]);

  const handleExportMap = useCallback(() => {
    const mapToExport = {
        name: mapName, mapData: storeMapData, isPublic: isPublic, sharedWithClassroomId: sharedWithClassroomId,
    };
    const jsonString = `data:text/json;charset=utf-8,${encodeURIComponent(JSON.stringify(mapToExport, null, 2))}`;
    const link = document.createElement('a');
    link.href = jsonString;
    link.download = `${mapName.replace(/\s+/g, '_') || 'concept_map'}.json`;
    link.click();
    toast({title: "Map Exported", description: `${mapName}.json has been downloaded.`});
  }, [mapName, storeMapData, isPublic, sharedWithClassroomId, toast]);

  const handleTriggerImport = useCallback(() => {
    if (!storeIsViewOnlyMode) fileInputRef.current?.click();
    else toast({title: "View Only Mode", description: "Import disabled."})
  }, [storeIsViewOnlyMode, toast]);

  const handleFileSelectedForImport = useCallback(async (event: React.ChangeEvent<HTMLInputElement>) => {
    if (storeIsViewOnlyMode) return;
    const file = event.target.files?.[0];
    if (!file) return;
    try {
      const fileContent = await file.text();
      const importedJson = JSON.parse(fileContent);
      if (typeof importedJson.mapData !== 'object' || !Array.isArray(importedJson.mapData.nodes) || !Array.isArray(importedJson.mapData.edges)) {
        throw new Error("Invalid map data structure in JSON file.");
      }
      importMapData(importedJson.mapData, importedJson.name || file.name.replace(/\.json$/i, ''));
      temporalStoreAPI.getState().clear();
      toast({ title: "Map Imported", description: `"${importedJson.name || file.name}" loaded successfully.`});
    } catch (e) {
      toast({ title: "Import Failed", description: `Error importing map: ${(e as Error).message}`, variant: "destructive"});
    }
    if(fileInputRef.current) fileInputRef.current.value = "";
  }, [storeIsViewOnlyMode, toast, importMapData, temporalStoreAPI]);

  const handleAutoLayout = useCallback(async () => {
    addDebugLog('[EditorPage] handleAutoLayout triggered.');
    if (storeIsViewOnlyMode) {
      toast({ title: "View Only Mode", description: "Auto-layout is disabled in view-only mode.", variant: "default" });
      addDebugLog('[EditorPage] Auto-layout skipped: view-only mode.');
      return;
    }
    if (storeMapData.nodes.length === 0) {
      toast({ title: "Empty Map", description: "Cannot apply layout to an empty map.", variant: "default" });
      addDebugLog('[EditorPage] Auto-layout skipped: empty map.');
      return;
    }
    const loadingToast = toast({
      title: 'Applying Auto Layout...',
      description: <div className="flex items-center"><Loader2 className="mr-2 h-4 w-4 animate-spin" /> Please wait.</div>,
      duration: Infinity,
    });
    addDebugLog('[EditorPage] Auto-layout processing started.');
    try {
      const dagreNodes: DagreNodeInput[] = storeMapData.nodes.map(node => ({
        id: node.id, width: node.width || 150, height: node.height || 70,
      }));
      const dagreEdges: DagreEdgeInput[] = storeMapData.edges.map(edge => ({
        source: edge.source, target: edge.target,
      }));
      addDebugLog(`[EditorPage] Prepared ${dagreNodes.length} nodes and ${dagreEdges.length} edges for layout.`);
      const newPositions = mockDagreLayout(dagreNodes, dagreEdges);
      addDebugLog(`[EditorPage] Layout calculated. ${newPositions.length} new positions received.`);
      applyLayout(newPositions);
      addDebugLog('[EditorPage] applyLayout action called.');
      setTimeout(() => {
        if (reactFlowInstance) {
          reactFlowInstance.fitView();
          addDebugLog('[EditorPage] reactFlowInstance.fitView() called.');
        }
      }, 100);
      loadingToast.dismiss();
      toast({ title: "Layout Applied", description: "Nodes have been automatically arranged.", variant: "default" });
      addDebugLog('[EditorPage] Auto-layout successfully applied.');
    } catch (error) {
      addDebugLog(`[EditorPage] Error during auto-layout: ${error instanceof Error ? error.message : String(error)}`);
      loadingToast.dismiss();
      toast({
        title: "Layout Error",
        description: `An error occurred: ${error instanceof Error ? error.message : String(error)}`,
        variant: "destructive",
      });
    }
  }, [ storeIsViewOnlyMode, storeMapData.nodes, storeMapData.edges, applyLayout, toast, reactFlowInstance, addDebugLog]);

  const handleStartConnectionFromNode = useCallback((nodeId: string) => {
    if (storeIsViewOnlyMode) {
      toast({ title: "View Only Mode", description: "Cannot start connections.", variant: "default" });
      return;
    }
    useConceptMapStore.getState().startConnectionMode(nodeId);
    addDebugLog(`[EditorPage] Start connection mode initiated from node: ${nodeId}`);
    toast({ title: "Start Connection", description: "Click on a target node to complete the edge.", duration: 3000 });
  }, [storeIsViewOnlyMode, toast, addDebugLog]);

  const handleNodeContextMenu = useCallback((event: React.MouseEvent, node: RFNode<CustomNodeData>) => {
    event.preventDefault();
    setContextMenu({ isOpen: true, x: event.clientX, y: event.clientY, nodeId: node.id });
  }, []);

  const closeContextMenu = useCallback(() => setContextMenu(null), []);

  const handleAlignLefts = useCallback(() => {
    const { multiSelectedNodeIds: currentMultiSelectedNodeIds, mapData: currentMapData } = useConceptMapStore.getState();
    if (storeIsViewOnlyMode || currentMultiSelectedNodeIds.length < 2) {
      toast({ title: "Action Denied", description: "Select at least two nodes to arrange.", variant: "default" }); return;
    }
    const selectedNodes = currentMapData.nodes.filter(n => currentMultiSelectedNodeIds.includes(n.id));
    if (selectedNodes.length < 2) return;

    const minX = Math.min(...selectedNodes.map(n => n.x));
    const updates: LayoutNodeUpdate[] = selectedNodes.map(n => ({ id: n.id, x: minX, y: n.y }));
    if (updates.length > 0) applyLayout(updates);
    toast({ title: "Arrange Action", description: "Nodes aligned to left." });
  }, [storeIsViewOnlyMode, toast, applyLayout, storeMapData, multiSelectedNodeIds]);

  const handleAlignCentersH = useCallback(() => {
    const { multiSelectedNodeIds: currentMultiSelectedNodeIds, mapData: currentMapData } = useConceptMapStore.getState();
    if (storeIsViewOnlyMode || currentMultiSelectedNodeIds.length < 2) {
      toast({ title: "Action Denied", description: "Select at least two nodes to arrange.", variant: "default" }); return;
    }
    const selectedNodes = currentMapData.nodes.filter(n => currentMultiSelectedNodeIds.includes(n.id));
    if (selectedNodes.length < 2) return;

    const avgCenterX = selectedNodes.reduce((sum, n) => sum + (n.x + (n.width || DEFAULT_NODE_WIDTH) / 2), 0) / selectedNodes.length;
    const updates: LayoutNodeUpdate[] = selectedNodes.map(n => ({
      id: n.id,
      x: avgCenterX - (n.width || DEFAULT_NODE_WIDTH) / 2,
      y: n.y
    }));
    if (updates.length > 0) applyLayout(updates);
    toast({ title: "Arrange Action", description: "Nodes aligned to horizontal center." });
  }, [storeIsViewOnlyMode, toast, applyLayout, storeMapData, multiSelectedNodeIds]);

  const handleAlignRights = useCallback(() => {
    const { multiSelectedNodeIds: currentMultiSelectedNodeIds, mapData: currentMapData } = useConceptMapStore.getState();
    if (storeIsViewOnlyMode || currentMultiSelectedNodeIds.length < 2) {
      toast({ title: "Action Denied", description: "Select at least two nodes to arrange.", variant: "default" }); return;
    }
    const selectedNodes = currentMapData.nodes.filter(n => currentMultiSelectedNodeIds.includes(n.id));
    if (selectedNodes.length < 2) return;

    const maxRight = Math.max(...selectedNodes.map(n => n.x + (n.width || DEFAULT_NODE_WIDTH)));
    const updates: LayoutNodeUpdate[] = selectedNodes.map(n => ({
      id: n.id,
      x: maxRight - (n.width || DEFAULT_NODE_WIDTH),
      y: n.y
    }));
    if (updates.length > 0) applyLayout(updates);
    toast({ title: "Arrange Action", description: "Nodes aligned to right." });
  }, [storeIsViewOnlyMode, toast, applyLayout, storeMapData, multiSelectedNodeIds]);

  const handleAlignTops = useCallback(() => {
    const { multiSelectedNodeIds: currentMultiSelectedNodeIds, mapData: currentMapData } = useConceptMapStore.getState();
    if (storeIsViewOnlyMode || currentMultiSelectedNodeIds.length < 2) {
      toast({ title: "Action Denied", description: "Select at least two nodes to arrange.", variant: "default" }); return;
    }
    const selectedNodes = currentMapData.nodes.filter(n => currentMultiSelectedNodeIds.includes(n.id));
    if (selectedNodes.length < 2) return;

    const minY = Math.min(...selectedNodes.map(n => n.y));
    const updates: LayoutNodeUpdate[] = selectedNodes.map(n => ({ id: n.id, x: n.x, y: minY }));
    if (updates.length > 0) applyLayout(updates);
    toast({ title: "Arrange Action", description: "Nodes aligned to top." });
  }, [storeIsViewOnlyMode, toast, applyLayout, storeMapData, multiSelectedNodeIds]);

  const handleAlignMiddlesV = useCallback(() => {
    const { multiSelectedNodeIds: currentMultiSelectedNodeIds, mapData: currentMapData } = useConceptMapStore.getState();
    if (storeIsViewOnlyMode || currentMultiSelectedNodeIds.length < 2) {
      toast({ title: "Action Denied", description: "Select at least two nodes to arrange.", variant: "default" }); return;
    }
    const selectedNodes = currentMapData.nodes.filter(n => currentMultiSelectedNodeIds.includes(n.id));
    if (selectedNodes.length < 2) return;

    const avgCenterY = selectedNodes.reduce((sum, n) => sum + (n.y + (n.height || DEFAULT_NODE_HEIGHT) / 2), 0) / selectedNodes.length;
    const updates: LayoutNodeUpdate[] = selectedNodes.map(n => ({
      id: n.id,
      x: n.x,
      y: avgCenterY - (n.height || DEFAULT_NODE_HEIGHT) / 2
    }));
    if (updates.length > 0) applyLayout(updates);
    toast({ title: "Arrange Action", description: "Nodes aligned to vertical middle." });
  }, [storeIsViewOnlyMode, toast, applyLayout, storeMapData, multiSelectedNodeIds]);

  const handleAlignBottoms = useCallback(() => {
    const { multiSelectedNodeIds: currentMultiSelectedNodeIds, mapData: currentMapData } = useConceptMapStore.getState();
    if (storeIsViewOnlyMode || currentMultiSelectedNodeIds.length < 2) {
      toast({ title: "Action Denied", description: "Select at least two nodes to arrange.", variant: "default" }); return;
    }
    const selectedNodes = currentMapData.nodes.filter(n => currentMultiSelectedNodeIds.includes(n.id));
    if (selectedNodes.length < 2) return;

    const maxBottom = Math.max(...selectedNodes.map(n => n.y + (n.height || DEFAULT_NODE_HEIGHT)));
    const updates: LayoutNodeUpdate[] = selectedNodes.map(n => ({
      id: n.id,
      x: n.x,
      y: maxBottom - (n.height || DEFAULT_NODE_HEIGHT)
    }));
    if (updates.length > 0) applyLayout(updates);
    toast({ title: "Arrange Action", description: "Nodes aligned to bottom." });
  }, [storeIsViewOnlyMode, toast, applyLayout, storeMapData, multiSelectedNodeIds]);

  const handleDistributeHorizontally = useCallback(() => {
    const { multiSelectedNodeIds: currentMultiSelectedNodeIds, mapData: currentMapData } = useConceptMapStore.getState();
    if (storeIsViewOnlyMode || currentMultiSelectedNodeIds.length < 3) {
      toast({ title: "Action Denied", description: "Select at least three nodes to distribute.", variant: "default" }); return;
    }
    const selectedNodes = currentMapData.nodes.filter(n => currentMultiSelectedNodeIds.includes(n.id)).sort((a, b) => a.x - b.x);
    if (selectedNodes.length < 3) return;

    const firstNode = selectedNodes[0];
    const lastNode = selectedNodes[selectedNodes.length - 1];
    const totalSpan = (lastNode.x + (lastNode.width || DEFAULT_NODE_WIDTH)) - firstNode.x;
    const sumOfNodeWidths = selectedNodes.reduce((sum, n) => sum + (n.width || DEFAULT_NODE_WIDTH), 0);

    if (totalSpan <= sumOfNodeWidths) {
        toast({ title: "Arrange Action", description: "Not enough space to distribute horizontally. Try moving nodes further apart.", variant: "default" });
        return;
    }

    const totalGapSpace = totalSpan - sumOfNodeWidths;
    const gap = totalGapSpace / (selectedNodes.length - 1);

    const updates: LayoutNodeUpdate[] = [];
    let currentX = firstNode.x;
    updates.push({ id: firstNode.id, x: firstNode.x, y: firstNode.y });

    for (let i = 1; i < selectedNodes.length; i++) {
      const prevNodeInLoop = selectedNodes[i-1];
      const prevNodeProcessedX = updates.find(u => u.id === prevNodeInLoop.id)?.x ?? prevNodeInLoop.x;

      currentX = prevNodeProcessedX + (prevNodeInLoop.width || DEFAULT_NODE_WIDTH) + gap;
      updates.push({ id: selectedNodes[i].id, x: currentX, y: selectedNodes[i].y });
    }
    if (updates.length > 0) applyLayout(updates);
    toast({ title: "Arrange Action", description: "Nodes distributed horizontally." });
  }, [storeIsViewOnlyMode, toast, applyLayout, storeMapData, multiSelectedNodeIds]);

  const handleDistributeVertically = useCallback(() => {
    const { multiSelectedNodeIds: currentMultiSelectedNodeIds, mapData: currentMapData } = useConceptMapStore.getState();
    if (storeIsViewOnlyMode || currentMultiSelectedNodeIds.length < 3) {
      toast({ title: "Action Denied", description: "Select at least three nodes to distribute.", variant: "default" }); return;
    }
    const selectedNodes = currentMapData.nodes.filter(n => currentMultiSelectedNodeIds.includes(n.id)).sort((a, b) => a.y - b.y);
    if (selectedNodes.length < 3) return;

    const firstNode = selectedNodes[0];
    const lastNode = selectedNodes[selectedNodes.length - 1];
    const totalSpan = (lastNode.y + (lastNode.height || DEFAULT_NODE_HEIGHT)) - firstNode.y;
    const sumOfNodeHeights = selectedNodes.reduce((sum, n) => sum + (n.height || DEFAULT_NODE_HEIGHT), 0);

    if (totalSpan <= sumOfNodeHeights) {
        toast({ title: "Arrange Action", description: "Not enough space to distribute vertically. Try moving nodes further apart.", variant: "default" });
        return;
    }

    const totalGapSpace = totalSpan - sumOfNodeHeights;
    const gap = totalGapSpace / (selectedNodes.length - 1);

    const updates: LayoutNodeUpdate[] = [];
    let currentY = firstNode.y;
    updates.push({ id: firstNode.id, x: firstNode.x, y: currentY });

    for (let i = 1; i < selectedNodes.length; i++) {
      const prevNodeInLoop = selectedNodes[i-1];
      const prevNodeProcessedY = updates.find(u => u.id === prevNodeInLoop.id)?.y || prevNodeInLoop.y;

      currentY = prevNodeProcessedY + (prevNodeInLoop.height || DEFAULT_NODE_HEIGHT) + gap;
      updates.push({ id: selectedNodes[i].id, x: selectedNodes[i].x, y: currentY });
    }
    if (updates.length > 0) applyLayout(updates);
    toast({ title: "Arrange Action", description: "Nodes distributed vertically." });
  }, [storeIsViewOnlyMode, toast, applyLayout, storeMapData, multiSelectedNodeIds]);

  const arrangeActions = React.useMemo<ArrangeAction[]>(() => [
    { id: 'alignLeft', label: 'Align Lefts', icon: AlignLeft, action: handleAlignLefts },
    { id: 'alignCenterH', label: 'Align Centers (H)', icon: AlignCenterHorizontal, action: handleAlignCentersH },
    { id: 'alignRight', label: 'Align Rights', icon: AlignRight, action: handleAlignRights },
    { id: 'sep1', label: 'sep1', isSeparator: true, action: () => {} },
    { id: 'alignTop', label: 'Align Tops', icon: AlignTop, action: handleAlignTops },
    { id: 'alignMiddleV', label: 'Align Middles (V)', icon: AlignCenterVertical, action: handleAlignMiddlesV },
    { id: 'alignBottom', label: 'Align Bottoms', icon: AlignBottom, action: handleAlignBottoms },
    { id: 'sep2', label: 'sep2', isSeparator: true, action: () => {} },
    { id: 'distH', label: 'Distribute Horizontally', icon: Columns, action: handleDistributeHorizontally },
    { id: 'distV', label: 'Distribute Vertically', icon: Rows, action: handleDistributeVertically },
  ], [
    handleAlignLefts, handleAlignCentersH, handleAlignRights,
    handleAlignTops, handleAlignMiddlesV, handleAlignBottoms,
    handleDistributeHorizontally, handleDistributeVertically
  ]);

  const handleTriggerAISemanticGroup = useCallback(async () => {
    if (isLoadingSemanticGroup) {
      toast({ title: "AI Busy", description: "An AI grouping suggestion is already in progress.", variant: "default" });
      return;
    }
    // Retrieve current isViewOnlyMode and multiSelectedNodeIds from store for the checks
    const currentStoreState = useConceptMapStore.getState();
    const currentIsViewOnlyMode = currentStoreState.isViewOnlyMode;
    const currentMultiSelectedNodeIds = currentStoreState.multiSelectedNodeIds;

    if (currentIsViewOnlyMode) {
      toast({ title: "View Only Mode", description: "AI Grouping suggestion is disabled.", variant: "default" });
      return;
    }
    if (currentMultiSelectedNodeIds.length < 2) {
      toast({ title: "Selection Required", description: "Please select at least two nodes to suggest an AI group.", variant: "default" });
      return;
    }

    setIsLoadingSemanticGroup(true);
    const loadingToastId = toast({ title: "AI Suggesting Group...", description: "Analyzing selected nodes...", duration: Infinity }).id;
    addDebugLog(`[EditorPage] AI Semantic Grouping triggered for ${currentMultiSelectedNodeIds.length} nodes.`);

    const allNodes = currentStoreState.mapData.nodes;
    const selectedNodesContent = currentMultiSelectedNodeIds
      .map(id => allNodes.find(node => node.id === id))
      .filter(node => !!node) // Filter out any undefined nodes (shouldn't happen if IDs are valid)
      .map(node => ({ id: node!.id, text: node!.text, details: node!.details }));

    try {
      const result = await suggestSemanticParentNodeFlow({ selectedNodesContent });
      setAiSemanticGroupSuggestion(result);
      setIsSuggestGroupDialogOpen(true); // This will open the dialog (dialog UI to be built in next step)
      toast.dismiss(loadingToastId);
      toast({ title: "AI Suggestion Ready", description: "Review the proposed parent group." });
      addDebugLog(`[EditorPage] AI Semantic Grouping suggestion received: ${JSON.stringify(result)}`);
    } catch (error) {
      console.error("Error suggesting semantic group:", error);
      addDebugLog(`[EditorPage] Error suggesting semantic group: ${(error as Error).message}`);
      toast.dismiss(loadingToastId);
      toast({ title: "AI Grouping Error", description: (error as Error).message || "Could not get group suggestion.", variant: "destructive" });
      setAiSemanticGroupSuggestion(null);
    } finally {
      setIsLoadingSemanticGroup(false);
    }
  }, [toast, addDebugLog]);

  const handleRequestAIArrangementSuggestion = useCallback(async () => {
    if (isLoadingAIArrangement || storeIsViewOnlyMode || multiSelectedNodeIds.length < 2) {
      if (isLoadingAIArrangement) toast({ title: "AI Busy", description: "An AI arrangement suggestion is already in progress." });
      else if (storeIsViewOnlyMode) toast({ title: "View Only", description: "AI suggestions disabled in view-only mode." });
      else toast({ title: "Selection Required", description: "Select at least two nodes for AI to suggest an arrangement." });
      return;
    }

    setIsLoadingAIArrangement(true);
    const loadingToast = toast({ title: "AI Suggesting Arrangement...", description: "Analyzing selected nodes...", duration: Infinity });
    addDebugLog(`[EditorPage] AI Arrangement Suggestion triggered for ${multiSelectedNodeIds.length} nodes.`);

    const currentNodes = useConceptMapStore.getState().mapData.nodes;
    const selectedNodesInfo: z.infer<typeof SuggestArrangementActionInputSchema>['selectedNodesInfo'] = multiSelectedNodeIds
      .map(id => currentNodes.find(node => node.id === id))
      .filter(node => !!node)
      .map(node => ({
        id: node!.id,
        x: node!.x,
        y: node!.y,
        width: node!.width || DEFAULT_NODE_WIDTH,
        height: node!.height || DEFAULT_NODE_HEIGHT,
        text: node!.text,
      }));

    try {
      const result = await suggestArrangementActionFlow({ selectedNodesInfo });
      toast.dismiss(loadingToast.id);
      if (result && result.suggestion) {
        setAiArrangementSuggestion(result.suggestion);
        setIsSuggestArrangementDialogOpen(true);
        toast({ title: "AI Suggestion Ready", description: "Review the proposed arrangement." });
        addDebugLog(`[EditorPage] AI Arrangement suggestion received: ${JSON.stringify(result.suggestion)}`);
      } else {
        toast({ title: "AI Error", description: "No arrangement suggestion received from AI.", variant: "destructive" });
        addDebugLog(`[EditorPage] AI Arrangement: No suggestion received. Result: ${JSON.stringify(result)}`);
      }
    } catch (error) {
      toast.dismiss(loadingToast.id);
      console.error("Error suggesting AI arrangement:", error);
      addDebugLog(`[EditorPage] Error suggesting AI arrangement: ${(error as Error).message}`);
      toast({ title: "AI Arrangement Error", description: (error as Error).message || "Could not get arrangement suggestion.", variant: "destructive" });
      setAiArrangementSuggestion(null);
    } finally {
      setIsLoadingAIArrangement(false);
    }
  }, [storeIsViewOnlyMode, multiSelectedNodeIds, toast, addDebugLog, isLoadingAIArrangement]);

  const handleConfirmAIArrangement = useCallback(() => {
    if (!aiArrangementSuggestion) return;

    const { actionId } = aiArrangementSuggestion;
    const actionMap: { [key: string]: () => void } = {
      alignLefts: handleAlignLefts,
      alignCentersH: handleAlignCentersH,
      alignRights: handleAlignRights,
      alignTops: handleAlignTops,
      alignMiddlesV: handleAlignMiddlesV,
      alignBottoms: handleAlignBottoms,
      distributeHorizontally: handleDistributeHorizontally,
      distributeVertically: handleDistributeVertically,
    };

    const actionToExecute = actionMap[actionId];
    if (actionToExecute) {
      actionToExecute();
      const friendlyActionName = arrangeActions.find(a => a.id === actionId)?.label || actionId;
      toast({ title: "Arrangement Applied", description: `Applied: ${friendlyActionName}` });
      addDebugLog(`[EditorPage] Confirmed and applied AI arrangement: ${actionId}`);
    } else {
      toast({ title: "Error", description: `Unknown arrangement action: ${actionId}`, variant: "destructive" });
      addDebugLog(`[EditorPage] Unknown AI arrangement action ID: ${actionId}`);
    }

    setIsSuggestArrangementDialogOpen(false);
    setAiArrangementSuggestion(null);
  }, [
    aiArrangementSuggestion, arrangeActions, toast, addDebugLog,
    handleAlignLefts, handleAlignCentersH, handleAlignRights,
    handleAlignTops, handleAlignMiddlesV, handleAlignBottoms,
    handleDistributeHorizontally, handleDistributeVertically
  ]);

  const handleRequestAIDiscoverGroup = useCallback(async () => {
    if (isLoadingAIDiscoverGroup || storeIsViewOnlyMode || (storeMapData.nodes && storeMapData.nodes.length < 3)) {
      if (isLoadingAIDiscoverGroup) toast({ title: "AI Busy", description: "AI is already trying to discover a group." });
      else if (storeIsViewOnlyMode) toast({ title: "View Only", description: "AI features disabled in view-only mode." });
      else toast({ title: "Not Enough Nodes", description: "Need at least 3 nodes on the map for AI to discover a group." });
      return;
    }

    setIsLoadingAIDiscoverGroup(true);
    const loadingToast = toast({ title: "AI Discovering Group...", description: "Analyzing the map for potential groups...", duration: Infinity });
    addDebugLog(`[EditorPage] AI Discover Group triggered for map with ${storeMapData.nodes.length} nodes.`);

    const mappedNodesForAI: z.infer<typeof AIAnalysisMapDataSchema>['nodes'] = storeMapData.nodes.map(n => ({
      id: n.id,
      text: n.text,
      details: n.details,
    }));
    const mappedEdgesForAI: z.infer<typeof AIAnalysisMapDataSchema>['edges'] = storeMapData.edges.map(e => ({
      source: e.source,
      target: e.target,
      label: e.label,
    }));

    try {
      const result = await suggestNodeGroupCandidatesFlow({ nodes: mappedNodesForAI, edges: mappedEdgesForAI });
      toast.dismiss(loadingToast.id);

      if (result && result.nodeIdsToGroup && result.nodeIdsToGroup.length > 0) {
        setAiDiscoveredGroup(result);
        setIsDiscoverGroupDialogOpen(true);
        toast({ title: "AI Group Suggestion Ready", description: "Review the potential group discovered by AI." });
        addDebugLog(`[EditorPage] AI Discovered Group suggestion received: ${JSON.stringify(result)}`);
      } else {
        toast({ title: "AI Suggestion", description: "No specific group was identified by the AI at this time.", variant: "default" });
        addDebugLog(`[EditorPage] AI Discovered Group: No suggestion received or empty group. Result: ${JSON.stringify(result)}`);
      }
    } catch (error) {
      toast.dismiss(loadingToast.id);
      console.error("Error discovering AI group:", error);
      addDebugLog(`[EditorPage] Error discovering AI group: ${(error as Error).message}`);
      toast({ title: "AI Discover Group Error", description: (error as Error).message || "Could not get group suggestion.", variant: "destructive" });
      setAiDiscoveredGroup(null);
    } finally {
      setIsLoadingAIDiscoverGroup(false);
    }
  }, [storeIsViewOnlyMode, storeMapData, toast, addDebugLog, isLoadingAIDiscoverGroup]);

  const handleConfirmAIDiscoverGroup = useCallback(async () => {
    if (!aiDiscoveredGroup || !aiDiscoveredGroup.nodeIdsToGroup || aiDiscoveredGroup.nodeIdsToGroup.length < 2) {
      addDebugLog('[EditorPage] AI Discovered Group confirmation skipped: No valid group data.');
      return;
    }

    const { nodeIdsToGroup, suggestedParentName } = aiDiscoveredGroup;
    const currentNodes = useConceptMapStore.getState().mapData.nodes; // Get latest nodes
    const nodesToGroupData = nodeIdsToGroup
      .map(id => currentNodes.find(node => node.id === id))
      .filter(node => !!node) as ConceptMapNode[]; // Ensure all nodes exist and filter out undefined

    if (nodesToGroupData.length !== nodeIdsToGroup.length) {
        toast({ title: "Error", description: "Some nodes suggested for grouping were not found.", variant: "destructive" });
        addDebugLog('[EditorPage] AI Discovered Group confirmation error: Some suggested nodes not found.');
        setIsDiscoverGroupDialogOpen(false);
        setAiDiscoveredGroup(null);
        return;
    }

    let totalX = 0;
    let totalY = 0;
    nodesToGroupData.forEach(node => {
      totalX += (node.x ?? 0) + (node.width || DEFAULT_NODE_WIDTH) / 2;
      totalY += (node.y ?? 0) + (node.height || DEFAULT_NODE_HEIGHT) / 2;
    });
    const averageCenterX = totalX / nodesToGroupData.length;
    const averageCenterY = totalY / nodesToGroupData.length;

    const newParentX = averageCenterX - DEFAULT_NODE_WIDTH / 2;
    const newParentY = averageCenterY - DEFAULT_NODE_HEIGHT / 2;

    addDebugLog(`[EditorPage] Confirming AI Discovered Group. Parent: "${suggestedParentName}". Children: ${nodeIdsToGroup.join(', ')}`);

    try {
      const newParentNodeId = addNodeFromHook({
        text: suggestedParentName,
        position: { x: newParentX, y: newParentY },
        type: 'ai-group-parent',
      });
      addDebugLog(`[EditorPage] New parent node from AI discovery added with ID: ${newParentNodeId}`);

      for (const childId of nodeIdsToGroup) {
        updateStoreNode(childId, { parentNode: newParentNodeId });
      }
      updateStoreNode(newParentNodeId, { childIds: nodeIdsToGroup });
      addDebugLog(`[EditorPage] Updated parent ${newParentNodeId} and children for AI discovered group.`);

      // Initial layout for the discovered group children
      const PADDING_IN_GROUP = 30;
      const GAP_IN_GROUP = 20;
      const NODES_PER_ROW_IN_GROUP = 2;
      let currentX = PADDING_IN_GROUP;
      let currentY = PADDING_IN_GROUP;
      let maxHeightInRow = 0;
      const childPositionUpdates: LayoutNodeUpdate[] = [];

      nodesToGroupData.forEach((childNode, childLoopIndex) => {
          const nodeWidth = childNode.width || DEFAULT_NODE_WIDTH;
          const nodeHeight = childNode.height || DEFAULT_NODE_HEIGHT;
          childPositionUpdates.push({ id: childNode.id, x: currentX, y: currentY });
          maxHeightInRow = Math.max(maxHeightInRow, nodeHeight);
          if ((childLoopIndex + 1) % NODES_PER_ROW_IN_GROUP === 0) {
            currentX = PADDING_IN_GROUP;
            currentY += maxHeightInRow + GAP_IN_GROUP;
            maxHeightInRow = 0;
          } else {
            currentX += nodeWidth + GAP_IN_GROUP;
          }
      });
      if (childPositionUpdates.length > 0) {
        applyLayout(childPositionUpdates);
        addDebugLog(`[EditorPage] Applied initial layout to ${childPositionUpdates.length} children in AI discovered group.`);
      }

      toast({ title: "AI Group Created", description: `Nodes grouped under '${suggestedParentName}'.` });
    } catch (error) {
      console.error("Error creating AI discovered group:", error);
      addDebugLog(`[EditorPage] Error creating AI discovered group: ${(error as Error).message}`);
      toast({ title: "Grouping Error", description: "Could not create the discovered group. " + (error as Error).message, variant: "destructive" });
    } finally {
      setIsDiscoverGroupDialogOpen(false);
      setAiDiscoveredGroup(null);
    }
  }, [aiDiscoveredGroup, addNodeFromHook, updateStoreNode, toast, addDebugLog, applyLayout]);

  const handleRequestAIMapImprovement = useCallback(async () => {
    if (isLoadingAIMapImprovement || storeIsViewOnlyMode || (storeMapData.nodes && storeMapData.nodes.length < 2)) {
      if (isLoadingAIMapImprovement) toast({ title: "AI Busy", description: "An AI map improvement suggestion is already in progress." });
      else if (storeIsViewOnlyMode) toast({ title: "View Only", description: "AI features disabled in view-only mode." });
      else toast({ title: "Not Enough Nodes", description: "Need at least 2 nodes on the map for AI to suggest an improvement." });
      return;
    }

    setIsLoadingAIMapImprovement(true);
    const loadingToast = toast({ title: "AI Analyzing Map...", description: "Looking for potential improvements...", duration: Infinity });
    addDebugLog(`[EditorPage] AI Map Improvement triggered for map with ${storeMapData.nodes.length} nodes.`);

    const mappedNodesForAI: z.infer<typeof AIMapDataSchema>['nodes'] = storeMapData.nodes.map(n => ({
      id: n.id,
      text: n.text,
      details: n.details,
    }));
    const mappedEdgesForAI: z.infer<typeof AIMapDataSchema>['edges'] = storeMapData.edges.map(e => ({
      source: e.source,
      target: e.target,
      label: e.label,
    }));

    try {
      const result = await suggestMapImprovementFlow({ nodes: mappedNodesForAI, edges: mappedEdgesForAI });
      toast.dismiss(loadingToast.id);

      if (result) {
        setAiMapImprovementSuggestion(result);
        setIsSuggestImprovementDialogOpen(true);
        toast({ title: "AI Suggestion Ready", description: "Review the proposed map improvement." });
        addDebugLog(`[EditorPage] AI Map Improvement suggestion received: ${JSON.stringify(result)}`);
      } else {
        toast({ title: "AI Suggestion", description: "No specific map improvement identified by the AI at this time.", variant: "default" });
        addDebugLog(`[EditorPage] AI Map Improvement: No suggestion received. Result: ${JSON.stringify(result)}`);
      }
    } catch (error) {
      toast.dismiss(loadingToast.id);
      console.error("Error suggesting AI map improvement:", error);
      addDebugLog(`[EditorPage] Error suggesting AI map improvement: ${(error as Error).message}`);
      toast({ title: "AI Improvement Error", description: (error as Error).message || "Could not get map improvement suggestion.", variant: "destructive" });
      setAiMapImprovementSuggestion(null);
    } finally {
      setIsLoadingAIMapImprovement(false);
    }
  }, [storeIsViewOnlyMode, storeMapData, toast, addDebugLog, isLoadingAIMapImprovement]);

  // Placeholder for actual confirmation logic, to be implemented in the next step
  const handleConfirmAIMapImprovement = useCallback(() => {
    if (!aiMapImprovementSuggestion) return;
    console.log('Confirm clicked for AI Map Improvement:', aiMapImprovementSuggestion);
    // Actual graph manipulation logic will be added in the next subtask
    toast({ title: "Action Required", description: "Confirmation logic for this improvement type is pending."});
    setIsSuggestImprovementDialogOpen(false);
    setAiMapImprovementSuggestion(null);
  }, [aiMapImprovementSuggestion, toast]);


  const handleConfirmAISemanticGroup = useCallback(async () => {
    if (!aiSemanticGroupSuggestion || multiSelectedNodeIds.length < 2) {
      addDebugLog('[EditorPage] AI Semantic Group confirmation skipped: No suggestion or not enough nodes.');
      return;
    }

    const selectedNodesData = storeMapData.nodes.filter(node => multiSelectedNodeIds.includes(node.id));
    if (selectedNodesData.length === 0) {
      toast({ title: "Error", description: "Selected nodes not found.", variant: "destructive" });
      addDebugLog('[EditorPage] AI Semantic Group confirmation error: Selected nodes data not found.');
      return;
    }

    let totalX = 0;
    let totalY = 0;
    selectedNodesData.forEach(node => {
      totalX += (node.x ?? 0) + (node.width || DEFAULT_NODE_WIDTH) / 2;
      totalY += (node.y ?? 0) + (node.height || DEFAULT_NODE_HEIGHT) / 2;
    });
    const averageCenterX = totalX / selectedNodesData.length;
    const averageCenterY = totalY / selectedNodesData.length;

    const newParentX = averageCenterX - DEFAULT_NODE_WIDTH / 2;
    const newParentY = averageCenterY - DEFAULT_NODE_HEIGHT / 2;

    addDebugLog(`[EditorPage] Confirming AI Semantic Group. Parent: "${aiSemanticGroupSuggestion.parentNodeText}". Children: ${multiSelectedNodeIds.join(', ')}`);

    try {
      // 1. Add the new parent node
      const newParentNodeId = addNodeFromHook({
        text: aiSemanticGroupSuggestion.parentNodeText,
        position: { x: newParentX, y: newParentY },
        type: 'ai-group-parent', // Consider making this a distinct type
        // childIds will be set in a subsequent updateNode call for clarity and to ensure parent exists
      });
      addDebugLog(`[EditorPage] New parent node added with ID: ${newParentNodeId}`);

      // 2. Update children to link to the new parent
      for (const childId of multiSelectedNodeIds) {
        updateStoreNode(childId, { parentNode: newParentNodeId });
        addDebugLog(`[EditorPage] Updated child node ${childId} to link to parent ${newParentNodeId}`);
      }

      // 3. Update the parent node with its new children
      updateStoreNode(newParentNodeId, { childIds: multiSelectedNodeIds });
      addDebugLog(`[EditorPage] Updated parent node ${newParentNodeId} with childIds: ${multiSelectedNodeIds.join(', ')}`);

      // Layout children within the new parent
      const PADDING_IN_GROUP = 30;
      const GAP_IN_GROUP = 20;
      const NODES_PER_ROW_IN_GROUP = 2;
      let currentX = PADDING_IN_GROUP;
      let currentY = PADDING_IN_GROUP;
      let maxHeightInRow = 0;
      const childPositionUpdates: LayoutNodeUpdate[] = [];
      const allCurrentNodes = useConceptMapStore.getState().mapData.nodes; // Get latest nodes after parent creation

      multiSelectedNodeIds.forEach((childId, childLoopIndex) => {
        const childNode = allCurrentNodes.find(n => n.id === childId);
        if (childNode) {
          const nodeWidth = childNode.width || DEFAULT_NODE_WIDTH;
          const nodeHeight = childNode.height || DEFAULT_NODE_HEIGHT;

          childPositionUpdates.push({ id: childId, x: currentX, y: currentY });
          maxHeightInRow = Math.max(maxHeightInRow, nodeHeight);

          if ((childLoopIndex + 1) % NODES_PER_ROW_IN_GROUP === 0) {
            currentX = PADDING_IN_GROUP;
            currentY += maxHeightInRow + GAP_IN_GROUP;
            maxHeightInRow = 0;
          } else {
            currentX += nodeWidth + GAP_IN_GROUP;
          }
        }
      });

      if (childPositionUpdates.length > 0) {
        applyLayout(childPositionUpdates);
        addDebugLog(`[EditorPage] Applied initial layout to ${childPositionUpdates.length} children in new AI group.`);
      }

      toast({ title: "AI Group Created", description: `Nodes grouped under '${aiSemanticGroupSuggestion.parentNodeText}'.` });
      setIsSuggestGroupDialogOpen(false);
      setAiSemanticGroupSuggestion(null);
      // Optionally, clear multi-selected nodes or select the new parent node
      // setStoreMultiSelectedNodeIds([]);
      // setStoreSelectedElement(newParentNodeId, 'node');

    } catch (error) {
      console.error("Error confirming AI semantic group:", error);
      addDebugLog(`[EditorPage] Error confirming AI semantic group: ${(error as Error).message}`);
      toast({ title: "Grouping Error", description: "Could not create the group. " + (error as Error).message, variant: "destructive" });
    }
  }, [
    aiSemanticGroupSuggestion,
    multiSelectedNodeIds,
    storeMapData.nodes,
    addNodeFromHook,
    updateStoreNode,
    toast,
    addDebugLog,
    setAiSemanticGroupSuggestion,
    setIsSuggestGroupDialogOpen,
    applyLayout // Ensure applyLayout is in dependencies
  ]);

  const handleDeleteNodeFromContextMenu = useCallback((nodeId: string) => {
    if(!storeIsViewOnlyMode) deleteStoreNode(nodeId);
    closeContextMenu();
  }, [storeIsViewOnlyMode, deleteStoreNode, closeContextMenu]);

  const handleSelectedElementPropertyUpdateInspector = useCallback((updates: any) => {
    if (storeIsViewOnlyMode || !selectedElementId || !selectedElementType ) return;
    if (selectedElementType === 'node') updateStoreNode(selectedElementId, updates);
    else if (selectedElementType === 'edge') updateStoreEdge(selectedElementId, updates);
  }, [storeIsViewOnlyMode, selectedElementId, selectedElementType, updateStoreNode, updateStoreEdge]);

  if (isStoreLoading && !storeError) { return <div className="flex h-screen items-center justify-center"><Loader2 className="h-12 w-12 animate-spin text-primary" /></div>; }
  if (storeError) { return <div className="p-4 text-destructive flex flex-col items-center justify-center h-full gap-4"><AlertTriangle className="h-10 w-10" /> <p>{storeError}</p> <Button asChild><Link href={getBackLink()}>{getBackButtonText()}</Link></Button></div>; }

  const showEmptyMapMessage =
    !isStoreLoading &&
    useConceptMapStore.getState().initialLoadComplete &&
    !storeError &&
    routeMapId !== 'new' &&
    storeMapData.nodes.length === 0 &&
    storeMapId === routeMapId;

  return (
    <div className="flex h-[calc(100vh-var(--navbar-height,4rem))] flex-col">
      <input type="file" accept=".json" ref={fileInputRef} onChange={handleFileSelectedForImport} style={{ display: 'none' }} disabled={storeIsViewOnlyMode} />
      <DashboardHeader
        title={mapName}
        description={storeIsViewOnlyMode ? "Currently in view-only mode." : "Create, edit, and visualize your ideas."}
        icon={storeIsViewOnlyMode ? EyeOff : (isNewMapMode || storeMapId === 'new') ? Compass : Share2}
        iconLinkHref={getRoleBasedDashboardLink()}
      >
        {!storeIsViewOnlyMode && <Button onClick={handleSaveMap} disabled={isStoreSaving || storeIsViewOnlyMode}>{isStoreSaving ? <Loader2 className="mr-2 h-4 w-4 animate-spin" /> : <Save className="mr-2 h-4 w-4" />}Save</Button>}
        <Button asChild variant="outline"><Link href={getBackLink()}><ArrowLeft className="mr-2 h-4 w-4" /> {getBackButtonText()}</Link></Button>
      </DashboardHeader>
      <ReactFlowProvider>
        <EditorToolbar
          onNewMap={handleNewMap}
          onSaveMap={handleSaveMap}
          isSaving={isStoreSaving}
          onExportMap={handleExportMap}
          onTriggerImport={handleTriggerImport}
          onExtractConcepts={handleExtractConcepts}
          onSuggestRelations={handleSuggestRelations}
          onExpandConcept={handleExpandConcept}
          onQuickCluster={handleQuickCluster}
          onGenerateSnippetFromText={handleGenerateSnippetFromText}
          onSummarizeSelectedNodes={handleSummarizeSelectedNodes}
          isViewOnlyMode={storeIsViewOnlyMode}
          onAddNodeToData={handleAddNodeToData}
          onAddEdgeToData={handleAddEdgeToData}
          canAddEdge={canAddEdge}
          onToggleProperties={onTogglePropertiesInspector}
          onToggleAiPanel={onToggleAiPanel}
          isPropertiesPanelOpen={isPropertiesInspectorOpen} isAiPanelOpen={isAiPanelOpen}
          onUndo={handleUndo} onRedo={handleRedo} canUndo={canUndo} canRedo={canRedo}
          selectedNodeId={selectedElementType === 'node' ? selectedElementId : null}
          numMultiSelectedNodes={multiSelectedNodeIds.length}
<<<<<<< HEAD
          onAutoLayout={handleAutoLayout}
          arrangeActions={arrangeActions}
          onSuggestAISemanticGroup={handleTriggerAISemanticGroup}
          onSuggestAIArrangement={handleRequestAIArrangementSuggestion}
          isSuggestingAIArrangement={isLoadingAIArrangement}
          onAIDiscoverGroup={handleRequestAIDiscoverGroup}
          isAIDiscoveringGroup={isLoadingAIDiscoverGroup}
          mapNodeCount={storeMapData.nodes.length}
          onAISuggestImprovement={handleRequestAIMapImprovement}
          isAISuggestingImprovement={isLoadingAIMapImprovement}
=======
          onAiTidySelection={handleAiTidyUpSelection}
          onAutoLayout={handleAutoLayout} // Add this new prop
>>>>>>> cc422989
        />
        <div className="flex-grow relative overflow-hidden">
          {showEmptyMapMessage ? (
            <div className="absolute inset-0 flex flex-col items-center justify-center text-center p-8">
              <HelpCircle className="h-12 w-12 text-muted-foreground mb-4" />
              <h3 className="text-xl font-semibold mb-2">Map Loaded, But It's Empty</h3>
              <p className="text-muted-foreground">
                This concept map was loaded successfully but currently has no nodes.
              </p>
              <p className="text-muted-foreground mt-1">
                You can start building it by adding nodes using the toolbar above.
              </p>
            </div>
          ) : (
            <FlowCanvasCore
              mapDataFromStore={storeMapData} isViewOnlyMode={storeIsViewOnlyMode}
              onSelectionChange={handleFlowSelectionChange} onMultiNodeSelectionChange={handleMultiNodeSelectionChange}
              onNodesChangeInStore={updateStoreNode}
              onNodesDeleteInStore={deleteStoreNode}
              onEdgesDeleteInStore={(edgeId) => useConceptMapStore.getState().deleteEdge(edgeId)}
              onConnectInStore={addEdgeFromHook}
              onNodeContextMenuRequest={handleNodeContextMenuRequest}
              onPaneContextMenuRequest={handlePaneContextMenuRequest}
              onStagedElementsSelectionChange={setSelectedStagedElementIds}
              onNewEdgeSuggestLabels={fetchAndSetEdgeLabelSuggestions}
              onGhostNodeAcceptRequest={acceptSingleExpansionPreview}
              onConceptSuggestionDrop={handleConceptSuggestionDrop}
              onNodeAIExpandTriggered={(nodeId) => aiToolsHook.openExpandConceptModal(nodeId)}
              onNodeStartConnectionRequest={handleStartConnectionFromNode}
              activeVisualEdgeSuggestion={activeVisualEdgeSuggestion}
              onAcceptVisualEdge={handleAcceptVisualEdge}
              onRejectVisualEdge={handleRejectVisualEdge}
            />
          )}
        </div>
        <AIStagingToolbar
          isVisible={isStagingActive}
          onCommit={handleCommitStagedData}
          onClear={handleClearStagedData}
          stagedItemCount={stagedItemCount}
        />
        <AISuggestionFloater
          isVisible={floaterState.isVisible}
          position={floaterState.position || { x: 0, y: 0 }}
          suggestions={floaterState.suggestions}
          onDismiss={Floater_handleDismiss}
          title={floaterState.title || (floaterState.contextType === 'pane' ? "Pane Actions" : floaterState.contextType === 'node' ? "Node Actions" : "Quick Actions")}
        />
        {contextMenu?.isOpen && contextMenu.nodeId && (
          <NodeContextMenu x={contextMenu.x} y={contextMenu.y} nodeId={contextMenu.nodeId} onClose={closeContextMenu}
            onDeleteNode={handleDeleteNodeFromContextMenu}
            onExpandConcept={() => { openExpandConceptModal(contextMenu.nodeId!); closeContextMenu(); }}
            onSuggestRelations={() => { openSuggestRelationsModal(contextMenu.nodeId!); closeContextMenu(); }}
            onExtractConcepts={() => { openExtractConceptsModal(contextMenu.nodeId!); closeContextMenu(); }}
            onAskQuestion={() => { openAskQuestionModal(contextMenu.nodeId!); closeContextMenu(); }}
            onRewriteContent={() => { openRewriteNodeContentModal(contextMenu.nodeId!); closeContextMenu(); }}
            isViewOnlyMode={storeIsViewOnlyMode} />
        )}
        <Sheet open={isPropertiesInspectorOpen} onOpenChange={setIsPropertiesInspectorOpen}>
          <SheetContent side="right" className="w-full sm:max-w-md overflow-y-auto">
            <PropertiesInspector currentMap={mapForInspector} onMapPropertiesChange={handleMapPropertiesChange}
              selectedElement={actualSelectedElementForInspector} selectedElementType={selectedElementType}
              onSelectedElementPropertyUpdate={handleSelectedElementPropertyUpdateInspector}
              onSuggestIntermediateNode={handleSuggestIntermediateNodeRequest} // Pass the handler
              isNewMapMode={isNewMapMode} isViewOnlyMode={storeIsViewOnlyMode} />
          </SheetContent>
        </Sheet>
        <Sheet open={isAiPanelOpen} onOpenChange={setIsAiPanelOpen}>
          <SheetContent side="bottom" className="h-[40vh] sm:h-1/3">
            <AISuggestionPanel currentMapNodes={storeMapData.nodes}
              extractedConcepts={aiExtractedConcepts} suggestedRelations={aiSuggestedRelations}
              onAddExtractedConcepts={addExtractedConceptsToMap} onAddSuggestedRelations={addSuggestedRelationsToMap}
              onClearExtractedConcepts={() => useConceptMapStore.getState().setAiExtractedConcepts([])}
              onClearSuggestedRelations={() => useConceptMapStore.getState().setAiSuggestedRelations([])}
              isViewOnlyMode={storeIsViewOnlyMode} />
          </SheetContent>
        </Sheet>
        {isExtractConceptsModalOpen && !storeIsViewOnlyMode && <ExtractConceptsModal initialText={textForExtraction} onConceptsExtracted={handleConceptsExtracted} onOpenChange={setIsExtractConceptsModalOpen} />}
        {isSuggestRelationsModalOpen && !storeIsViewOnlyMode && <SuggestRelationsModal initialConcepts={conceptsForRelationSuggestion} onRelationsSuggested={handleRelationsSuggested} onOpenChange={setIsSuggestRelationsModalOpen} />}
        {isExpandConceptModalOpen && !storeIsViewOnlyMode && conceptToExpandDetails && (
          <ExpandConceptModal
            initialConceptText={conceptToExpandDetails.text}
            existingMapContext={mapContextForExpansion}
            onConceptExpanded={handleConceptExpanded}
            onOpenChange={setIsExpandConceptModalOpen}
          />
        )}
        {isQuickClusterModalOpen && !storeIsViewOnlyMode && <QuickClusterModal isOpen={isQuickClusterModalOpen} onOpenChange={setIsQuickClusterModalOpen} onClusterGenerated={handleClusterGenerated} />}
        {isGenerateSnippetModalOpen && !storeIsViewOnlyMode && <GenerateSnippetModal isOpen={isGenerateSnippetModalOpen} onOpenChange={setIsGenerateSnippetModalOpen} onSnippetGenerated={handleSnippetGenerated} />}
        {isAskQuestionModalOpen && !storeIsViewOnlyMode && nodeContextForQuestion && <AskQuestionModal nodeContext={nodeContextForQuestion} onQuestionAnswered={handleQuestionAnswered} onOpenChange={setIsAskQuestionModalOpen} />}
        {isRewriteNodeContentModalOpen && !storeIsViewOnlyMode && nodeContentToRewrite && <RewriteNodeContentModal nodeContent={nodeContentToRewrite} onRewriteConfirm={handleRewriteNodeContentConfirm} onOpenChange={setIsRewriteNodeContentModalOpen} />}
<<<<<<< HEAD

        {aiSemanticGroupSuggestion && (
          <AlertDialog open={isSuggestGroupDialogOpen} onOpenChange={(open) => {
            setIsSuggestGroupDialogOpen(open);
            if (!open) setAiSemanticGroupSuggestion(null); // Clear suggestion if dialog is closed
          }}>
            <AlertDialogContent>
              <AlertDialogHeader>
                <AlertDialogTitle>AI Grouping Suggestion</AlertDialogTitle>
                <AlertDialogDescription>
                  AI suggests grouping the selected {multiSelectedNodeIds.length} nodes under a new parent node:
                  <strong className="block mt-2 mb-1">{aiSemanticGroupSuggestion.parentNodeText}</strong>
                  {aiSemanticGroupSuggestion.groupingReason && (
                    <span className="text-xs text-muted-foreground">Reason: {aiSemanticGroupSuggestion.groupingReason}</span>
                  )}
                  <p className="mt-3 text-sm">If you confirm, the selected nodes will be structurally linked to this new parent.</p>
                </AlertDialogDescription>
              </AlertDialogHeader>
              <AlertDialogFooter>
                <AlertDialogCancel onClick={() => {
                  setAiSemanticGroupSuggestion(null);
                  // setIsSuggestGroupDialogOpen(false); // onOpenChange handles this
                }}>Cancel</AlertDialogCancel>
                <AlertDialogAction onClick={handleConfirmAISemanticGroup}>Confirm & Group</AlertDialogAction>
              </AlertDialogFooter>
            </AlertDialogContent>
          </AlertDialog>
        )}

        {aiArrangementSuggestion && (
          <AlertDialog open={isSuggestArrangementDialogOpen} onOpenChange={(open) => {
            setIsSuggestArrangementDialogOpen(open);
            if (!open) setAiArrangementSuggestion(null);
          }}>
            <AlertDialogContent>
              <AlertDialogHeader>
                <AlertDialogTitle>AI Arrangement Suggestion</AlertDialogTitle>
                <AlertDialogDescription>
                  <p className="mb-2">AI suggests the following arrangement for the {multiSelectedNodeIds.length} selected nodes:</p>
                  <strong className="block mt-2 mb-1 capitalize">
                    {(arrangeActions.find(a => a.id === aiArrangementSuggestion.actionId)?.label || aiArrangementSuggestion.actionId).replace(/\(H\)/g, '(Horizontal)').replace(/\(V\)/g, '(Vertical)')}
                  </strong>
                  {aiArrangementSuggestion.reason && (
                    <span className="text-xs text-muted-foreground">Reason: {aiArrangementSuggestion.reason}</span>
                  )}
                  <p className="mt-3 text-sm">Do you want to apply this arrangement?</p>
                </AlertDialogDescription>
              </AlertDialogHeader>
              <AlertDialogFooter>
                <AlertDialogCancel onClick={() => setAiArrangementSuggestion(null)}>Cancel</AlertDialogCancel>
                <AlertDialogAction onClick={handleConfirmAIArrangement}>Confirm & Apply</AlertDialogAction>
              </AlertDialogFooter>
            </AlertDialogContent>
          </AlertDialog>
        )}

        {aiDiscoveredGroup && (
          <AlertDialog open={isDiscoverGroupDialogOpen} onOpenChange={(open) => {
            setIsDiscoverGroupDialogOpen(open);
            if (!open) setAiDiscoveredGroup(null);
          }}>
            <AlertDialogContent className="max-w-lg">
              <AlertDialogHeader>
                <AlertDialogTitle>AI Discovered Group Suggestion</AlertDialogTitle>
                <AlertDialogDescription>
                  <p className="mb-2">AI has identified a potential group of nodes:</p>
                  <div className="my-2 p-3 bg-muted/50 rounded-md border">
                    <p className="font-semibold text-foreground mb-1">Suggested Parent Name: <span className="font-normal">{aiDiscoveredGroup.suggestedParentName}</span></p>
                    {aiDiscoveredGroup.reason && (
                      <p className="text-xs text-muted-foreground mb-2">Reason: {aiDiscoveredGroup.reason}</p>
                    )}
                    <p className="text-xs font-medium text-muted-foreground">Nodes to be grouped:</p>
                    <ul className="list-disc list-inside text-xs text-muted-foreground max-h-32 overflow-y-auto">
                      {(aiDiscoveredGroup.nodeIdsToGroup || [])
                        .map(nodeId => storeMapData.nodes.find(n => n.id === nodeId)?.text || nodeId)
                        .map(text => <li key={text}>{text}</li>)
                      }
                    </ul>
                  </div>
                  <p className="mt-3 text-sm">If you confirm, these nodes will be structurally linked to the new parent node, and an initial layout will be applied.</p>
                </AlertDialogDescription>
              </AlertDialogHeader>
              <AlertDialogFooter>
                <AlertDialogCancel onClick={() => setAiDiscoveredGroup(null)}>Cancel</AlertDialogCancel>
                <AlertDialogAction onClick={handleConfirmAIDiscoverGroup}>Confirm & Create Group</AlertDialogAction>
              </AlertDialogFooter>
            </AlertDialogContent>
          </AlertDialog>
        )}

        {aiMapImprovementSuggestion && (
          <AlertDialog open={isSuggestImprovementDialogOpen} onOpenChange={(open) => {
            setIsSuggestImprovementDialogOpen(open);
            if (!open) setAiMapImprovementSuggestion(null);
          }}>
            <AlertDialogContent className="max-w-lg">
              <AlertDialogHeader>
                <AlertDialogTitle>AI Map Improvement Suggestion</AlertDialogTitle>
                <AlertDialogDescription>
                  <p className="mb-2">AI suggests the following improvement for your map:</p>
                  {aiMapImprovementSuggestion.type === 'ADD_EDGE' && (
                    <div>
                      <strong className="block mt-2 mb-1">Add Edge:</strong>
                      Connect Node "{storeMapData.nodes.find(n => n.id === aiMapImprovementSuggestion.data.sourceNodeId)?.text || aiMapImprovementSuggestion.data.sourceNodeId}"
                      to Node "{storeMapData.nodes.find(n => n.id === aiMapImprovementSuggestion.data.targetNodeId)?.text || aiMapImprovementSuggestion.data.targetNodeId}"
                      with label "{aiMapImprovementSuggestion.data.label}".
                    </div>
                  )}
                  {aiMapImprovementSuggestion.type === 'NEW_INTERMEDIATE_NODE' && (
                     <div>
                      <strong className="block mt-2 mb-1">Insert Intermediate Node:</strong>
                      Between Node "{storeMapData.nodes.find(n => n.id === aiMapImprovementSuggestion.data.sourceNodeId)?.text || aiMapImprovementSuggestion.data.sourceNodeId}"
                      and Node "{storeMapData.nodes.find(n => n.id === aiMapImprovementSuggestion.data.targetNodeId)?.text || aiMapImprovementSuggestion.data.targetNodeId}".
                      <br />New Node Text: "{aiMapImprovementSuggestion.data.intermediateNodeText}"
                      <br />Edge 1: Source to "{aiMapImprovementSuggestion.data.intermediateNodeText}" (Label: "{aiMapImprovementSuggestion.data.labelToIntermediate}")
                      <br />Edge 2: "{aiMapImprovementSuggestion.data.intermediateNodeText}" to Target (Label: "{aiMapImprovementSuggestion.data.labelFromIntermediate}")
                    </div>
                  )}
                  {aiMapImprovementSuggestion.type === 'FORM_GROUP' && (
                    <div>
                      <strong className="block mt-2 mb-1">Form Group:</strong>
                      Group nodes: {(aiMapImprovementSuggestion.data.nodeIdsToGroup || [])
                          .map(nodeId => `"${storeMapData.nodes.find(n => n.id === nodeId)?.text || nodeId}"`)
                          .join(', ')}
                      <br />Under new parent: "{aiMapImprovementSuggestion.data.suggestedParentName}".
                    </div>
                  )}
                  {aiMapImprovementSuggestion.reason && (
                    <p className="text-xs text-muted-foreground mt-2">Reason: {aiMapImprovementSuggestion.reason}</p>
                  )}
                  <p className="mt-3 text-sm">Do you want to apply this improvement?</p>
                </AlertDialogDescription>
              </AlertDialogHeader>
              <AlertDialogFooter>
                <AlertDialogCancel onClick={() => setAiMapImprovementSuggestion(null)}>Cancel</AlertDialogCancel>
                <AlertDialogAction onClick={handleConfirmAIMapImprovement}>Confirm</AlertDialogAction>
=======
        {isRefineModalOpen && refineModalInitialData && !storeIsViewOnlyMode && (
          <RefineSuggestionModal
            isOpen={isRefineModalOpen}
            onOpenChange={setIsRefineModalOpen}
            initialData={refineModalInitialData}
            onConfirm={handleRefineSuggestionConfirm}
          />
        )}
        {intermediateNodeSuggestion && !storeIsViewOnlyMode && (
          <AlertDialog
            open={!!intermediateNodeSuggestion}
            onOpenChange={(isOpen) => {
              if (!isOpen) {
                clearIntermediateNodeSuggestion();
              }
            }}
          >
            <AlertDialogContent>
              <AlertDialogHeader>
                <AlertDialogTitle>AI Suggestion: Add Intermediate Node</AlertDialogTitle>
                <AlertDialogDescription>
                  <p className="mb-2">
                    AI suggests adding node: <strong className="text-primary">{intermediateNodeSuggestion.intermediateNodeText}</strong>
                    {intermediateNodeSuggestion.intermediateNodeDetails && (
                      <span className="text-xs text-muted-foreground block"> (Details: {intermediateNodeSuggestion.intermediateNodeDetails})</span>
                    )}
                  </p>
                  <p>
                    This will be placed between
                    '<strong className="text-secondary-foreground">{intermediateNodeSuggestion.sourceNode.text}</strong>'
                    and '<strong className="text-secondary-foreground">{intermediateNodeSuggestion.targetNode.text}</strong>'.
                  </p>
                  <p className="mt-2">The existing connection will be replaced by two new connections:</p>
                  <ul className="list-disc pl-5 mt-1 text-sm">
                    <li>
                      {intermediateNodeSuggestion.sourceNode.text}
                      <span className="text-muted-foreground"> → </span>
                      <strong className="text-blue-600">'{intermediateNodeSuggestion.labelSourceToIntermediate}'</strong>
                      <span className="text-muted-foreground"> → </span>
                      {intermediateNodeSuggestion.intermediateNodeText}
                    </li>
                    <li>
                      {intermediateNodeSuggestion.intermediateNodeText}
                      <span className="text-muted-foreground"> → </span>
                      <strong className="text-blue-600">'{intermediateNodeSuggestion.labelIntermediateToTarget}'</strong>
                      <span className="text-muted-foreground"> → </span>
                      {intermediateNodeSuggestion.targetNode.text}
                    </li>
                  </ul>
                  <p className="mt-3">Do you want to apply this change?</p>
                </AlertDialogDescription>
              </AlertDialogHeader>
              <AlertDialogFooter>
                <AlertDialogCancel onClick={clearIntermediateNodeSuggestion}>Cancel</AlertDialogCancel>
                <AlertDialogAction
                  onClick={() => {
                    confirmAddIntermediateNode();
                  }}
                >
                  Add Node & Reconnect
                </AlertDialogAction>
>>>>>>> cc422989
              </AlertDialogFooter>
            </AlertDialogContent>
          </AlertDialog>
        )}
      </ReactFlowProvider>
    </div>
  );
}<|MERGE_RESOLUTION|>--- conflicted
+++ resolved
@@ -215,96 +215,25 @@
     isLoadingAiChildTexts,
     edgeLabelSuggestions,
     setEdgeLabelSuggestions,
-<<<<<<< HEAD
     conceptExpansionPreview,
     acceptAllExpansionPreviews,
     acceptSingleExpansionPreview,
     clearExpansionPreview,
     removeExtractedConceptsFromSuggestions,
-=======
-    conceptExpansionPreview,    // Destructure conceptExpansionPreview state
-    acceptAllExpansionPreviews, // Destructure new function
-    acceptSingleExpansionPreview, // Destructure new function
-    clearExpansionPreview,      // Destructure new function
-    // Ensure getNodePlacement is available if not already destructured, or use aiToolsHook.getNodePlacement
-    removeExtractedConceptsFromSuggestions, // Destructure for use in drop handler
-    // For RefineSuggestionModal
     isRefineModalOpen,
     setIsRefineModalOpen,
     refineModalInitialData,
     handleRefineSuggestionConfirm,
-    // For SuggestIntermediateNode
     intermediateNodeSuggestion,
     handleSuggestIntermediateNodeRequest,
     confirmAddIntermediateNode,
     clearIntermediateNodeSuggestion,
-    handleAiTidyUpSelection, // Add this new one
->>>>>>> cc422989
+    handleAiTidyUpSelection,
   } = aiToolsHook;
 
   const reactFlowInstance = useReactFlow();
   const [selectedStagedElementIds, setSelectedStagedElementIds] = useState<string[]>([]);
 
-<<<<<<< HEAD
-=======
-  const handleAutoLayout = async () => {
-    const { mapData, applyLayout } = useConceptMapStore.getState();
-    const currentNodes = mapData.nodes;
-    const currentEdges = mapData.edges;
-
-    addDebugLog(`[EditorPage] Attempting auto-layout (Dagre) for ${currentNodes.length} nodes and ${currentEdges.length} edges.`);
-
-    if (currentNodes.length === 0) {
-      toast.info("No nodes to layout.");
-      return;
-    }
-
-    const toastId = "dagre-layout";
-    toast.loading("Calculating auto-layout...", { id: toastId });
-
-    try {
-      const dagreNodes: NodeLayoutInput[] = currentNodes.map(node => ({
-        id: node.id,
-        width: node.width || 150, // Use node's width or default
-        height: node.height || 40, // Use node's height or default
-        label: node.text, // Optional, for dagre debugging
-      }));
-
-      const dagreEdges: EdgeLayoutInput[] = currentEdges.map(edge => ({
-        source: edge.source,
-        target: edge.target,
-        // Add other relevant edge properties if DagreLayoutUtility supports them (e.g., weight, minlen)
-      }));
-
-      const layoutUtility = new DagreLayoutUtility();
-      const layoutOptions: DagreLayoutOptions = {
-        direction: 'TB',
-        ranksep: 70,
-        nodesep: 50,
-        edgesep: 10,
-        marginx: 20,
-        marginy: 20,
-        defaultNodeWidth: 150,
-        defaultNodeHeight: 40,
-      };
-
-      const newPositions = await layoutUtility.layout(dagreNodes, dagreEdges, layoutOptions);
-
-      if (newPositions && newPositions.length > 0) {
-        applyLayout(newPositions); // This action should update nodes and set triggerFitView in store
-        toast.success("Layout updated successfully!", { id: toastId });
-      } else {
-        toast.error("Failed to calculate layout.", { id: toastId });
-      }
-    } catch (error) {
-      console.error("Error applying Dagre layout:", error);
-      addDebugLog(`[EditorPage] Error applying Dagre layout: ${(error as Error).message}`);
-      toast.error("Error applying layout. Check console for details.", { id: toastId });
-    }
-  };
-
-  // Effect for handling Delete/Backspace key for staged elements
->>>>>>> cc422989
   useEffect(() => {
     const handleKeyDown = (event: KeyboardEvent) => {
       if (isStagingActive && selectedStagedElementIds.length > 0 && (event.key === 'Delete' || event.key === 'Backspace')) {
@@ -1340,8 +1269,8 @@
           onUndo={handleUndo} onRedo={handleRedo} canUndo={canUndo} canRedo={canRedo}
           selectedNodeId={selectedElementType === 'node' ? selectedElementId : null}
           numMultiSelectedNodes={multiSelectedNodeIds.length}
-<<<<<<< HEAD
-          onAutoLayout={handleAutoLayout}
+          onAiTidySelection={handleAiTidyUpSelection}
+          onAutoLayout={handleAutoLayout} // Add this new prop
           arrangeActions={arrangeActions}
           onSuggestAISemanticGroup={handleTriggerAISemanticGroup}
           onSuggestAIArrangement={handleRequestAIArrangementSuggestion}
@@ -1351,10 +1280,6 @@
           mapNodeCount={storeMapData.nodes.length}
           onAISuggestImprovement={handleRequestAIMapImprovement}
           isAISuggestingImprovement={isLoadingAIMapImprovement}
-=======
-          onAiTidySelection={handleAiTidyUpSelection}
-          onAutoLayout={handleAutoLayout} // Add this new prop
->>>>>>> cc422989
         />
         <div className="flex-grow relative overflow-hidden">
           {showEmptyMapMessage ? (
@@ -1446,144 +1371,6 @@
         {isGenerateSnippetModalOpen && !storeIsViewOnlyMode && <GenerateSnippetModal isOpen={isGenerateSnippetModalOpen} onOpenChange={setIsGenerateSnippetModalOpen} onSnippetGenerated={handleSnippetGenerated} />}
         {isAskQuestionModalOpen && !storeIsViewOnlyMode && nodeContextForQuestion && <AskQuestionModal nodeContext={nodeContextForQuestion} onQuestionAnswered={handleQuestionAnswered} onOpenChange={setIsAskQuestionModalOpen} />}
         {isRewriteNodeContentModalOpen && !storeIsViewOnlyMode && nodeContentToRewrite && <RewriteNodeContentModal nodeContent={nodeContentToRewrite} onRewriteConfirm={handleRewriteNodeContentConfirm} onOpenChange={setIsRewriteNodeContentModalOpen} />}
-<<<<<<< HEAD
-
-        {aiSemanticGroupSuggestion && (
-          <AlertDialog open={isSuggestGroupDialogOpen} onOpenChange={(open) => {
-            setIsSuggestGroupDialogOpen(open);
-            if (!open) setAiSemanticGroupSuggestion(null); // Clear suggestion if dialog is closed
-          }}>
-            <AlertDialogContent>
-              <AlertDialogHeader>
-                <AlertDialogTitle>AI Grouping Suggestion</AlertDialogTitle>
-                <AlertDialogDescription>
-                  AI suggests grouping the selected {multiSelectedNodeIds.length} nodes under a new parent node:
-                  <strong className="block mt-2 mb-1">{aiSemanticGroupSuggestion.parentNodeText}</strong>
-                  {aiSemanticGroupSuggestion.groupingReason && (
-                    <span className="text-xs text-muted-foreground">Reason: {aiSemanticGroupSuggestion.groupingReason}</span>
-                  )}
-                  <p className="mt-3 text-sm">If you confirm, the selected nodes will be structurally linked to this new parent.</p>
-                </AlertDialogDescription>
-              </AlertDialogHeader>
-              <AlertDialogFooter>
-                <AlertDialogCancel onClick={() => {
-                  setAiSemanticGroupSuggestion(null);
-                  // setIsSuggestGroupDialogOpen(false); // onOpenChange handles this
-                }}>Cancel</AlertDialogCancel>
-                <AlertDialogAction onClick={handleConfirmAISemanticGroup}>Confirm & Group</AlertDialogAction>
-              </AlertDialogFooter>
-            </AlertDialogContent>
-          </AlertDialog>
-        )}
-
-        {aiArrangementSuggestion && (
-          <AlertDialog open={isSuggestArrangementDialogOpen} onOpenChange={(open) => {
-            setIsSuggestArrangementDialogOpen(open);
-            if (!open) setAiArrangementSuggestion(null);
-          }}>
-            <AlertDialogContent>
-              <AlertDialogHeader>
-                <AlertDialogTitle>AI Arrangement Suggestion</AlertDialogTitle>
-                <AlertDialogDescription>
-                  <p className="mb-2">AI suggests the following arrangement for the {multiSelectedNodeIds.length} selected nodes:</p>
-                  <strong className="block mt-2 mb-1 capitalize">
-                    {(arrangeActions.find(a => a.id === aiArrangementSuggestion.actionId)?.label || aiArrangementSuggestion.actionId).replace(/\(H\)/g, '(Horizontal)').replace(/\(V\)/g, '(Vertical)')}
-                  </strong>
-                  {aiArrangementSuggestion.reason && (
-                    <span className="text-xs text-muted-foreground">Reason: {aiArrangementSuggestion.reason}</span>
-                  )}
-                  <p className="mt-3 text-sm">Do you want to apply this arrangement?</p>
-                </AlertDialogDescription>
-              </AlertDialogHeader>
-              <AlertDialogFooter>
-                <AlertDialogCancel onClick={() => setAiArrangementSuggestion(null)}>Cancel</AlertDialogCancel>
-                <AlertDialogAction onClick={handleConfirmAIArrangement}>Confirm & Apply</AlertDialogAction>
-              </AlertDialogFooter>
-            </AlertDialogContent>
-          </AlertDialog>
-        )}
-
-        {aiDiscoveredGroup && (
-          <AlertDialog open={isDiscoverGroupDialogOpen} onOpenChange={(open) => {
-            setIsDiscoverGroupDialogOpen(open);
-            if (!open) setAiDiscoveredGroup(null);
-          }}>
-            <AlertDialogContent className="max-w-lg">
-              <AlertDialogHeader>
-                <AlertDialogTitle>AI Discovered Group Suggestion</AlertDialogTitle>
-                <AlertDialogDescription>
-                  <p className="mb-2">AI has identified a potential group of nodes:</p>
-                  <div className="my-2 p-3 bg-muted/50 rounded-md border">
-                    <p className="font-semibold text-foreground mb-1">Suggested Parent Name: <span className="font-normal">{aiDiscoveredGroup.suggestedParentName}</span></p>
-                    {aiDiscoveredGroup.reason && (
-                      <p className="text-xs text-muted-foreground mb-2">Reason: {aiDiscoveredGroup.reason}</p>
-                    )}
-                    <p className="text-xs font-medium text-muted-foreground">Nodes to be grouped:</p>
-                    <ul className="list-disc list-inside text-xs text-muted-foreground max-h-32 overflow-y-auto">
-                      {(aiDiscoveredGroup.nodeIdsToGroup || [])
-                        .map(nodeId => storeMapData.nodes.find(n => n.id === nodeId)?.text || nodeId)
-                        .map(text => <li key={text}>{text}</li>)
-                      }
-                    </ul>
-                  </div>
-                  <p className="mt-3 text-sm">If you confirm, these nodes will be structurally linked to the new parent node, and an initial layout will be applied.</p>
-                </AlertDialogDescription>
-              </AlertDialogHeader>
-              <AlertDialogFooter>
-                <AlertDialogCancel onClick={() => setAiDiscoveredGroup(null)}>Cancel</AlertDialogCancel>
-                <AlertDialogAction onClick={handleConfirmAIDiscoverGroup}>Confirm & Create Group</AlertDialogAction>
-              </AlertDialogFooter>
-            </AlertDialogContent>
-          </AlertDialog>
-        )}
-
-        {aiMapImprovementSuggestion && (
-          <AlertDialog open={isSuggestImprovementDialogOpen} onOpenChange={(open) => {
-            setIsSuggestImprovementDialogOpen(open);
-            if (!open) setAiMapImprovementSuggestion(null);
-          }}>
-            <AlertDialogContent className="max-w-lg">
-              <AlertDialogHeader>
-                <AlertDialogTitle>AI Map Improvement Suggestion</AlertDialogTitle>
-                <AlertDialogDescription>
-                  <p className="mb-2">AI suggests the following improvement for your map:</p>
-                  {aiMapImprovementSuggestion.type === 'ADD_EDGE' && (
-                    <div>
-                      <strong className="block mt-2 mb-1">Add Edge:</strong>
-                      Connect Node "{storeMapData.nodes.find(n => n.id === aiMapImprovementSuggestion.data.sourceNodeId)?.text || aiMapImprovementSuggestion.data.sourceNodeId}"
-                      to Node "{storeMapData.nodes.find(n => n.id === aiMapImprovementSuggestion.data.targetNodeId)?.text || aiMapImprovementSuggestion.data.targetNodeId}"
-                      with label "{aiMapImprovementSuggestion.data.label}".
-                    </div>
-                  )}
-                  {aiMapImprovementSuggestion.type === 'NEW_INTERMEDIATE_NODE' && (
-                     <div>
-                      <strong className="block mt-2 mb-1">Insert Intermediate Node:</strong>
-                      Between Node "{storeMapData.nodes.find(n => n.id === aiMapImprovementSuggestion.data.sourceNodeId)?.text || aiMapImprovementSuggestion.data.sourceNodeId}"
-                      and Node "{storeMapData.nodes.find(n => n.id === aiMapImprovementSuggestion.data.targetNodeId)?.text || aiMapImprovementSuggestion.data.targetNodeId}".
-                      <br />New Node Text: "{aiMapImprovementSuggestion.data.intermediateNodeText}"
-                      <br />Edge 1: Source to "{aiMapImprovementSuggestion.data.intermediateNodeText}" (Label: "{aiMapImprovementSuggestion.data.labelToIntermediate}")
-                      <br />Edge 2: "{aiMapImprovementSuggestion.data.intermediateNodeText}" to Target (Label: "{aiMapImprovementSuggestion.data.labelFromIntermediate}")
-                    </div>
-                  )}
-                  {aiMapImprovementSuggestion.type === 'FORM_GROUP' && (
-                    <div>
-                      <strong className="block mt-2 mb-1">Form Group:</strong>
-                      Group nodes: {(aiMapImprovementSuggestion.data.nodeIdsToGroup || [])
-                          .map(nodeId => `"${storeMapData.nodes.find(n => n.id === nodeId)?.text || nodeId}"`)
-                          .join(', ')}
-                      <br />Under new parent: "{aiMapImprovementSuggestion.data.suggestedParentName}".
-                    </div>
-                  )}
-                  {aiMapImprovementSuggestion.reason && (
-                    <p className="text-xs text-muted-foreground mt-2">Reason: {aiMapImprovementSuggestion.reason}</p>
-                  )}
-                  <p className="mt-3 text-sm">Do you want to apply this improvement?</p>
-                </AlertDialogDescription>
-              </AlertDialogHeader>
-              <AlertDialogFooter>
-                <AlertDialogCancel onClick={() => setAiMapImprovementSuggestion(null)}>Cancel</AlertDialogCancel>
-                <AlertDialogAction onClick={handleConfirmAIMapImprovement}>Confirm</AlertDialogAction>
-=======
         {isRefineModalOpen && refineModalInitialData && !storeIsViewOnlyMode && (
           <RefineSuggestionModal
             isOpen={isRefineModalOpen}
@@ -1645,7 +1432,6 @@
                 >
                   Add Node & Reconnect
                 </AlertDialogAction>
->>>>>>> cc422989
               </AlertDialogFooter>
             </AlertDialogContent>
           </AlertDialog>
