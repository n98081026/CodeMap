--- conflicted
+++ resolved
@@ -1,4 +1,3 @@
-
 "use client";
 
 import React, { useEffect, useState, useCallback, useRef } from "react";
@@ -23,21 +22,7 @@
 import { QuickClusterModal } from "@/components/concept-map/quick-cluster-modal";
 import { GenerateSnippetModal } from "@/components/concept-map/generate-snippet-modal";
 import { RewriteNodeContentModal } from "@/components/concept-map/rewrite-node-content-modal";
-<<<<<<< HEAD
-import { RefineGhostNodeModal } from "@/components/concept-map/RefineGhostNodeModal"; // Import RefineGhostNodeModal
-=======
 import { RefineSuggestionModal } from '@/components/concept-map/refine-suggestion-modal';
-import {
-  AlertDialog,
-  AlertDialogAction,
-  AlertDialogCancel,
-  AlertDialogContent,
-  AlertDialogDescription,
-  AlertDialogFooter,
-  AlertDialogHeader,
-  AlertDialogTitle,
-} from '@/components/ui/alert-dialog'; // Added AlertDialog imports
->>>>>>> cc422989
 import { useToast } from "@/hooks/use-toast";
 import type { ConceptMap, ConceptMapData, ConceptMapNode, ConceptMapEdge } from "@/types";
 import { UserRole } from "@/types";
@@ -170,20 +155,6 @@
     clearExpansionPreview,      // Destructure new function
     // Ensure getNodePlacement is available if not already destructured, or use aiToolsHook.getNodePlacement
     removeExtractedConceptsFromSuggestions, // Destructure for use in drop handler
-<<<<<<< HEAD
-    // For Suggest Intermediate Node Modal
-    isSuggestIntermediateNodeModalOpen,
-    intermediateNodeSuggestionData,
-    intermediateNodeOriginalEdgeContext,
-    confirmAddIntermediateNode,
-    closeSuggestIntermediateNodeModal,
-    // For Refine Ghost Node Modal
-    isRefineGhostNodeModalOpen,
-    refiningGhostNodeData,
-    openRefineGhostNodeModal,
-    closeRefineGhostNodeModal,
-    handleConfirmRefineGhostNode,
-=======
     // For RefineSuggestionModal
     isRefineModalOpen,
     setIsRefineModalOpen,
@@ -195,7 +166,6 @@
     confirmAddIntermediateNode,
     clearIntermediateNodeSuggestion,
     handleAiTidyUpSelection, // Add this new one
->>>>>>> cc422989
   } = aiToolsHook;
 
   const reactFlowInstance = useReactFlow();
@@ -707,18 +677,12 @@
           isPropertiesPanelOpen={isPropertiesInspectorOpen} isAiPanelOpen={isAiPanelOpen}
           onUndo={handleUndo} onRedo={handleRedo} canUndo={canUndo} canRedo={canRedo}
           selectedNodeId={selectedElementType === 'node' ? selectedElementId : null}
-<<<<<<< HEAD
           numMultiSelectedNodeIds={multiSelectedNodeIds.length}
           onTidySelection={tidySelectedNodes}
           onSuggestMapImprovements={fetchStructuralSuggestions}
           isSuggestingMapImprovements={isFetchingStructuralSuggestions}
           onApplySemanticTidyUp={applySemanticTidyUp} // Pass the action
           isApplyingSemanticTidyUp={isApplyingSemanticTidyUp} // Pass the state
-=======
-          numMultiSelectedNodes={multiSelectedNodeIds.length}
-          onAiTidySelection={handleAiTidyUpSelection}
-          onAutoLayout={handleAutoLayout} // Add this new prop
->>>>>>> cc422989
         />
         <div className="flex-grow relative overflow-hidden">
           {showEmptyMapMessage ? (
@@ -779,15 +743,8 @@
             <PropertiesInspector currentMap={mapForInspector} onMapPropertiesChange={handleMapPropertiesChange}
               selectedElement={actualSelectedElementForInspector} selectedElementType={selectedElementType}
               onSelectedElementPropertyUpdate={handleSelectedElementPropertyUpdateInspector}
-<<<<<<< HEAD
-              isNewMapMode={isNewMapMode} isViewOnlyMode={storeIsViewOnlyMode}
-              editingNodeId={selectedElementType === 'node' ? useConceptMapStore.getState().editingNodeId : null} // Pass editingNodeId
-              aiTools={inspectorAiTools}
-            />
-=======
               onSuggestIntermediateNode={handleSuggestIntermediateNodeRequest} // Pass the handler
               isNewMapMode={isNewMapMode} isViewOnlyMode={storeIsViewOnlyMode} />
->>>>>>> cc422989
           </SheetContent>
         </Sheet>
         <Sheet open={isAiPanelOpen} onOpenChange={setIsAiPanelOpen}>
@@ -814,29 +771,6 @@
         {isGenerateSnippetModalOpen && !storeIsViewOnlyMode && <GenerateSnippetModal isOpen={isGenerateSnippetModalOpen} onOpenChange={setIsGenerateSnippetModalOpen} onSnippetGenerated={handleSnippetGenerated} />}
         {isAskQuestionModalOpen && !storeIsViewOnlyMode && nodeContextForQuestion && <AskQuestionModal nodeContext={nodeContextForQuestion} onQuestionAnswered={handleQuestionAnswered} onOpenChange={setIsAskQuestionModalOpen} />}
         {isRewriteNodeContentModalOpen && !storeIsViewOnlyMode && nodeContentToRewrite && <RewriteNodeContentModal nodeContent={nodeContentToRewrite} onRewriteConfirm={handleRewriteNodeContentConfirm} onOpenChange={setIsRewriteNodeContentModalOpen} />}
-<<<<<<< HEAD
-
-        {isSuggestIntermediateNodeModalOpen && intermediateNodeSuggestionData && (
-          <SuggestIntermediateNodeModal
-            isOpen={isSuggestIntermediateNodeModalOpen}
-            onOpenChange={(openState) => { if (!openState) closeSuggestIntermediateNodeModal(); }}
-            suggestionData={intermediateNodeSuggestionData}
-            onConfirm={confirmAddIntermediateNode}
-            onCancel={closeSuggestIntermediateNodeModal}
-            sourceNodeText={modalSourceNodeText}
-            targetNodeText={modalTargetNodeText}
-            originalEdgeLabel={modalOriginalEdgeLabel}
-          />
-        )}
-        {isRefineGhostNodeModalOpen && refiningGhostNodeData && (
-          <RefineGhostNodeModal
-            isOpen={isRefineGhostNodeModalOpen}
-            onOpenChange={(open) => { if(!open) closeRefineGhostNodeModal(); }}
-            initialText={refiningGhostNodeData.currentText}
-            initialDetails={refiningGhostNodeData.currentDetails}
-            onSubmit={handleConfirmRefineGhostNode}
-          />
-=======
         {isRefineModalOpen && refineModalInitialData && !storeIsViewOnlyMode && (
           <RefineSuggestionModal
             isOpen={isRefineModalOpen}
@@ -901,7 +835,6 @@
               </AlertDialogFooter>
             </AlertDialogContent>
           </AlertDialog>
->>>>>>> cc422989
         )}
       </ReactFlowProvider>
     </div>
