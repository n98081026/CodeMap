"use client";

import React, { useEffect, useState, useCallback, useRef, useMemo } from "react";
import { useParams, useRouter, useSearchParams } from 'next/navigation';
import type { Node as RFNode, Edge as RFEdge } from 'reactflow';
import { ReactFlowProvider, useReactFlow } from 'reactflow';
import dynamic from 'next/dynamic';
import {
  DagreNodeInput,
  DagreEdgeInput,
  DagreNodeOutput as LayoutNodeUpdate,
} from '@/types/graph-adapter';
import type { ArrangeAction } from "@/components/concept-map/editor-toolbar";
import {
  AlignLeft, AlignCenterHorizontal, AlignRight,
  AlignTop, AlignCenterVertical, AlignBottom,
  Columns, Rows,
} from 'lucide-react';

import { EditorToolbar } from "@/components/concept-map/editor-toolbar";
import { PropertiesInspector } from "@/components/concept-map/properties-inspector";
import { AISuggestionPanel } from "@/components/concept-map/ai-suggestion-panel";
import { DashboardHeader } from "@/components/dashboard/dashboard-header";
import { Button } from "@/components/ui/button";
import Link from "next/link";
import { ArrowLeft, Compass, Share2, Loader2, AlertTriangle, Save, EyeOff, HelpCircle } from "lucide-react";
import {
  ExtractConceptsModal,
  SuggestRelationsModal,
  ExpandConceptModal,
  AskQuestionModal,
} from "@/components/concept-map/genai-modals";
import { QuickClusterModal } from "@/components/concept-map/quick-cluster-modal";
import { GenerateSnippetModal } from "@/components/concept-map/generate-snippet-modal";
import { RewriteNodeContentModal } from "@/components/concept-map/rewrite-node-content-modal";
import { RefineSuggestionModal } from '@/components/concept-map/refine-suggestion-modal';
import { useToast } from "@/hooks/use-toast";
import type { ConceptMap, ConceptMapData, ConceptMapNode, ConceptMapEdge } from "@/types";
import { UserRole } from "@/types";
import { useAuth } from "@/contexts/auth-context";
import { Sheet, SheetContent } from "@/components/ui/sheet";
import { NodeContextMenu } from '@/components/concept-map/node-context-menu';
import type { CustomNodeData } from '@/components/concept-map/custom-node';
import { DagreLayoutUtility } from "../../../../lib/dagreLayoutUtility"; // Adjusted path
import type { DagreLayoutOptions, NodeLayoutInput, EdgeLayoutInput } from "../../../../types/graph-adapter"; // Adjusted path

import useConceptMapStore from '@/stores/concept-map-store';
import { useConceptMapDataManager } from '@/hooks/useConceptMapDataManager';
import { useConceptMapAITools } from '@/hooks/useConceptMapAITools';
import AISuggestionFloater, { type SuggestionAction } from '@/components/concept-map/ai-suggestion-floater';
import AIStagingToolbar from '@/components/concept-map/ai-staging-toolbar';
<<<<<<< HEAD
import { Lightbulb, Sparkles, Brain, HelpCircle, CheckCircle, XCircle } from 'lucide-react';
import {
  AlertDialog,
  AlertDialogAction,
  AlertDialogCancel,
  AlertDialogContent,
  AlertDialogDescription,
  AlertDialogFooter,
  AlertDialogHeader,
  AlertDialogTitle,
} from "@/components/ui/alert-dialog";
import {
  suggestSemanticParentNodeFlow, type SuggestSemanticParentOutputSchema, type SuggestSemanticParentInputSchema,
  suggestArrangementActionFlow, type SuggestArrangementActionInputSchema, type SuggestArrangementActionOutputSchema,
  suggestNodeGroupCandidatesFlow, type NodeGroupSuggestionSchema,
  suggestMapImprovementFlow, type MapImprovementSuggestionSchema, type MapDataSchema as AIMapDataSchema, // Added for map improvement
} from '@/ai/flows';
import * as z from 'zod';
import type { VisualEdgeSuggestion } from '@/types';
=======
import { SuggestIntermediateNodeModal } from '@/components/concept-map/suggest-intermediate-node-modal'; // Import the new modal
import { Lightbulb, Sparkles, Brain, HelpCircle, CheckCircle, XCircle } from 'lucide-react';
>>>>>>> 6b1e0bd3


const FlowCanvasCore = dynamic(() => import('@/components/concept-map/flow-canvas-core'), {
  ssr: false,
  loading: () => <div className="flex h-full w-full items-center justify-center"><Loader2 className="h-12 w-12 animate-spin text-primary" /></div>,
});

const mockDagreLayout = (nodes: DagreNodeInput[], _edges: DagreEdgeInput[]): LayoutNodeUpdate[] => {
  let currentX = 50;
  const nodeY = 100;
  const spacing = 50;

  return nodes.map((node) => {
    const xPos = currentX;
    currentX += (node.width || 150) + spacing;
    return {
      id: node.id,
      x: xPos,
      y: nodeY,
    };
  });
};

const DEFAULT_NODE_WIDTH = 150;
const DEFAULT_NODE_HEIGHT = 70;

export default function ConceptMapEditorPage() {
  const paramsHook = useParams();
  const searchParams = useSearchParams();
  const { toast } = useToast();
  const { user } = useAuth();
  const router = useRouter();

  const routeMapId = paramsHook.mapId as string;
  const isViewOnlyModeQueryParam = searchParams.get('viewOnly') === 'true';

  const {
    mapId: storeMapId, mapName, currentMapOwnerId, currentMapCreatedAt, isPublic, sharedWithClassroomId, isNewMapMode, isViewOnlyMode: storeIsViewOnlyMode,
    mapData: storeMapData, isLoading: isStoreLoading, isSaving: isStoreSaving, error: storeError,
    selectedElementId, selectedElementType, multiSelectedNodeIds,
    aiExtractedConcepts, aiSuggestedRelations,
    isStagingActive, stagedMapData: storeStagedMapData,
    commitStagedMapData, clearStagedMapData, deleteFromStagedMapData,
    setMapName: setStoreMapName, setIsPublic: setStoreIsPublic, setSharedWithClassroomId: setStoreSharedWithClassroomId,
    deleteNode: deleteStoreNode, updateNode: updateStoreNode,
    updateEdge: updateStoreEdge,
    setSelectedElement: setStoreSelectedElement, setMultiSelectedNodeIds: setStoreMultiSelectedNodeIds,
    importMapData,
    setIsViewOnlyMode: setStoreIsViewOnlyMode,
    addDebugLog,
<<<<<<< HEAD
    applyLayout,
=======
    tidySelectedNodes,
    fetchStructuralSuggestions,
    isFetchingStructuralSuggestions,
    applySemanticTidyUp, // Destructure new action
    isApplyingSemanticTidyUp, // Destructure new state
>>>>>>> 6b1e0bd3
  } = useConceptMapStore(
    useCallback(s => ({
      mapId: s.mapId, mapName: s.mapName, currentMapOwnerId: s.currentMapOwnerId, currentMapCreatedAt: s.currentMapCreatedAt,
      isPublic: s.isPublic, sharedWithClassroomId: s.sharedWithClassroomId, isNewMapMode: s.isNewMapMode,
      isViewOnlyMode: s.isViewOnlyMode, mapData: s.mapData, isLoading: s.isLoading, isSaving: s.isSaving,
      error: s.error, selectedElementId: s.selectedElementId, selectedElementType: s.selectedElementType,
      multiSelectedNodeIds: s.multiSelectedNodeIds, aiExtractedConcepts: s.aiExtractedConcepts,
      aiSuggestedRelations: s.aiSuggestedRelations,
      isStagingActive: s.isStagingActive, stagedMapData: s.stagedMapData,
      commitStagedMapData: s.commitStagedMapData, clearStagedMapData: s.clearStagedMapData, deleteFromStagedMapData: s.deleteFromStagedMapData,
      setMapName: s.setMapName, setIsPublic: s.setIsPublic, setSharedWithClassroomId: s.setSharedWithClassroomId,
      deleteNode: s.deleteNode, updateNode: s.updateNode, updateEdge: s.updateEdge,
      setSelectedElement: s.setSelectedElement, setMultiSelectedNodeIds: s.setMultiSelectedNodeIds,
      importMapData: s.importMapData, setIsViewOnlyMode: s.setIsViewOnlyMode, addDebugLog: s.addDebugLog,
<<<<<<< HEAD
      applyLayout: s.applyLayout,
=======
      tidySelectedNodes: s.tidySelectedNodes,
      fetchStructuralSuggestions: s.fetchStructuralSuggestions,
      isFetchingStructuralSuggestions: s.isFetchingStructuralSuggestions,
      applySemanticTidyUp: s.applySemanticTidyUp, // Add to selector
      isApplyingSemanticTidyUp: s.isApplyingSemanticTidyUp, // Add to selector
>>>>>>> 6b1e0bd3
    }), [])
  );

  const [aiSemanticGroupSuggestion, setAiSemanticGroupSuggestion] = useState<z.infer<typeof SuggestSemanticParentOutputSchema> | null>(null);
  const [isSuggestGroupDialogOpen, setIsSuggestGroupDialogOpen] = useState(false);
  const [isLoadingSemanticGroup, setIsLoadingSemanticGroup] = useState(false);

  const [aiArrangementSuggestion, setAiArrangementSuggestion] = useState<z.infer<typeof SuggestArrangementActionOutputSchema>['suggestion'] | null>(null);
  const [isSuggestArrangementDialogOpen, setIsSuggestArrangementDialogOpen] = useState(false);
  const [isLoadingAIArrangement, setIsLoadingAIArrangement] = useState(false);

  const [aiDiscoveredGroup, setAiDiscoveredGroup] = useState<z.infer<typeof NodeGroupSuggestionSchema> | null>(null);
  const [isDiscoverGroupDialogOpen, setIsDiscoverGroupDialogOpen] = useState(false);
  const [isLoadingAIDiscoverGroup, setIsLoadingAIDiscoverGroup] = useState(false);

  const [aiMapImprovementSuggestion, setAiMapImprovementSuggestion] = useState<z.infer<typeof MapImprovementSuggestionSchema> | null>(null);
  const [isSuggestImprovementDialogOpen, setIsSuggestImprovementDialogOpen] = useState(false);
  const [isLoadingAIMapImprovement, setIsLoadingAIMapImprovement] = useState(false);

  const [activeVisualEdgeSuggestion, setActiveVisualEdgeSuggestion] = useState<VisualEdgeSuggestion | null>(null);

  useEffect(() => {
    addDebugLog(`[EditorPage V11] storeMapData processed. Nodes: ${storeMapData.nodes?.length ?? 'N/A'}, Edges: ${storeMapData.edges?.length ?? 'N/A'}. isLoading: ${isStoreLoading}, initialLoadComplete: ${useConceptMapStore.getState().initialLoadComplete}`);
  }, [storeMapData, isStoreLoading, addDebugLog]);

  useEffect(() => {
    setStoreIsViewOnlyMode(isViewOnlyModeQueryParam);
  }, [isViewOnlyModeQueryParam, setStoreIsViewOnlyMode]);

  const temporalStoreAPI = useConceptMapStore.temporal;
  const [temporalState, setTemporalState] = useState(temporalStoreAPI.getState());
  useEffect(() => {
    const unsubscribe = temporalStoreAPI.subscribe(setTemporalState, (state) => state);
    return unsubscribe;
  }, [temporalStoreAPI]);
  const canUndo = temporalState.pastStates.length > 0;
  const canRedo = temporalState.futureStates.length > 0;

  // Memoized undo/redo handlers
  const handleUndo = useCallback(() => {
    temporalStoreAPI.getState().undo();
  }, [temporalStoreAPI]);

  const handleRedo = useCallback(() => {
    temporalStoreAPI.getState().redo();
  }, [temporalStoreAPI]);

  const { saveMap } = useConceptMapDataManager({ routeMapId, user });

  const aiToolsHook = useConceptMapAITools(storeIsViewOnlyMode);
  const {
    isExtractConceptsModalOpen, setIsExtractConceptsModalOpen, textForExtraction, openExtractConceptsModal, handleConceptsExtracted, addExtractedConceptsToMap,
    isSuggestRelationsModalOpen, setIsSuggestRelationsModalOpen, conceptsForRelationSuggestion, openSuggestRelationsModal, handleRelationsSuggested, addSuggestedRelationsToMap,
    isExpandConceptModalOpen, setIsExpandConceptModalOpen, conceptToExpandDetails, mapContextForExpansion, openExpandConceptModal, handleConceptExpanded,
    isQuickClusterModalOpen, setIsQuickClusterModalOpen, openQuickClusterModal, handleClusterGenerated,
    isGenerateSnippetModalOpen, setIsGenerateSnippetModalOpen, openGenerateSnippetModal, handleSnippetGenerated,
    isAskQuestionModalOpen, setIsAskQuestionModalOpen, nodeContextForQuestion, openAskQuestionModal, handleQuestionAnswered,
    isRewriteNodeContentModalOpen, setIsRewriteNodeContentModalOpen, nodeContentToRewrite, openRewriteNodeContentModal, handleRewriteNodeContentConfirm,
    handleSummarizeSelectedNodes,
    handleMiniToolbarQuickExpand,
    handleMiniToolbarRewriteConcise,
    addStoreNode: addNodeFromHook,
    addStoreEdge: addEdgeFromHook,
    getPaneSuggestions,
    getNodeSuggestions,
    fetchAndSetEdgeLabelSuggestions,
    fetchAIChildTextSuggestions,
    aiChildTextSuggestions,
    isLoadingAiChildTexts,
    edgeLabelSuggestions,
    setEdgeLabelSuggestions,
    conceptExpansionPreview,
    acceptAllExpansionPreviews,
    acceptSingleExpansionPreview,
    clearExpansionPreview,
    removeExtractedConceptsFromSuggestions,
    isRefineModalOpen,
    setIsRefineModalOpen,
    refineModalInitialData,
    handleRefineSuggestionConfirm,
    intermediateNodeSuggestion,
    handleSuggestIntermediateNodeRequest,
    confirmAddIntermediateNode,
    clearIntermediateNodeSuggestion,
    handleAiTidyUpSelection,
  } = aiToolsHook;

  const reactFlowInstance = useReactFlow();
  const [selectedStagedElementIds, setSelectedStagedElementIds] = useState<string[]>([]);

  useEffect(() => {
    const handleKeyDown = (event: KeyboardEvent) => {
      if (isStagingActive && selectedStagedElementIds.length > 0 && (event.key === 'Delete' || event.key === 'Backspace')) {
        if (document.activeElement && (document.activeElement.tagName === 'INPUT' || document.activeElement.tagName === 'TEXTAREA')) {
          return;
        }
        event.preventDefault();
        deleteFromStagedMapData(selectedStagedElementIds);
        setSelectedStagedElementIds([]);
        toast({ title: 'Staged Items Deleted', description: `${selectedStagedElementIds.length} item(s) removed from staging area.` });
      }
    };
    document.addEventListener('keydown', handleKeyDown);
    return () => {
      document.removeEventListener('keydown', handleKeyDown);
    };
  }, [isStagingActive, selectedStagedElementIds, deleteFromStagedMapData, toast, setSelectedStagedElementIds]);

  const handleSaveMap = useCallback(() => {
    saveMap(storeIsViewOnlyMode);
  }, [saveMap, storeIsViewOnlyMode]);

  const handleExtractConcepts = useCallback(() => {
    openExtractConceptsModal(selectedElementId || undefined);
  }, [openExtractConceptsModal, selectedElementId]);

  const handleSuggestRelations = useCallback(() => {
    openSuggestRelationsModal(selectedElementId || undefined);
  }, [openSuggestRelationsModal, selectedElementId]);

  const handleExpandConcept = useCallback(() => {
    openExpandConceptModal(selectedElementId || undefined);
  }, [openExpandConceptModal, selectedElementId]);

  const handleQuickCluster = useCallback(() => {
    openQuickClusterModal();
  }, [openQuickClusterModal]);

  const handleGenerateSnippetFromText = useCallback(() => {
    openGenerateSnippetModal();
  }, [openGenerateSnippetModal]);

  const [isPropertiesInspectorOpen, setIsPropertiesInspectorOpen] = useState(false);
  const [isAiPanelOpen, setIsAiPanelOpen] = useState(false);
  const fileInputRef = useRef<HTMLInputElement>(null);
  const [contextMenu, setContextMenu] = useState<{ isOpen: boolean; x: number; y: number; nodeId: string | null; } | null>(null);
  const [lastPaneClickPosition, setLastPaneClickPosition] = useState<{ x: number; y: number } | null>(null);

  const [floaterState, setFloaterState] = useState<{
    isVisible: boolean;
    position: { x: number; y: number } | null;
    suggestions: SuggestionAction[];
    contextElementId?: string | null;
    contextType?: 'pane' | 'node' | 'edge' | 'conceptExpansionControls' | null;
    title?: string;
  }>({ isVisible: false, position: null, suggestions: [], contextElementId: null, contextType: null });

  const Floater_handleDismiss = useCallback(() => {
    const currentContextType = floaterState.contextType;
    setFloaterState(prev => ({ ...prev, isVisible: false, contextType: null, contextElementId: null }));
    if (currentContextType === 'edge' && setEdgeLabelSuggestions) {
      setEdgeLabelSuggestions(null);
    } else if (currentContextType === 'conceptExpansionControls' && clearExpansionPreview) {
      clearExpansionPreview();
    }
  }, [floaterState.contextType, setEdgeLabelSuggestions, clearExpansionPreview]);

  useEffect(() => {
    if (edgeLabelSuggestions?.edgeId && edgeLabelSuggestions.labels.length > 0) {
      const edge = reactFlowInstance.getEdge(edgeLabelSuggestions.edgeId);
      const allNodes = reactFlowInstance.getNodes();
      if (edge) {
        const sourceNode = allNodes.find(n => n.id === edge.source);
        const targetNode = allNodes.find(n => n.id === edge.target);
        let screenPos = { x: 0, y: 0 };
        if (sourceNode?.positionAbsolute && targetNode?.positionAbsolute) {
          const midXFlow = (sourceNode.positionAbsolute.x + targetNode.positionAbsolute.x) / 2;
          const midYFlow = (sourceNode.positionAbsolute.y + targetNode.positionAbsolute.y) / 2;
          screenPos = reactFlowInstance.project({ x: midXFlow, y: midYFlow - 30 });
        } else if (sourceNode?.positionAbsolute) {
           screenPos = reactFlowInstance.project({x: sourceNode.positionAbsolute.x + 100, y: sourceNode.positionAbsolute.y - 30});
        } else {
            const pane = reactFlowInstance.getViewport();
            screenPos = {x: pane.x + 300, y: pane.y + 100};
        }
        const edgeFloaterSuggestions: SuggestionAction[] = edgeLabelSuggestions.labels.map(label => ({
          id: `edge-label-${edgeLabelSuggestions.edgeId}-${label.replace(/\s+/g, '-')}`,
          label: label,
          action: () => {
            updateStoreEdge(edgeLabelSuggestions.edgeId, { label: label });
            Floater_handleDismiss();
          }
        }));
        setFloaterState({
          isVisible: true, position: screenPos, suggestions: edgeFloaterSuggestions,
          contextType: 'edge', contextElementId: edgeLabelSuggestions.edgeId, title: "Suggested Edge Labels"
        });
      }
    } else if (floaterState.isVisible && floaterState.contextType === 'edge' && !edgeLabelSuggestions) {
      Floater_handleDismiss();
    }
  }, [edgeLabelSuggestions, reactFlowInstance, updateStoreEdge, Floater_handleDismiss, floaterState.isVisible, floaterState.contextType]);

  const handleAddNodeFromFloater = useCallback((position?: {x: number, y: number}) => {
    if (storeIsViewOnlyMode) { toast({ title: "View Only Mode", variant: "default"}); return; }
    const newNodeText = `Node ${storeMapData.nodes.length + 1}`;
    const { x, y } = position || aiToolsHook.getNodePlacement(storeMapData.nodes.length, 'generic', null, null, 20);
    const newNodeId = addNodeFromHook({ text: newNodeText, type: 'manual-node', position: { x, y } });
    useConceptMapStore.getState().setEditingNodeId(newNodeId);
    toast({ title: "Node Added", description: `"${newNodeText}" added.`});
    Floater_handleDismiss();
  }, [storeIsViewOnlyMode, toast, aiToolsHook.getNodePlacement, addNodeFromHook, storeMapData.nodes, Floater_handleDismiss]);

  const handlePaneContextMenuRequest = useCallback((event: React.MouseEvent, positionInFlow: {x: number, y: number}) => {
    if (storeIsViewOnlyMode) return;
    if (contextMenu?.isOpen) closeContextMenu();
    setLastPaneClickPosition(positionInFlow);
    const rawSuggestions = getPaneSuggestions(positionInFlow);
    const suggestions = rawSuggestions.map(s => {
      if (s.id === 'pane-add-topic') {
        return { ...s, action: () => { s.action(); Floater_handleDismiss(); }};
      }
      return { ...s, action: () => { s.action(); Floater_handleDismiss(); } };
    });
    setFloaterState({ isVisible: true, position: { x: event.clientX, y: event.clientY }, suggestions, contextType: 'pane', contextElementId: null, title: "Pane Actions" });
  }, [storeIsViewOnlyMode, getPaneSuggestions, Floater_handleDismiss, contextMenu?.isOpen, closeContextMenu]);

  const handleNodeContextMenuRequest = useCallback(async (event: React.MouseEvent, node: RFNode<CustomNodeData>) => {
    if (storeIsViewOnlyMode) return;
    event.preventDefault();
    if (contextMenu?.isOpen) closeContextMenu();
    Floater_handleDismiss();
    if (fetchAIChildTextSuggestions) {
      await fetchAIChildTextSuggestions(node);
    }
    let floaterTitle = "Node Actions";
    if (isLoadingAiChildTexts) {
      floaterTitle = "Loading Ideas...";
    } else if (aiChildTextSuggestions && aiChildTextSuggestions.length > 0) {
      floaterTitle = "Quick Add Ideas";
    }
    const rawSuggestions = getNodeSuggestions(node);
    const suggestions = rawSuggestions.map(s => ({ ...s, action: () => { s.action(); Floater_handleDismiss(); }}));
    setFloaterState({
      isVisible: true, position: { x: event.clientX, y: event.clientY }, suggestions: suggestions,
      contextType: 'node', contextElementId: node.id, title: floaterTitle
    });
  }, [
    storeIsViewOnlyMode, contextMenu?.isOpen, closeContextMenu, Floater_handleDismiss,
    getNodeSuggestions, fetchAIChildTextSuggestions, isLoadingAiChildTexts, aiChildTextSuggestions
  ]);

  const handleCommitStagedData = useCallback(() => {
    commitStagedMapData();
    toast({ title: 'AI Suggestions Committed', description: 'New elements added to your map.' });
  }, [commitStagedMapData, toast]);

  const handleClearStagedData = useCallback(() => {
    clearStagedMapData();
    toast({ title: 'AI Staging Cleared', description: 'AI suggestions have been discarded.' });
  }, [clearStagedMapData, toast]);

  const stagedItemCount = React.useMemo(() => ({
    nodes: storeStagedMapData?.nodes?.length || 0,
    edges: storeStagedMapData?.edges?.length || 0,
  }), [storeStagedMapData]);

  useEffect(() => {
    if (conceptExpansionPreview && conceptExpansionPreview.parentNodeId && reactFlowInstance) {
      const parentNode = reactFlowInstance.getNode(conceptExpansionPreview.parentNodeId);
      if (parentNode && parentNode.positionAbsolute) {
        const screenPos = reactFlowInstance.project({
          x: parentNode.positionAbsolute.x + (parentNode.width || 150) / 2,
          y: parentNode.positionAbsolute.y + (parentNode.height || 70) + 20,
        });
        const expansionControlSuggestions: SuggestionAction[] = [
          { id: 'accept-all-expansion', label: 'Accept All Suggestions', icon: CheckCircle, action: () => { acceptAllExpansionPreviews(); Floater_handleDismiss(); }},
          { id: 'clear-expansion', label: 'Clear All Suggestions', icon: XCircle, action: () => { clearExpansionPreview(); Floater_handleDismiss(); }}
        ];
        if (!floaterState.isVisible || floaterState.contextType === 'conceptExpansionControls') {
          setFloaterState({
            isVisible: true, position: screenPos, suggestions: expansionControlSuggestions,
            contextType: 'conceptExpansionControls', contextElementId: parentNode.id, title: "Expansion Preview Controls"
          });
        }
      }
    } else if (floaterState.isVisible && floaterState.contextType === 'conceptExpansionControls' && !conceptExpansionPreview) {
      Floater_handleDismiss();
    }
  }, [conceptExpansionPreview, reactFlowInstance, acceptAllExpansionPreviews, clearExpansionPreview, floaterState.isVisible, floaterState.contextType, Floater_handleDismiss]);

  const handleConceptSuggestionDrop = useCallback((conceptText: string, position: { x: number; y: number }) => {
    if (storeIsViewOnlyMode) {
      toast({ title: "View Only Mode", description: "Cannot add nodes from suggestions.", variant: "default" });
      return;
    }
    addNodeFromHook({ text: conceptText, type: 'ai-concept', position, details: '' });
    if (removeExtractedConceptsFromSuggestions) {
        removeExtractedConceptsFromSuggestions([conceptText]);
    }
    toast({ title: 'Concept Added', description: `'${conceptText}' added to the map from suggestion.` });
  }, [storeIsViewOnlyMode, addNodeFromHook, removeExtractedConceptsFromSuggestions, toast]);

  const handleMapPropertiesChange = useCallback((properties: { name: string; isPublic: boolean; sharedWithClassroomId: string | null; }) => {
    if (storeIsViewOnlyMode) { toast({ title: "View Only Mode", description: "Map properties cannot be changed.", variant: "default"}); return; }
    setStoreMapName(properties.name);
    setStoreIsPublic(properties.isPublic);
    setStoreSharedWithClassroomId(properties.sharedWithClassroomId);
  }, [storeIsViewOnlyMode, toast, setStoreMapName, setStoreIsPublic, setStoreSharedWithClassroomId]);

  const handleFlowSelectionChange = useCallback((elementId: string | null, elementType: 'node' | 'edge' | null) => {
    setStoreSelectedElement(elementId, elementType);
  }, [setStoreSelectedElement]);

  const handleMultiNodeSelectionChange = useCallback((nodeIds: string[]) => {
    setStoreMultiSelectedNodeIds(nodeIds);
  }, [setStoreMultiSelectedNodeIds]);

  const handleAddNodeToData = useCallback(() => {
    if (storeIsViewOnlyMode) { toast({ title: "View Only Mode", variant: "default"}); return; }
    const newNodeText = `Node ${storeMapData.nodes.length + 1}`;
    const { x, y } = aiToolsHook.getNodePlacement(storeMapData.nodes.length, 'generic', null, null, 20);
    addNodeFromHook({ text: newNodeText, type: 'manual-node', position: { x, y } });
    toast({ title: "Node Added", description: `"${newNodeText}" added.`});
  }, [storeIsViewOnlyMode, toast, aiToolsHook.getNodePlacement, addNodeFromHook, storeMapData.nodes]);

  const handleAddEdgeToData = useCallback(() => {
    if (storeIsViewOnlyMode) { toast({ title: "View Only Mode", variant: "default"}); return; }
    const nodes = storeMapData.nodes;
    if (nodes.length < 2) { toast({ title: "Cannot Add Edge", description: "At least two nodes are required to add an edge.", variant: "default" }); return; }
    const sourceNode = nodes[nodes.length - 2]; const targetNode = nodes[nodes.length - 1];
    if (!sourceNode || !targetNode) { toast({ title: "Error Adding Edge", description: "Source or target node for edge not found.", variant: "destructive"}); return; }
    addEdgeFromHook({ source: sourceNode.id, target: targetNode.id, label: 'connects' });
    toast({ title: "Edge Added" });
  }, [storeIsViewOnlyMode, toast, addEdgeFromHook, storeMapData.nodes]);

  const getRoleBasedDashboardLink = useCallback(() => { return user ? `/application/${user.role}/dashboard` : '/login'; }, [user]);
  const getBackLink = useCallback(() => { return user && user.role === UserRole.TEACHER ? "/application/teacher/classrooms" : "/application/student/concept-maps"; }, [user]);
  const getBackButtonText = useCallback(() => { return user && user.role === UserRole.TEACHER ? "Back to Classrooms" : "Back to My Maps"; }, [user]);

  const onTogglePropertiesInspector = useCallback(() => setIsPropertiesInspectorOpen(prev => !prev), []);
  const onToggleAiPanel = useCallback(() => setIsAiPanelOpen(prev => !prev), []);

  let mapForInspector: ConceptMap | null = (storeMapId && storeMapId !== 'new' && currentMapOwnerId) ? {
    id: storeMapId, name: mapName, ownerId: currentMapOwnerId, mapData: storeMapData, isPublic: isPublic,
    sharedWithClassroomId: sharedWithClassroomId, createdAt: currentMapCreatedAt || "", updatedAt: new Date().toISOString(),
  } : null;
  if ((isNewMapMode || storeMapId === 'new') && !mapForInspector && user) {
      mapForInspector = { id: 'new', name: mapName, ownerId: user.id, mapData: storeMapData, isPublic: isPublic,
                          sharedWithClassroomId: sharedWithClassroomId, createdAt: currentMapCreatedAt || "", updatedAt: new Date().toISOString() };
  }
  let actualSelectedElementForInspector: ConceptMapNode | ConceptMapEdge | null = null;
  if (selectedElementId && selectedElementType) {
    actualSelectedElementForInspector = selectedElementType === 'node' ? storeMapData.nodes.find(n => n.id === selectedElementId) || null : storeMapData.edges.find(e => e.id === selectedElementId) || null;
  }
  const canAddEdge = storeMapData.nodes.length >= 2;

  const handleNewMap = useCallback(() => { router.push('/application/concept-maps/editor/new'); }, [router]);

  const handleExportMap = useCallback(() => {
    const mapToExport = {
        name: mapName, mapData: storeMapData, isPublic: isPublic, sharedWithClassroomId: sharedWithClassroomId,
    };
    const jsonString = `data:text/json;charset=utf-8,${encodeURIComponent(JSON.stringify(mapToExport, null, 2))}`;
    const link = document.createElement('a');
    link.href = jsonString;
    link.download = `${mapName.replace(/\s+/g, '_') || 'concept_map'}.json`;
    link.click();
    toast({title: "Map Exported", description: `${mapName}.json has been downloaded.`});
  }, [mapName, storeMapData, isPublic, sharedWithClassroomId, toast]);

  const handleTriggerImport = useCallback(() => {
    if (!storeIsViewOnlyMode) fileInputRef.current?.click();
    else toast({title: "View Only Mode", description: "Import disabled."})
  }, [storeIsViewOnlyMode, toast]);

  const handleFileSelectedForImport = useCallback(async (event: React.ChangeEvent<HTMLInputElement>) => {
    if (storeIsViewOnlyMode) return;
    const file = event.target.files?.[0];
    if (!file) return;
    try {
      const fileContent = await file.text();
      const importedJson = JSON.parse(fileContent);
      if (typeof importedJson.mapData !== 'object' || !Array.isArray(importedJson.mapData.nodes) || !Array.isArray(importedJson.mapData.edges)) {
        throw new Error("Invalid map data structure in JSON file.");
      }
      importMapData(importedJson.mapData, importedJson.name || file.name.replace(/\.json$/i, ''));
      temporalStoreAPI.getState().clear();
      toast({ title: "Map Imported", description: `"${importedJson.name || file.name}" loaded successfully.`});
    } catch (e) {
      toast({ title: "Import Failed", description: `Error importing map: ${(e as Error).message}`, variant: "destructive"});
    }
    if(fileInputRef.current) fileInputRef.current.value = "";
  }, [storeIsViewOnlyMode, toast, importMapData, temporalStoreAPI]);

  const handleAutoLayout = useCallback(async () => {
    addDebugLog('[EditorPage] handleAutoLayout triggered.');
    if (storeIsViewOnlyMode) {
      toast({ title: "View Only Mode", description: "Auto-layout is disabled in view-only mode.", variant: "default" });
      addDebugLog('[EditorPage] Auto-layout skipped: view-only mode.');
      return;
    }
    if (storeMapData.nodes.length === 0) {
      toast({ title: "Empty Map", description: "Cannot apply layout to an empty map.", variant: "default" });
      addDebugLog('[EditorPage] Auto-layout skipped: empty map.');
      return;
    }
    const loadingToast = toast({
      title: 'Applying Auto Layout...',
      description: <div className="flex items-center"><Loader2 className="mr-2 h-4 w-4 animate-spin" /> Please wait.</div>,
      duration: Infinity,
    });
    addDebugLog('[EditorPage] Auto-layout processing started.');
    try {
      const dagreNodes: DagreNodeInput[] = storeMapData.nodes.map(node => ({
        id: node.id, width: node.width || 150, height: node.height || 70,
      }));
      const dagreEdges: DagreEdgeInput[] = storeMapData.edges.map(edge => ({
        source: edge.source, target: edge.target,
      }));
      addDebugLog(`[EditorPage] Prepared ${dagreNodes.length} nodes and ${dagreEdges.length} edges for layout.`);
      const newPositions = mockDagreLayout(dagreNodes, dagreEdges);
      addDebugLog(`[EditorPage] Layout calculated. ${newPositions.length} new positions received.`);
      applyLayout(newPositions);
      addDebugLog('[EditorPage] applyLayout action called.');
      setTimeout(() => {
        if (reactFlowInstance) {
          reactFlowInstance.fitView();
          addDebugLog('[EditorPage] reactFlowInstance.fitView() called.');
        }
      }, 100);
      loadingToast.dismiss();
      toast({ title: "Layout Applied", description: "Nodes have been automatically arranged.", variant: "default" });
      addDebugLog('[EditorPage] Auto-layout successfully applied.');
    } catch (error) {
      addDebugLog(`[EditorPage] Error during auto-layout: ${error instanceof Error ? error.message : String(error)}`);
      loadingToast.dismiss();
      toast({
        title: "Layout Error",
        description: `An error occurred: ${error instanceof Error ? error.message : String(error)}`,
        variant: "destructive",
      });
    }
  }, [ storeIsViewOnlyMode, storeMapData.nodes, storeMapData.edges, applyLayout, toast, reactFlowInstance, addDebugLog]);

  const handleStartConnectionFromNode = useCallback((nodeId: string) => {
    if (storeIsViewOnlyMode) {
      toast({ title: "View Only Mode", description: "Cannot start connections.", variant: "default" });
      return;
    }
    useConceptMapStore.getState().startConnectionMode(nodeId);
    addDebugLog(`[EditorPage] Start connection mode initiated from node: ${nodeId}`);
    toast({ title: "Start Connection", description: "Click on a target node to complete the edge.", duration: 3000 });
  }, [storeIsViewOnlyMode, toast, addDebugLog]);

  const handleNodeContextMenu = useCallback((event: React.MouseEvent, node: RFNode<CustomNodeData>) => {
    event.preventDefault();
    setContextMenu({ isOpen: true, x: event.clientX, y: event.clientY, nodeId: node.id });
  }, []);

  const closeContextMenu = useCallback(() => setContextMenu(null), []);

  const handleAlignLefts = useCallback(() => {
    const { multiSelectedNodeIds: currentMultiSelectedNodeIds, mapData: currentMapData } = useConceptMapStore.getState();
    if (storeIsViewOnlyMode || currentMultiSelectedNodeIds.length < 2) {
      toast({ title: "Action Denied", description: "Select at least two nodes to arrange.", variant: "default" }); return;
    }
    const selectedNodes = currentMapData.nodes.filter(n => currentMultiSelectedNodeIds.includes(n.id));
    if (selectedNodes.length < 2) return;

    const minX = Math.min(...selectedNodes.map(n => n.x));
    const updates: LayoutNodeUpdate[] = selectedNodes.map(n => ({ id: n.id, x: minX, y: n.y }));
    if (updates.length > 0) applyLayout(updates);
    toast({ title: "Arrange Action", description: "Nodes aligned to left." });
  }, [storeIsViewOnlyMode, toast, applyLayout, storeMapData, multiSelectedNodeIds]);

  const handleAlignCentersH = useCallback(() => {
    const { multiSelectedNodeIds: currentMultiSelectedNodeIds, mapData: currentMapData } = useConceptMapStore.getState();
    if (storeIsViewOnlyMode || currentMultiSelectedNodeIds.length < 2) {
      toast({ title: "Action Denied", description: "Select at least two nodes to arrange.", variant: "default" }); return;
    }
    const selectedNodes = currentMapData.nodes.filter(n => currentMultiSelectedNodeIds.includes(n.id));
    if (selectedNodes.length < 2) return;

    const avgCenterX = selectedNodes.reduce((sum, n) => sum + (n.x + (n.width || DEFAULT_NODE_WIDTH) / 2), 0) / selectedNodes.length;
    const updates: LayoutNodeUpdate[] = selectedNodes.map(n => ({
      id: n.id,
      x: avgCenterX - (n.width || DEFAULT_NODE_WIDTH) / 2,
      y: n.y
    }));
    if (updates.length > 0) applyLayout(updates);
    toast({ title: "Arrange Action", description: "Nodes aligned to horizontal center." });
  }, [storeIsViewOnlyMode, toast, applyLayout, storeMapData, multiSelectedNodeIds]);

  const handleAlignRights = useCallback(() => {
    const { multiSelectedNodeIds: currentMultiSelectedNodeIds, mapData: currentMapData } = useConceptMapStore.getState();
    if (storeIsViewOnlyMode || currentMultiSelectedNodeIds.length < 2) {
      toast({ title: "Action Denied", description: "Select at least two nodes to arrange.", variant: "default" }); return;
    }
    const selectedNodes = currentMapData.nodes.filter(n => currentMultiSelectedNodeIds.includes(n.id));
    if (selectedNodes.length < 2) return;

    const maxRight = Math.max(...selectedNodes.map(n => n.x + (n.width || DEFAULT_NODE_WIDTH)));
    const updates: LayoutNodeUpdate[] = selectedNodes.map(n => ({
      id: n.id,
      x: maxRight - (n.width || DEFAULT_NODE_WIDTH),
      y: n.y
    }));
    if (updates.length > 0) applyLayout(updates);
    toast({ title: "Arrange Action", description: "Nodes aligned to right." });
  }, [storeIsViewOnlyMode, toast, applyLayout, storeMapData, multiSelectedNodeIds]);

  const handleAlignTops = useCallback(() => {
    const { multiSelectedNodeIds: currentMultiSelectedNodeIds, mapData: currentMapData } = useConceptMapStore.getState();
    if (storeIsViewOnlyMode || currentMultiSelectedNodeIds.length < 2) {
      toast({ title: "Action Denied", description: "Select at least two nodes to arrange.", variant: "default" }); return;
    }
    const selectedNodes = currentMapData.nodes.filter(n => currentMultiSelectedNodeIds.includes(n.id));
    if (selectedNodes.length < 2) return;

    const minY = Math.min(...selectedNodes.map(n => n.y));
    const updates: LayoutNodeUpdate[] = selectedNodes.map(n => ({ id: n.id, x: n.x, y: minY }));
    if (updates.length > 0) applyLayout(updates);
    toast({ title: "Arrange Action", description: "Nodes aligned to top." });
  }, [storeIsViewOnlyMode, toast, applyLayout, storeMapData, multiSelectedNodeIds]);

  const handleAlignMiddlesV = useCallback(() => {
    const { multiSelectedNodeIds: currentMultiSelectedNodeIds, mapData: currentMapData } = useConceptMapStore.getState();
    if (storeIsViewOnlyMode || currentMultiSelectedNodeIds.length < 2) {
      toast({ title: "Action Denied", description: "Select at least two nodes to arrange.", variant: "default" }); return;
    }
    const selectedNodes = currentMapData.nodes.filter(n => currentMultiSelectedNodeIds.includes(n.id));
    if (selectedNodes.length < 2) return;

    const avgCenterY = selectedNodes.reduce((sum, n) => sum + (n.y + (n.height || DEFAULT_NODE_HEIGHT) / 2), 0) / selectedNodes.length;
    const updates: LayoutNodeUpdate[] = selectedNodes.map(n => ({
      id: n.id,
      x: n.x,
      y: avgCenterY - (n.height || DEFAULT_NODE_HEIGHT) / 2
    }));
    if (updates.length > 0) applyLayout(updates);
    toast({ title: "Arrange Action", description: "Nodes aligned to vertical middle." });
  }, [storeIsViewOnlyMode, toast, applyLayout, storeMapData, multiSelectedNodeIds]);

  const handleAlignBottoms = useCallback(() => {
    const { multiSelectedNodeIds: currentMultiSelectedNodeIds, mapData: currentMapData } = useConceptMapStore.getState();
    if (storeIsViewOnlyMode || currentMultiSelectedNodeIds.length < 2) {
      toast({ title: "Action Denied", description: "Select at least two nodes to arrange.", variant: "default" }); return;
    }
    const selectedNodes = currentMapData.nodes.filter(n => currentMultiSelectedNodeIds.includes(n.id));
    if (selectedNodes.length < 2) return;

    const maxBottom = Math.max(...selectedNodes.map(n => n.y + (n.height || DEFAULT_NODE_HEIGHT)));
    const updates: LayoutNodeUpdate[] = selectedNodes.map(n => ({
      id: n.id,
      x: n.x,
      y: maxBottom - (n.height || DEFAULT_NODE_HEIGHT)
    }));
    if (updates.length > 0) applyLayout(updates);
    toast({ title: "Arrange Action", description: "Nodes aligned to bottom." });
  }, [storeIsViewOnlyMode, toast, applyLayout, storeMapData, multiSelectedNodeIds]);

  const handleDistributeHorizontally = useCallback(() => {
    const { multiSelectedNodeIds: currentMultiSelectedNodeIds, mapData: currentMapData } = useConceptMapStore.getState();
    if (storeIsViewOnlyMode || currentMultiSelectedNodeIds.length < 3) {
      toast({ title: "Action Denied", description: "Select at least three nodes to distribute.", variant: "default" }); return;
    }
    const selectedNodes = currentMapData.nodes.filter(n => currentMultiSelectedNodeIds.includes(n.id)).sort((a, b) => a.x - b.x);
    if (selectedNodes.length < 3) return;

    const firstNode = selectedNodes[0];
    const lastNode = selectedNodes[selectedNodes.length - 1];
    const totalSpan = (lastNode.x + (lastNode.width || DEFAULT_NODE_WIDTH)) - firstNode.x;
    const sumOfNodeWidths = selectedNodes.reduce((sum, n) => sum + (n.width || DEFAULT_NODE_WIDTH), 0);

    if (totalSpan <= sumOfNodeWidths) {
        toast({ title: "Arrange Action", description: "Not enough space to distribute horizontally. Try moving nodes further apart.", variant: "default" });
        return;
    }

    const totalGapSpace = totalSpan - sumOfNodeWidths;
    const gap = totalGapSpace / (selectedNodes.length - 1);

    const updates: LayoutNodeUpdate[] = [];
    let currentX = firstNode.x;
    updates.push({ id: firstNode.id, x: firstNode.x, y: firstNode.y });

    for (let i = 1; i < selectedNodes.length; i++) {
      const prevNodeInLoop = selectedNodes[i-1];
      const prevNodeProcessedX = updates.find(u => u.id === prevNodeInLoop.id)?.x ?? prevNodeInLoop.x;

      currentX = prevNodeProcessedX + (prevNodeInLoop.width || DEFAULT_NODE_WIDTH) + gap;
      updates.push({ id: selectedNodes[i].id, x: currentX, y: selectedNodes[i].y });
    }
    if (updates.length > 0) applyLayout(updates);
    toast({ title: "Arrange Action", description: "Nodes distributed horizontally." });
  }, [storeIsViewOnlyMode, toast, applyLayout, storeMapData, multiSelectedNodeIds]);

  const handleDistributeVertically = useCallback(() => {
    const { multiSelectedNodeIds: currentMultiSelectedNodeIds, mapData: currentMapData } = useConceptMapStore.getState();
    if (storeIsViewOnlyMode || currentMultiSelectedNodeIds.length < 3) {
      toast({ title: "Action Denied", description: "Select at least three nodes to distribute.", variant: "default" }); return;
    }
    const selectedNodes = currentMapData.nodes.filter(n => currentMultiSelectedNodeIds.includes(n.id)).sort((a, b) => a.y - b.y);
    if (selectedNodes.length < 3) return;

    const firstNode = selectedNodes[0];
    const lastNode = selectedNodes[selectedNodes.length - 1];
    const totalSpan = (lastNode.y + (lastNode.height || DEFAULT_NODE_HEIGHT)) - firstNode.y;
    const sumOfNodeHeights = selectedNodes.reduce((sum, n) => sum + (n.height || DEFAULT_NODE_HEIGHT), 0);

    if (totalSpan <= sumOfNodeHeights) {
        toast({ title: "Arrange Action", description: "Not enough space to distribute vertically. Try moving nodes further apart.", variant: "default" });
        return;
    }

    const totalGapSpace = totalSpan - sumOfNodeHeights;
    const gap = totalGapSpace / (selectedNodes.length - 1);

    const updates: LayoutNodeUpdate[] = [];
    let currentY = firstNode.y;
    updates.push({ id: firstNode.id, x: firstNode.x, y: currentY });

    for (let i = 1; i < selectedNodes.length; i++) {
      const prevNodeInLoop = selectedNodes[i-1];
      const prevNodeProcessedY = updates.find(u => u.id === prevNodeInLoop.id)?.y || prevNodeInLoop.y;

      currentY = prevNodeProcessedY + (prevNodeInLoop.height || DEFAULT_NODE_HEIGHT) + gap;
      updates.push({ id: selectedNodes[i].id, x: selectedNodes[i].x, y: currentY });
    }
    if (updates.length > 0) applyLayout(updates);
    toast({ title: "Arrange Action", description: "Nodes distributed vertically." });
  }, [storeIsViewOnlyMode, toast, applyLayout, storeMapData, multiSelectedNodeIds]);

  const arrangeActions = React.useMemo<ArrangeAction[]>(() => [
    { id: 'alignLeft', label: 'Align Lefts', icon: AlignLeft, action: handleAlignLefts },
    { id: 'alignCenterH', label: 'Align Centers (H)', icon: AlignCenterHorizontal, action: handleAlignCentersH },
    { id: 'alignRight', label: 'Align Rights', icon: AlignRight, action: handleAlignRights },
    { id: 'sep1', label: 'sep1', isSeparator: true, action: () => {} },
    { id: 'alignTop', label: 'Align Tops', icon: AlignTop, action: handleAlignTops },
    { id: 'alignMiddleV', label: 'Align Middles (V)', icon: AlignCenterVertical, action: handleAlignMiddlesV },
    { id: 'alignBottom', label: 'Align Bottoms', icon: AlignBottom, action: handleAlignBottoms },
    { id: 'sep2', label: 'sep2', isSeparator: true, action: () => {} },
    { id: 'distH', label: 'Distribute Horizontally', icon: Columns, action: handleDistributeHorizontally },
    { id: 'distV', label: 'Distribute Vertically', icon: Rows, action: handleDistributeVertically },
  ], [
    handleAlignLefts, handleAlignCentersH, handleAlignRights,
    handleAlignTops, handleAlignMiddlesV, handleAlignBottoms,
    handleDistributeHorizontally, handleDistributeVertically
  ]);

  const handleTriggerAISemanticGroup = useCallback(async () => {
    if (isLoadingSemanticGroup) {
      toast({ title: "AI Busy", description: "An AI grouping suggestion is already in progress.", variant: "default" });
      return;
    }
    // Retrieve current isViewOnlyMode and multiSelectedNodeIds from store for the checks
    const currentStoreState = useConceptMapStore.getState();
    const currentIsViewOnlyMode = currentStoreState.isViewOnlyMode;
    const currentMultiSelectedNodeIds = currentStoreState.multiSelectedNodeIds;

    if (currentIsViewOnlyMode) {
      toast({ title: "View Only Mode", description: "AI Grouping suggestion is disabled.", variant: "default" });
      return;
    }
    if (currentMultiSelectedNodeIds.length < 2) {
      toast({ title: "Selection Required", description: "Please select at least two nodes to suggest an AI group.", variant: "default" });
      return;
    }

    setIsLoadingSemanticGroup(true);
    const loadingToastId = toast({ title: "AI Suggesting Group...", description: "Analyzing selected nodes...", duration: Infinity }).id;
    addDebugLog(`[EditorPage] AI Semantic Grouping triggered for ${currentMultiSelectedNodeIds.length} nodes.`);

    const allNodes = currentStoreState.mapData.nodes;
    const selectedNodesContent = currentMultiSelectedNodeIds
      .map(id => allNodes.find(node => node.id === id))
      .filter(node => !!node) // Filter out any undefined nodes (shouldn't happen if IDs are valid)
      .map(node => ({ id: node!.id, text: node!.text, details: node!.details }));

    try {
      const result = await suggestSemanticParentNodeFlow({ selectedNodesContent });
      setAiSemanticGroupSuggestion(result);
      setIsSuggestGroupDialogOpen(true); // This will open the dialog (dialog UI to be built in next step)
      toast.dismiss(loadingToastId);
      toast({ title: "AI Suggestion Ready", description: "Review the proposed parent group." });
      addDebugLog(`[EditorPage] AI Semantic Grouping suggestion received: ${JSON.stringify(result)}`);
    } catch (error) {
      console.error("Error suggesting semantic group:", error);
      addDebugLog(`[EditorPage] Error suggesting semantic group: ${(error as Error).message}`);
      toast.dismiss(loadingToastId);
      toast({ title: "AI Grouping Error", description: (error as Error).message || "Could not get group suggestion.", variant: "destructive" });
      setAiSemanticGroupSuggestion(null);
    } finally {
      setIsLoadingSemanticGroup(false);
    }
  }, [toast, addDebugLog]);

  const handleRequestAIArrangementSuggestion = useCallback(async () => {
    if (isLoadingAIArrangement || storeIsViewOnlyMode || multiSelectedNodeIds.length < 2) {
      if (isLoadingAIArrangement) toast({ title: "AI Busy", description: "An AI arrangement suggestion is already in progress." });
      else if (storeIsViewOnlyMode) toast({ title: "View Only", description: "AI suggestions disabled in view-only mode." });
      else toast({ title: "Selection Required", description: "Select at least two nodes for AI to suggest an arrangement." });
      return;
    }

    setIsLoadingAIArrangement(true);
    const loadingToast = toast({ title: "AI Suggesting Arrangement...", description: "Analyzing selected nodes...", duration: Infinity });
    addDebugLog(`[EditorPage] AI Arrangement Suggestion triggered for ${multiSelectedNodeIds.length} nodes.`);

    const currentNodes = useConceptMapStore.getState().mapData.nodes;
    const selectedNodesInfo: z.infer<typeof SuggestArrangementActionInputSchema>['selectedNodesInfo'] = multiSelectedNodeIds
      .map(id => currentNodes.find(node => node.id === id))
      .filter(node => !!node)
      .map(node => ({
        id: node!.id,
        x: node!.x,
        y: node!.y,
        width: node!.width || DEFAULT_NODE_WIDTH,
        height: node!.height || DEFAULT_NODE_HEIGHT,
        text: node!.text,
      }));

    try {
      const result = await suggestArrangementActionFlow({ selectedNodesInfo });
      toast.dismiss(loadingToast.id);
      if (result && result.suggestion) {
        setAiArrangementSuggestion(result.suggestion);
        setIsSuggestArrangementDialogOpen(true);
        toast({ title: "AI Suggestion Ready", description: "Review the proposed arrangement." });
        addDebugLog(`[EditorPage] AI Arrangement suggestion received: ${JSON.stringify(result.suggestion)}`);
      } else {
        toast({ title: "AI Error", description: "No arrangement suggestion received from AI.", variant: "destructive" });
        addDebugLog(`[EditorPage] AI Arrangement: No suggestion received. Result: ${JSON.stringify(result)}`);
      }
    } catch (error) {
      toast.dismiss(loadingToast.id);
      console.error("Error suggesting AI arrangement:", error);
      addDebugLog(`[EditorPage] Error suggesting AI arrangement: ${(error as Error).message}`);
      toast({ title: "AI Arrangement Error", description: (error as Error).message || "Could not get arrangement suggestion.", variant: "destructive" });
      setAiArrangementSuggestion(null);
    } finally {
      setIsLoadingAIArrangement(false);
    }
  }, [storeIsViewOnlyMode, multiSelectedNodeIds, toast, addDebugLog, isLoadingAIArrangement]);

  const handleConfirmAIArrangement = useCallback(() => {
    if (!aiArrangementSuggestion) return;

    const { actionId } = aiArrangementSuggestion;
    const actionMap: { [key: string]: () => void } = {
      alignLefts: handleAlignLefts,
      alignCentersH: handleAlignCentersH,
      alignRights: handleAlignRights,
      alignTops: handleAlignTops,
      alignMiddlesV: handleAlignMiddlesV,
      alignBottoms: handleAlignBottoms,
      distributeHorizontally: handleDistributeHorizontally,
      distributeVertically: handleDistributeVertically,
    };

    const actionToExecute = actionMap[actionId];
    if (actionToExecute) {
      actionToExecute();
      const friendlyActionName = arrangeActions.find(a => a.id === actionId)?.label || actionId;
      toast({ title: "Arrangement Applied", description: `Applied: ${friendlyActionName}` });
      addDebugLog(`[EditorPage] Confirmed and applied AI arrangement: ${actionId}`);
    } else {
      toast({ title: "Error", description: `Unknown arrangement action: ${actionId}`, variant: "destructive" });
      addDebugLog(`[EditorPage] Unknown AI arrangement action ID: ${actionId}`);
    }

    setIsSuggestArrangementDialogOpen(false);
    setAiArrangementSuggestion(null);
  }, [
    aiArrangementSuggestion, arrangeActions, toast, addDebugLog,
    handleAlignLefts, handleAlignCentersH, handleAlignRights,
    handleAlignTops, handleAlignMiddlesV, handleAlignBottoms,
    handleDistributeHorizontally, handleDistributeVertically
  ]);

  const handleRequestAIDiscoverGroup = useCallback(async () => {
    if (isLoadingAIDiscoverGroup || storeIsViewOnlyMode || (storeMapData.nodes && storeMapData.nodes.length < 3)) {
      if (isLoadingAIDiscoverGroup) toast({ title: "AI Busy", description: "AI is already trying to discover a group." });
      else if (storeIsViewOnlyMode) toast({ title: "View Only", description: "AI features disabled in view-only mode." });
      else toast({ title: "Not Enough Nodes", description: "Need at least 3 nodes on the map for AI to discover a group." });
      return;
    }

    setIsLoadingAIDiscoverGroup(true);
    const loadingToast = toast({ title: "AI Discovering Group...", description: "Analyzing the map for potential groups...", duration: Infinity });
    addDebugLog(`[EditorPage] AI Discover Group triggered for map with ${storeMapData.nodes.length} nodes.`);

    const mappedNodesForAI: z.infer<typeof AIAnalysisMapDataSchema>['nodes'] = storeMapData.nodes.map(n => ({
      id: n.id,
      text: n.text,
      details: n.details,
    }));
    const mappedEdgesForAI: z.infer<typeof AIAnalysisMapDataSchema>['edges'] = storeMapData.edges.map(e => ({
      source: e.source,
      target: e.target,
      label: e.label,
    }));

    try {
      const result = await suggestNodeGroupCandidatesFlow({ nodes: mappedNodesForAI, edges: mappedEdgesForAI });
      toast.dismiss(loadingToast.id);

      if (result && result.nodeIdsToGroup && result.nodeIdsToGroup.length > 0) {
        setAiDiscoveredGroup(result);
        setIsDiscoverGroupDialogOpen(true);
        toast({ title: "AI Group Suggestion Ready", description: "Review the potential group discovered by AI." });
        addDebugLog(`[EditorPage] AI Discovered Group suggestion received: ${JSON.stringify(result)}`);
      } else {
        toast({ title: "AI Suggestion", description: "No specific group was identified by the AI at this time.", variant: "default" });
        addDebugLog(`[EditorPage] AI Discovered Group: No suggestion received or empty group. Result: ${JSON.stringify(result)}`);
      }
    } catch (error) {
      toast.dismiss(loadingToast.id);
      console.error("Error discovering AI group:", error);
      addDebugLog(`[EditorPage] Error discovering AI group: ${(error as Error).message}`);
      toast({ title: "AI Discover Group Error", description: (error as Error).message || "Could not get group suggestion.", variant: "destructive" });
      setAiDiscoveredGroup(null);
    } finally {
      setIsLoadingAIDiscoverGroup(false);
    }
  }, [storeIsViewOnlyMode, storeMapData, toast, addDebugLog, isLoadingAIDiscoverGroup]);

  const handleConfirmAIDiscoverGroup = useCallback(async () => {
    if (!aiDiscoveredGroup || !aiDiscoveredGroup.nodeIdsToGroup || aiDiscoveredGroup.nodeIdsToGroup.length < 2) {
      addDebugLog('[EditorPage] AI Discovered Group confirmation skipped: No valid group data.');
      return;
    }

    const { nodeIdsToGroup, suggestedParentName } = aiDiscoveredGroup;
    const currentNodes = useConceptMapStore.getState().mapData.nodes; // Get latest nodes
    const nodesToGroupData = nodeIdsToGroup
      .map(id => currentNodes.find(node => node.id === id))
      .filter(node => !!node) as ConceptMapNode[]; // Ensure all nodes exist and filter out undefined

    if (nodesToGroupData.length !== nodeIdsToGroup.length) {
        toast({ title: "Error", description: "Some nodes suggested for grouping were not found.", variant: "destructive" });
        addDebugLog('[EditorPage] AI Discovered Group confirmation error: Some suggested nodes not found.');
        setIsDiscoverGroupDialogOpen(false);
        setAiDiscoveredGroup(null);
        return;
    }

    let totalX = 0;
    let totalY = 0;
    nodesToGroupData.forEach(node => {
      totalX += (node.x ?? 0) + (node.width || DEFAULT_NODE_WIDTH) / 2;
      totalY += (node.y ?? 0) + (node.height || DEFAULT_NODE_HEIGHT) / 2;
    });
    const averageCenterX = totalX / nodesToGroupData.length;
    const averageCenterY = totalY / nodesToGroupData.length;

    const newParentX = averageCenterX - DEFAULT_NODE_WIDTH / 2;
    const newParentY = averageCenterY - DEFAULT_NODE_HEIGHT / 2;

    addDebugLog(`[EditorPage] Confirming AI Discovered Group. Parent: "${suggestedParentName}". Children: ${nodeIdsToGroup.join(', ')}`);

    try {
      const newParentNodeId = addNodeFromHook({
        text: suggestedParentName,
        position: { x: newParentX, y: newParentY },
        type: 'ai-group-parent',
      });
      addDebugLog(`[EditorPage] New parent node from AI discovery added with ID: ${newParentNodeId}`);

      for (const childId of nodeIdsToGroup) {
        updateStoreNode(childId, { parentNode: newParentNodeId });
      }
      updateStoreNode(newParentNodeId, { childIds: nodeIdsToGroup });
      addDebugLog(`[EditorPage] Updated parent ${newParentNodeId} and children for AI discovered group.`);

      // Initial layout for the discovered group children
      const PADDING_IN_GROUP = 30;
      const GAP_IN_GROUP = 20;
      const NODES_PER_ROW_IN_GROUP = 2;
      let currentX = PADDING_IN_GROUP;
      let currentY = PADDING_IN_GROUP;
      let maxHeightInRow = 0;
      const childPositionUpdates: LayoutNodeUpdate[] = [];

      nodesToGroupData.forEach((childNode, childLoopIndex) => {
          const nodeWidth = childNode.width || DEFAULT_NODE_WIDTH;
          const nodeHeight = childNode.height || DEFAULT_NODE_HEIGHT;
          childPositionUpdates.push({ id: childNode.id, x: currentX, y: currentY });
          maxHeightInRow = Math.max(maxHeightInRow, nodeHeight);
          if ((childLoopIndex + 1) % NODES_PER_ROW_IN_GROUP === 0) {
            currentX = PADDING_IN_GROUP;
            currentY += maxHeightInRow + GAP_IN_GROUP;
            maxHeightInRow = 0;
          } else {
            currentX += nodeWidth + GAP_IN_GROUP;
          }
      });
      if (childPositionUpdates.length > 0) {
        applyLayout(childPositionUpdates);
        addDebugLog(`[EditorPage] Applied initial layout to ${childPositionUpdates.length} children in AI discovered group.`);
      }

      toast({ title: "AI Group Created", description: `Nodes grouped under '${suggestedParentName}'.` });
    } catch (error) {
      console.error("Error creating AI discovered group:", error);
      addDebugLog(`[EditorPage] Error creating AI discovered group: ${(error as Error).message}`);
      toast({ title: "Grouping Error", description: "Could not create the discovered group. " + (error as Error).message, variant: "destructive" });
    } finally {
      setIsDiscoverGroupDialogOpen(false);
      setAiDiscoveredGroup(null);
    }
  }, [aiDiscoveredGroup, addNodeFromHook, updateStoreNode, toast, addDebugLog, applyLayout]);

  const handleRequestAIMapImprovement = useCallback(async () => {
    if (isLoadingAIMapImprovement || storeIsViewOnlyMode || (storeMapData.nodes && storeMapData.nodes.length < 2)) {
      if (isLoadingAIMapImprovement) toast({ title: "AI Busy", description: "An AI map improvement suggestion is already in progress." });
      else if (storeIsViewOnlyMode) toast({ title: "View Only", description: "AI features disabled in view-only mode." });
      else toast({ title: "Not Enough Nodes", description: "Need at least 2 nodes on the map for AI to suggest an improvement." });
      return;
    }

    setIsLoadingAIMapImprovement(true);
    const loadingToast = toast({ title: "AI Analyzing Map...", description: "Looking for potential improvements...", duration: Infinity });
    addDebugLog(`[EditorPage] AI Map Improvement triggered for map with ${storeMapData.nodes.length} nodes.`);

    const mappedNodesForAI: z.infer<typeof AIMapDataSchema>['nodes'] = storeMapData.nodes.map(n => ({
      id: n.id,
      text: n.text,
      details: n.details,
    }));
    const mappedEdgesForAI: z.infer<typeof AIMapDataSchema>['edges'] = storeMapData.edges.map(e => ({
      source: e.source,
      target: e.target,
      label: e.label,
    }));

    try {
      const result = await suggestMapImprovementFlow({ nodes: mappedNodesForAI, edges: mappedEdgesForAI });
      toast.dismiss(loadingToast.id);

      if (result) {
        setAiMapImprovementSuggestion(result);
        setIsSuggestImprovementDialogOpen(true);
        toast({ title: "AI Suggestion Ready", description: "Review the proposed map improvement." });
        addDebugLog(`[EditorPage] AI Map Improvement suggestion received: ${JSON.stringify(result)}`);
      } else {
        toast({ title: "AI Suggestion", description: "No specific map improvement identified by the AI at this time.", variant: "default" });
        addDebugLog(`[EditorPage] AI Map Improvement: No suggestion received. Result: ${JSON.stringify(result)}`);
      }
    } catch (error) {
      toast.dismiss(loadingToast.id);
      console.error("Error suggesting AI map improvement:", error);
      addDebugLog(`[EditorPage] Error suggesting AI map improvement: ${(error as Error).message}`);
      toast({ title: "AI Improvement Error", description: (error as Error).message || "Could not get map improvement suggestion.", variant: "destructive" });
      setAiMapImprovementSuggestion(null);
    } finally {
      setIsLoadingAIMapImprovement(false);
    }
  }, [storeIsViewOnlyMode, storeMapData, toast, addDebugLog, isLoadingAIMapImprovement]);

  // Placeholder for actual confirmation logic, to be implemented in the next step
  const handleConfirmAIMapImprovement = useCallback(() => {
    if (!aiMapImprovementSuggestion) return;
    console.log('Confirm clicked for AI Map Improvement:', aiMapImprovementSuggestion);
    // Actual graph manipulation logic will be added in the next subtask
    toast({ title: "Action Required", description: "Confirmation logic for this improvement type is pending."});
    setIsSuggestImprovementDialogOpen(false);
    setAiMapImprovementSuggestion(null);
  }, [aiMapImprovementSuggestion, toast]);


  const handleConfirmAISemanticGroup = useCallback(async () => {
    if (!aiSemanticGroupSuggestion || multiSelectedNodeIds.length < 2) {
      addDebugLog('[EditorPage] AI Semantic Group confirmation skipped: No suggestion or not enough nodes.');
      return;
    }

    const selectedNodesData = storeMapData.nodes.filter(node => multiSelectedNodeIds.includes(node.id));
    if (selectedNodesData.length === 0) {
      toast({ title: "Error", description: "Selected nodes not found.", variant: "destructive" });
      addDebugLog('[EditorPage] AI Semantic Group confirmation error: Selected nodes data not found.');
      return;
    }

    let totalX = 0;
    let totalY = 0;
    selectedNodesData.forEach(node => {
      totalX += (node.x ?? 0) + (node.width || DEFAULT_NODE_WIDTH) / 2;
      totalY += (node.y ?? 0) + (node.height || DEFAULT_NODE_HEIGHT) / 2;
    });
    const averageCenterX = totalX / selectedNodesData.length;
    const averageCenterY = totalY / selectedNodesData.length;

    const newParentX = averageCenterX - DEFAULT_NODE_WIDTH / 2;
    const newParentY = averageCenterY - DEFAULT_NODE_HEIGHT / 2;

    addDebugLog(`[EditorPage] Confirming AI Semantic Group. Parent: "${aiSemanticGroupSuggestion.parentNodeText}". Children: ${multiSelectedNodeIds.join(', ')}`);

    try {
      // 1. Add the new parent node
      const newParentNodeId = addNodeFromHook({
        text: aiSemanticGroupSuggestion.parentNodeText,
        position: { x: newParentX, y: newParentY },
        type: 'ai-group-parent', // Consider making this a distinct type
        // childIds will be set in a subsequent updateNode call for clarity and to ensure parent exists
      });
      addDebugLog(`[EditorPage] New parent node added with ID: ${newParentNodeId}`);

      // 2. Update children to link to the new parent
      for (const childId of multiSelectedNodeIds) {
        updateStoreNode(childId, { parentNode: newParentNodeId });
        addDebugLog(`[EditorPage] Updated child node ${childId} to link to parent ${newParentNodeId}`);
      }

      // 3. Update the parent node with its new children
      updateStoreNode(newParentNodeId, { childIds: multiSelectedNodeIds });
      addDebugLog(`[EditorPage] Updated parent node ${newParentNodeId} with childIds: ${multiSelectedNodeIds.join(', ')}`);

      // Layout children within the new parent
      const PADDING_IN_GROUP = 30;
      const GAP_IN_GROUP = 20;
      const NODES_PER_ROW_IN_GROUP = 2;
      let currentX = PADDING_IN_GROUP;
      let currentY = PADDING_IN_GROUP;
      let maxHeightInRow = 0;
      const childPositionUpdates: LayoutNodeUpdate[] = [];
      const allCurrentNodes = useConceptMapStore.getState().mapData.nodes; // Get latest nodes after parent creation

      multiSelectedNodeIds.forEach((childId, childLoopIndex) => {
        const childNode = allCurrentNodes.find(n => n.id === childId);
        if (childNode) {
          const nodeWidth = childNode.width || DEFAULT_NODE_WIDTH;
          const nodeHeight = childNode.height || DEFAULT_NODE_HEIGHT;

          childPositionUpdates.push({ id: childId, x: currentX, y: currentY });
          maxHeightInRow = Math.max(maxHeightInRow, nodeHeight);

          if ((childLoopIndex + 1) % NODES_PER_ROW_IN_GROUP === 0) {
            currentX = PADDING_IN_GROUP;
            currentY += maxHeightInRow + GAP_IN_GROUP;
            maxHeightInRow = 0;
          } else {
            currentX += nodeWidth + GAP_IN_GROUP;
          }
        }
      });

      if (childPositionUpdates.length > 0) {
        applyLayout(childPositionUpdates);
        addDebugLog(`[EditorPage] Applied initial layout to ${childPositionUpdates.length} children in new AI group.`);
      }

      toast({ title: "AI Group Created", description: `Nodes grouped under '${aiSemanticGroupSuggestion.parentNodeText}'.` });
      setIsSuggestGroupDialogOpen(false);
      setAiSemanticGroupSuggestion(null);
      // Optionally, clear multi-selected nodes or select the new parent node
      // setStoreMultiSelectedNodeIds([]);
      // setStoreSelectedElement(newParentNodeId, 'node');

    } catch (error) {
      console.error("Error confirming AI semantic group:", error);
      addDebugLog(`[EditorPage] Error confirming AI semantic group: ${(error as Error).message}`);
      toast({ title: "Grouping Error", description: "Could not create the group. " + (error as Error).message, variant: "destructive" });
    }
  }, [
    aiSemanticGroupSuggestion,
    multiSelectedNodeIds,
    storeMapData.nodes,
    addNodeFromHook,
    updateStoreNode,
    toast,
    addDebugLog,
    setAiSemanticGroupSuggestion,
    setIsSuggestGroupDialogOpen,
    applyLayout // Ensure applyLayout is in dependencies
  ]);

  const handleDeleteNodeFromContextMenu = useCallback((nodeId: string) => {
    if(!storeIsViewOnlyMode) deleteStoreNode(nodeId);
    closeContextMenu();
  }, [storeIsViewOnlyMode, deleteStoreNode, closeContextMenu]);

  const handleSelectedElementPropertyUpdateInspector = useCallback((updates: any) => {
    if (storeIsViewOnlyMode || !selectedElementId || !selectedElementType ) return;
    if (selectedElementType === 'node') updateStoreNode(selectedElementId, updates);
    else if (selectedElementType === 'edge') updateStoreEdge(selectedElementId, updates);
  }, [storeIsViewOnlyMode, selectedElementId, selectedElementType, updateStoreNode, updateStoreEdge]);

  if (isStoreLoading && !storeError) { return <div className="flex h-screen items-center justify-center"><Loader2 className="h-12 w-12 animate-spin text-primary" /></div>; }
  if (storeError) { return <div className="p-4 text-destructive flex flex-col items-center justify-center h-full gap-4"><AlertTriangle className="h-10 w-10" /> <p>{storeError}</p> <Button asChild><Link href={getBackLink()}>{getBackButtonText()}</Link></Button></div>; }

  const inspectorAiTools = React.useMemo(() => ({
    openExpandConceptModal: aiToolsHook.openExpandConceptModal,
    openRewriteNodeContentModal: aiToolsHook.openRewriteNodeContentModal,
    suggestIntermediateNode: aiToolsHook.handleSuggestIntermediateNode,
  }), [aiToolsHook.openExpandConceptModal, aiToolsHook.openRewriteNodeContentModal, aiToolsHook.handleSuggestIntermediateNode]);

  // Prepare props for SuggestIntermediateNodeModal
  let modalSourceNodeText: string | undefined;
  let modalTargetNodeText: string | undefined;
  let modalOriginalEdgeLabel: string | undefined;

  if (intermediateNodeOriginalEdgeContext && storeMapData) {
    const sourceNode = storeMapData.nodes.find(n => n.id === intermediateNodeOriginalEdgeContext.sourceNodeId);
    modalSourceNodeText = sourceNode?.text;
    const targetNode = storeMapData.nodes.find(n => n.id === intermediateNodeOriginalEdgeContext.targetNodeId);
    modalTargetNodeText = targetNode?.text;
    const originalEdge = storeMapData.edges.find(e => e.id === intermediateNodeOriginalEdgeContext.edgeId);
    modalOriginalEdgeLabel = originalEdge?.label;
  }

  const showEmptyMapMessage =
    !isStoreLoading &&
    useConceptMapStore.getState().initialLoadComplete &&
    !storeError &&
    routeMapId !== 'new' &&
    storeMapData.nodes.length === 0 &&
    storeMapId === routeMapId;

  return (
    <div className="flex h-[calc(100vh-var(--navbar-height,4rem))] flex-col">
      <input type="file" accept=".json" ref={fileInputRef} onChange={handleFileSelectedForImport} style={{ display: 'none' }} disabled={storeIsViewOnlyMode} />
      <DashboardHeader
        title={mapName}
        description={storeIsViewOnlyMode ? "Currently in view-only mode." : "Create, edit, and visualize your ideas."}
        icon={storeIsViewOnlyMode ? EyeOff : (isNewMapMode || storeMapId === 'new') ? Compass : Share2}
        iconLinkHref={getRoleBasedDashboardLink()}
      >
        {!storeIsViewOnlyMode && <Button onClick={handleSaveMap} disabled={isStoreSaving || storeIsViewOnlyMode}>{isStoreSaving ? <Loader2 className="mr-2 h-4 w-4 animate-spin" /> : <Save className="mr-2 h-4 w-4" />}Save</Button>}
        <Button asChild variant="outline"><Link href={getBackLink()}><ArrowLeft className="mr-2 h-4 w-4" /> {getBackButtonText()}</Link></Button>
      </DashboardHeader>
      <ReactFlowProvider>
        <EditorToolbar
          onNewMap={handleNewMap}
          onSaveMap={handleSaveMap}
          isSaving={isStoreSaving}
          onExportMap={handleExportMap}
          onTriggerImport={handleTriggerImport}
          onExtractConcepts={handleExtractConcepts}
          onSuggestRelations={handleSuggestRelations}
          onExpandConcept={handleExpandConcept}
          onQuickCluster={handleQuickCluster}
          onGenerateSnippetFromText={handleGenerateSnippetFromText}
          onSummarizeSelectedNodes={handleSummarizeSelectedNodes}
          isViewOnlyMode={storeIsViewOnlyMode}
          onAddNodeToData={handleAddNodeToData}
          onAddEdgeToData={handleAddEdgeToData}
          canAddEdge={canAddEdge}
          onToggleProperties={onTogglePropertiesInspector}
          onToggleAiPanel={onToggleAiPanel}
          isPropertiesPanelOpen={isPropertiesInspectorOpen} isAiPanelOpen={isAiPanelOpen}
          onUndo={handleUndo} onRedo={handleRedo} canUndo={canUndo} canRedo={canRedo}
          selectedNodeId={selectedElementType === 'node' ? selectedElementId : null}
<<<<<<< HEAD
          numMultiSelectedNodes={multiSelectedNodeIds.length}
          onAiTidySelection={handleAiTidyUpSelection}
          onAutoLayout={handleAutoLayout} // Add this new prop
          arrangeActions={arrangeActions}
          onSuggestAISemanticGroup={handleTriggerAISemanticGroup}
          onSuggestAIArrangement={handleRequestAIArrangementSuggestion}
          isSuggestingAIArrangement={isLoadingAIArrangement}
          onAIDiscoverGroup={handleRequestAIDiscoverGroup}
          isAIDiscoveringGroup={isLoadingAIDiscoverGroup}
          mapNodeCount={storeMapData.nodes.length}
          onAISuggestImprovement={handleRequestAIMapImprovement}
          isAISuggestingImprovement={isLoadingAIMapImprovement}
=======
          numMultiSelectedNodeIds={multiSelectedNodeIds.length}
          onTidySelection={tidySelectedNodes}
          onSuggestMapImprovements={fetchStructuralSuggestions}
          isSuggestingMapImprovements={isFetchingStructuralSuggestions}
          onApplySemanticTidyUp={applySemanticTidyUp} // Pass the action
          isApplyingSemanticTidyUp={isApplyingSemanticTidyUp} // Pass the state
>>>>>>> 6b1e0bd3
        />
        <div className="flex-grow relative overflow-hidden">
          {showEmptyMapMessage ? (
            <div className="absolute inset-0 flex flex-col items-center justify-center text-center p-8">
              <HelpCircle className="h-12 w-12 text-muted-foreground mb-4" />
              <h3 className="text-xl font-semibold mb-2">Map Loaded, But It's Empty</h3>
              <p className="text-muted-foreground">
                This concept map was loaded successfully but currently has no nodes.
              </p>
              <p className="text-muted-foreground mt-1">
                You can start building it by adding nodes using the toolbar above.
              </p>
            </div>
          ) : (
            <FlowCanvasCore
              mapDataFromStore={storeMapData} isViewOnlyMode={storeIsViewOnlyMode}
              onSelectionChange={handleFlowSelectionChange} onMultiNodeSelectionChange={handleMultiNodeSelectionChange}
              onNodesChangeInStore={updateStoreNode}
              onNodesDeleteInStore={deleteStoreNode}
              onEdgesDeleteInStore={(edgeId) => useConceptMapStore.getState().deleteEdge(edgeId)}
              onConnectInStore={addEdgeFromHook}
              onNodeContextMenuRequest={handleNodeContextMenuRequest}
              onPaneContextMenuRequest={handlePaneContextMenuRequest}
              onStagedElementsSelectionChange={setSelectedStagedElementIds}
              onNewEdgeSuggestLabels={fetchAndSetEdgeLabelSuggestions}
              onGhostNodeAcceptRequest={acceptSingleExpansionPreview}
              onConceptSuggestionDrop={handleConceptSuggestionDrop}
              onNodeAIExpandTriggered={(nodeId) => aiToolsHook.openExpandConceptModal(nodeId)}
<<<<<<< HEAD
              onNodeStartConnectionRequest={handleStartConnectionFromNode}
              activeVisualEdgeSuggestion={activeVisualEdgeSuggestion}
              onAcceptVisualEdge={handleAcceptVisualEdge}
              onRejectVisualEdge={handleRejectVisualEdge}
=======
              onRefinePreviewNodeRequested={aiToolsHook.openRefineGhostNodeModal} // Pass the new prop
>>>>>>> 6b1e0bd3
            />
          )}
        </div>
        <AIStagingToolbar
          isVisible={isStagingActive}
          onCommit={handleCommitStagedData}
          onClear={handleClearStagedData}
          stagedItemCount={stagedItemCount}
        />
        <AISuggestionFloater
          isVisible={floaterState.isVisible}
          position={floaterState.position || { x: 0, y: 0 }}
          suggestions={floaterState.suggestions}
          onDismiss={Floater_handleDismiss}
          title={floaterState.title || (floaterState.contextType === 'pane' ? "Pane Actions" : floaterState.contextType === 'node' ? "Node Actions" : "Quick Actions")}
        />
        {contextMenu?.isOpen && contextMenu.nodeId && (
          <NodeContextMenu x={contextMenu.x} y={contextMenu.y} nodeId={contextMenu.nodeId} onClose={closeContextMenu}
            onDeleteNode={handleDeleteNodeFromContextMenu}
            onExpandConcept={() => { openExpandConceptModal(contextMenu.nodeId!); closeContextMenu(); }}
            onSuggestRelations={() => { openSuggestRelationsModal(contextMenu.nodeId!); closeContextMenu(); }}
            onExtractConcepts={() => { openExtractConceptsModal(contextMenu.nodeId!); closeContextMenu(); }}
            onAskQuestion={() => { openAskQuestionModal(contextMenu.nodeId!); closeContextMenu(); }}
            onRewriteContent={() => { openRewriteNodeContentModal(contextMenu.nodeId!); closeContextMenu(); }}
            isViewOnlyMode={storeIsViewOnlyMode} />
        )}
        <Sheet open={isPropertiesInspectorOpen} onOpenChange={setIsPropertiesInspectorOpen}>
          <SheetContent side="right" className="w-full sm:max-w-md overflow-y-auto">
            <PropertiesInspector currentMap={mapForInspector} onMapPropertiesChange={handleMapPropertiesChange}
              selectedElement={actualSelectedElementForInspector} selectedElementType={selectedElementType}
              onSelectedElementPropertyUpdate={handleSelectedElementPropertyUpdateInspector}
              onSuggestIntermediateNode={handleSuggestIntermediateNodeRequest} // Pass the handler
              isNewMapMode={isNewMapMode} isViewOnlyMode={storeIsViewOnlyMode} />
          </SheetContent>
        </Sheet>
        <Sheet open={isAiPanelOpen} onOpenChange={setIsAiPanelOpen}>
          <SheetContent side="bottom" className="h-[40vh] sm:h-1/3">
            <AISuggestionPanel currentMapNodes={storeMapData.nodes}
              extractedConcepts={aiExtractedConcepts} suggestedRelations={aiSuggestedRelations}
              onAddExtractedConcepts={addExtractedConceptsToMap} onAddSuggestedRelations={addSuggestedRelationsToMap}
              onClearExtractedConcepts={() => useConceptMapStore.getState().setAiExtractedConcepts([])}
              onClearSuggestedRelations={() => useConceptMapStore.getState().setAiSuggestedRelations([])}
              isViewOnlyMode={storeIsViewOnlyMode} />
          </SheetContent>
        </Sheet>
        {isExtractConceptsModalOpen && !storeIsViewOnlyMode && <ExtractConceptsModal initialText={textForExtraction} onConceptsExtracted={handleConceptsExtracted} onOpenChange={setIsExtractConceptsModalOpen} />}
        {isSuggestRelationsModalOpen && !storeIsViewOnlyMode && <SuggestRelationsModal initialConcepts={conceptsForRelationSuggestion} onRelationsSuggested={handleRelationsSuggested} onOpenChange={setIsSuggestRelationsModalOpen} />}
        {isExpandConceptModalOpen && !storeIsViewOnlyMode && conceptToExpandDetails && (
          <ExpandConceptModal
            initialConceptText={conceptToExpandDetails.text}
            existingMapContext={mapContextForExpansion}
            onConceptExpanded={handleConceptExpanded}
            onOpenChange={setIsExpandConceptModalOpen}
          />
        )}
        {isQuickClusterModalOpen && !storeIsViewOnlyMode && <QuickClusterModal isOpen={isQuickClusterModalOpen} onOpenChange={setIsQuickClusterModalOpen} onClusterGenerated={handleClusterGenerated} />}
        {isGenerateSnippetModalOpen && !storeIsViewOnlyMode && <GenerateSnippetModal isOpen={isGenerateSnippetModalOpen} onOpenChange={setIsGenerateSnippetModalOpen} onSnippetGenerated={handleSnippetGenerated} />}
        {isAskQuestionModalOpen && !storeIsViewOnlyMode && nodeContextForQuestion && <AskQuestionModal nodeContext={nodeContextForQuestion} onQuestionAnswered={handleQuestionAnswered} onOpenChange={setIsAskQuestionModalOpen} />}
        {isRewriteNodeContentModalOpen && !storeIsViewOnlyMode && nodeContentToRewrite && <RewriteNodeContentModal nodeContent={nodeContentToRewrite} onRewriteConfirm={handleRewriteNodeContentConfirm} onOpenChange={setIsRewriteNodeContentModalOpen} />}
        {isRefineModalOpen && refineModalInitialData && !storeIsViewOnlyMode && (
          <RefineSuggestionModal
            isOpen={isRefineModalOpen}
            onOpenChange={setIsRefineModalOpen}
            initialData={refineModalInitialData}
            onConfirm={handleRefineSuggestionConfirm}
          />
        )}
        {intermediateNodeSuggestion && !storeIsViewOnlyMode && (
          <AlertDialog
            open={!!intermediateNodeSuggestion}
            onOpenChange={(isOpen) => {
              if (!isOpen) {
                clearIntermediateNodeSuggestion();
              }
            }}
          >
            <AlertDialogContent>
              <AlertDialogHeader>
                <AlertDialogTitle>AI Suggestion: Add Intermediate Node</AlertDialogTitle>
                <AlertDialogDescription>
                  <p className="mb-2">
                    AI suggests adding node: <strong className="text-primary">{intermediateNodeSuggestion.intermediateNodeText}</strong>
                    {intermediateNodeSuggestion.intermediateNodeDetails && (
                      <span className="text-xs text-muted-foreground block"> (Details: {intermediateNodeSuggestion.intermediateNodeDetails})</span>
                    )}
                  </p>
                  <p>
                    This will be placed between
                    '<strong className="text-secondary-foreground">{intermediateNodeSuggestion.sourceNode.text}</strong>'
                    and '<strong className="text-secondary-foreground">{intermediateNodeSuggestion.targetNode.text}</strong>'.
                  </p>
                  <p className="mt-2">The existing connection will be replaced by two new connections:</p>
                  <ul className="list-disc pl-5 mt-1 text-sm">
                    <li>
                      {intermediateNodeSuggestion.sourceNode.text}
                      <span className="text-muted-foreground"> → </span>
                      <strong className="text-blue-600">'{intermediateNodeSuggestion.labelSourceToIntermediate}'</strong>
                      <span className="text-muted-foreground"> → </span>
                      {intermediateNodeSuggestion.intermediateNodeText}
                    </li>
                    <li>
                      {intermediateNodeSuggestion.intermediateNodeText}
                      <span className="text-muted-foreground"> → </span>
                      <strong className="text-blue-600">'{intermediateNodeSuggestion.labelIntermediateToTarget}'</strong>
                      <span className="text-muted-foreground"> → </span>
                      {intermediateNodeSuggestion.targetNode.text}
                    </li>
                  </ul>
                  <p className="mt-3">Do you want to apply this change?</p>
                </AlertDialogDescription>
              </AlertDialogHeader>
              <AlertDialogFooter>
                <AlertDialogCancel onClick={clearIntermediateNodeSuggestion}>Cancel</AlertDialogCancel>
                <AlertDialogAction
                  onClick={() => {
                    confirmAddIntermediateNode();
                  }}
                >
                  Add Node & Reconnect
                </AlertDialogAction>
              </AlertDialogFooter>
            </AlertDialogContent>
          </AlertDialog>
        )}
      </ReactFlowProvider>
    </div>
  );
}

// Helper to get the last part of a path, e.g., "new" from "/concept-maps/editor/new"
// This was removed as routeMapId directly gives the ID or "new".
// const getMapIdFromPath = (path: string) => {
//   const parts = path.split('/');
//   return parts[parts.length - 1];
// };<|MERGE_RESOLUTION|>--- conflicted
+++ resolved
@@ -49,8 +49,7 @@
 import { useConceptMapAITools } from '@/hooks/useConceptMapAITools';
 import AISuggestionFloater, { type SuggestionAction } from '@/components/concept-map/ai-suggestion-floater';
 import AIStagingToolbar from '@/components/concept-map/ai-staging-toolbar';
-<<<<<<< HEAD
-import { Lightbulb, Sparkles, Brain, HelpCircle, CheckCircle, XCircle } from 'lucide-react';
+import { Lightbulb, Sparkles, Brain, CheckCircle, XCircle } from 'lucide-react';
 import {
   AlertDialog,
   AlertDialogAction,
@@ -69,10 +68,7 @@
 } from '@/ai/flows';
 import * as z from 'zod';
 import type { VisualEdgeSuggestion } from '@/types';
-=======
 import { SuggestIntermediateNodeModal } from '@/components/concept-map/suggest-intermediate-node-modal'; // Import the new modal
-import { Lightbulb, Sparkles, Brain, HelpCircle, CheckCircle, XCircle } from 'lucide-react';
->>>>>>> 6b1e0bd3
 
 
 const FlowCanvasCore = dynamic(() => import('@/components/concept-map/flow-canvas-core'), {
@@ -123,15 +119,11 @@
     importMapData,
     setIsViewOnlyMode: setStoreIsViewOnlyMode,
     addDebugLog,
-<<<<<<< HEAD
-    applyLayout,
-=======
     tidySelectedNodes,
     fetchStructuralSuggestions,
     isFetchingStructuralSuggestions,
     applySemanticTidyUp, // Destructure new action
     isApplyingSemanticTidyUp, // Destructure new state
->>>>>>> 6b1e0bd3
   } = useConceptMapStore(
     useCallback(s => ({
       mapId: s.mapId, mapName: s.mapName, currentMapOwnerId: s.currentMapOwnerId, currentMapCreatedAt: s.currentMapCreatedAt,
@@ -146,15 +138,11 @@
       deleteNode: s.deleteNode, updateNode: s.updateNode, updateEdge: s.updateEdge,
       setSelectedElement: s.setSelectedElement, setMultiSelectedNodeIds: s.setMultiSelectedNodeIds,
       importMapData: s.importMapData, setIsViewOnlyMode: s.setIsViewOnlyMode, addDebugLog: s.addDebugLog,
-<<<<<<< HEAD
-      applyLayout: s.applyLayout,
-=======
       tidySelectedNodes: s.tidySelectedNodes,
       fetchStructuralSuggestions: s.fetchStructuralSuggestions,
       isFetchingStructuralSuggestions: s.isFetchingStructuralSuggestions,
       applySemanticTidyUp: s.applySemanticTidyUp, // Add to selector
       isApplyingSemanticTidyUp: s.isApplyingSemanticTidyUp, // Add to selector
->>>>>>> 6b1e0bd3
     }), [])
   );
 
@@ -1299,11 +1287,12 @@
           isPropertiesPanelOpen={isPropertiesInspectorOpen} isAiPanelOpen={isAiPanelOpen}
           onUndo={handleUndo} onRedo={handleRedo} canUndo={canUndo} canRedo={canRedo}
           selectedNodeId={selectedElementType === 'node' ? selectedElementId : null}
-<<<<<<< HEAD
-          numMultiSelectedNodes={multiSelectedNodeIds.length}
-          onAiTidySelection={handleAiTidyUpSelection}
-          onAutoLayout={handleAutoLayout} // Add this new prop
-          arrangeActions={arrangeActions}
+          numMultiSelectedNodeIds={multiSelectedNodeIds.length}
+          onTidySelection={tidySelectedNodes}
+          onSuggestMapImprovements={fetchStructuralSuggestions}
+          isSuggestingMapImprovements={isFetchingStructuralSuggestions}
+          onApplySemanticTidyUp={applySemanticTidyUp} // Pass the action
+          isApplyingSemanticTidyUp={isApplyingSemanticTidyUp} // Pass the state
           onSuggestAISemanticGroup={handleTriggerAISemanticGroup}
           onSuggestAIArrangement={handleRequestAIArrangementSuggestion}
           isSuggestingAIArrangement={isLoadingAIArrangement}
@@ -1312,14 +1301,6 @@
           mapNodeCount={storeMapData.nodes.length}
           onAISuggestImprovement={handleRequestAIMapImprovement}
           isAISuggestingImprovement={isLoadingAIMapImprovement}
-=======
-          numMultiSelectedNodeIds={multiSelectedNodeIds.length}
-          onTidySelection={tidySelectedNodes}
-          onSuggestMapImprovements={fetchStructuralSuggestions}
-          isSuggestingMapImprovements={isFetchingStructuralSuggestions}
-          onApplySemanticTidyUp={applySemanticTidyUp} // Pass the action
-          isApplyingSemanticTidyUp={isApplyingSemanticTidyUp} // Pass the state
->>>>>>> 6b1e0bd3
         />
         <div className="flex-grow relative overflow-hidden">
           {showEmptyMapMessage ? (
@@ -1348,14 +1329,11 @@
               onGhostNodeAcceptRequest={acceptSingleExpansionPreview}
               onConceptSuggestionDrop={handleConceptSuggestionDrop}
               onNodeAIExpandTriggered={(nodeId) => aiToolsHook.openExpandConceptModal(nodeId)}
-<<<<<<< HEAD
               onNodeStartConnectionRequest={handleStartConnectionFromNode}
               activeVisualEdgeSuggestion={activeVisualEdgeSuggestion}
               onAcceptVisualEdge={handleAcceptVisualEdge}
               onRejectVisualEdge={handleRejectVisualEdge}
-=======
               onRefinePreviewNodeRequested={aiToolsHook.openRefineGhostNodeModal} // Pass the new prop
->>>>>>> 6b1e0bd3
             />
           )}
         </div>
