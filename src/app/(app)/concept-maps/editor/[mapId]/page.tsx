--- conflicted
+++ resolved
@@ -1,12 +1,9 @@
 'use client';
 
-<<<<<<< HEAD
 import { Loader2 } from 'lucide-react';
-=======
 import { ArrowLeft, Compass, EyeOff, HelpCircle, Loader2, Save, Share2 } from 'lucide-react';
 import dynamic from 'next/dynamic';
 import Link from 'next/link';
->>>>>>> b6a7ceb7
 import { useParams, useRouter, useSearchParams } from 'next/navigation';
 import { Button } from '@/components/ui/button';
 import { Sheet, SheetContent } from '@/components/ui/sheet';
@@ -103,10 +100,7 @@
     error: storeError,
     selectedElementId,
     selectedElementType,
-<<<<<<< HEAD
-=======
     multiSelectedNodeIds,
->>>>>>> b6a7ceb7
     aiExtractedConcepts,
     aiSuggestedRelations,
     isStagingActive,
@@ -118,11 +112,9 @@
     isOverviewModeActive,
     projectOverviewData,
     isFetchingOverview,
-<<<<<<< HEAD
-=======
+
     toggleOverviewMode,
     fetchProjectOverview,
->>>>>>> b6a7ceb7
   } = useConceptMapStore(
     useCallback(
       (s: ConceptMapState) => ({
