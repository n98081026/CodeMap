'use client';

import { Loader2 } from 'lucide-react'; // For loading state

import TeacherDashboardView from '@/components/dashboard/teacher/TeacherDashboardView'; // Import the shared view
import { useAuth } from '@/contexts/auth-context';
<<<<<<< HEAD
=======
import { Routes } from '@/lib/routes';
>>>>>>> b17be826
import { UserRole } from '@/types';
// import { BookOpen, Users, LayoutDashboard, AlertTriangle } from 'lucide-react'; // Icons are in TeacherDashboardView
// import { DashboardHeader } from '@/components/dashboard/dashboard-header'; // Now in TeacherDashboardView
// import { useTeacherDashboardMetrics } from '@/hooks/useTeacherDashboardMetrics'; // Now in TeacherDashboardView
// import { DashboardLinkCard, type MetricState } from '@/components/dashboard/dashboard-link-card'; // Now in TeacherDashboardView

export default function TeacherDashboardPage() {
  const { user, isLoading: authIsLoading } = useAuth();

  if (authIsLoading) {
    return (
      <div className='flex h-full items-center justify-center'>
        <Loader2 className='h-8 w-8 animate-spin text-primary' />
      </div>
    );
  }

  if (
    !user ||
    (user.role !== UserRole.TEACHER && user.role !== UserRole.ADMIN)
  ) {
    // This primarily catches non-teacher, non-admin roles after auth.
    // AppLayout handles unauthenticated.
    return (
      <div className='flex h-full items-center justify-center'>
        <Loader2 className='h-8 w-8 animate-spin text-primary' />
      </div>
    );
  }

  // If user is authenticated and is a TEACHER or ADMIN, render the TeacherDashboardView
  if (!user) {
    // This case should ideally not be reached due to the checks above,
    // but it satisfies TypeScript's null analysis.
    return null;
  }

  return <TeacherDashboardView user={user} />;
}<|MERGE_RESOLUTION|>--- conflicted
+++ resolved
@@ -1,13 +1,12 @@
 'use client';
 
 import { Loader2 } from 'lucide-react'; // For loading state
+import { useRouter } from 'next/navigation'; // For redirection
+import { useEffect } from 'react'; // For redirection logic
 
 import TeacherDashboardView from '@/components/dashboard/teacher/TeacherDashboardView'; // Import the shared view
 import { useAuth } from '@/contexts/auth-context';
-<<<<<<< HEAD
-=======
 import { Routes } from '@/lib/routes';
->>>>>>> b17be826
 import { UserRole } from '@/types';
 // import { BookOpen, Users, LayoutDashboard, AlertTriangle } from 'lucide-react'; // Icons are in TeacherDashboardView
 // import { DashboardHeader } from '@/components/dashboard/dashboard-header'; // Now in TeacherDashboardView
