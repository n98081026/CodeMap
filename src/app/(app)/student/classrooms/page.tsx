
"use client";

import React, { useState, useEffect, useCallback } from "react";
import { Button } from "@/components/ui/button";
import { Card, CardContent, CardHeader, CardTitle } from "@/components/ui/card";
import type { Classroom } from "@/types";
import { UserRole } from "@/types";
import { BookOpen, Loader2, AlertTriangle } from "lucide-react";
import { useAuth } from "@/contexts/auth-context";
import { useToast } from "@/hooks/use-toast";
import { DashboardHeader } from "@/components/dashboard/dashboard-header";
<<<<<<< HEAD
import React from "react"; // Import React for React.memo

// Mock data
const mockClassroomsData: Classroom[] = [
  { id: "class1", name: "Introduction to Programming", teacherId: "teacher1", teacherName: "Dr. Code", studentIds: ["student1", "s2", "s3"], inviteCode: "PROG101" },
  { id: "class2", name: "Advanced Data Structures", teacherId: "teacher1", teacherName: "Dr. Code", studentIds: ["student1", "s5"], inviteCode: "DATA202" },
  { id: "class3", name: "Web Development Basics", teacherId: "teacher2", teacherName: "Ms. Script", studentIds: ["s1", "s6", "s7", "s8"], inviteCode: "WEBDEV" },
  { 
    id: "test-classroom-1", 
    name: "Introduction to AI", 
    teacherId: "teacher-test-id", 
    teacherName: "Test Teacher", 
    studentIds: ["student-test-id", "s2"], 
    inviteCode: "AI101TEST" 
  },
];

// Define the new memoized component for displaying a single classroom card for students
interface StudentClassroomDisplayCardProps {
  classroom: Classroom;
}

const StudentClassroomDisplayCard: React.FC<StudentClassroomDisplayCardProps> = React.memo(({ classroom }) => {
  return (
    <Card className="flex flex-col shadow-lg hover:shadow-xl transition-shadow duration-300">
      <CardHeader>
        <CardTitle className="text-xl">{classroom.name}</CardTitle>
        <CardDescription className="flex items-center">
          <UserIcon className="mr-2 h-4 w-4 text-muted-foreground" />
          Teacher: {classroom.teacherName || 'N/A'}
        </CardDescription>
      </CardHeader>
      <CardContent className="flex-grow">
        <p className="text-sm text-muted-foreground">
          {classroom.studentIds.length} students in this class.
        </p>
        {/* Placeholder for more classroom details for students */}
      </CardContent>
      <CardFooter>
        <Button asChild className="w-full" variant="outline" disabled>
          {/* Link to a student-specific view of classroom if needed, or just info display */}
          <span className="cursor-not-allowed">View Classroom <ArrowRight className="ml-2 h-4 w-4" /></span>
        </Button>
      </CardFooter>
    </Card>
  );
});
StudentClassroomDisplayCard.displayName = 'StudentClassroomDisplayCard';

=======
import { ClassroomListItem } from "@/components/classrooms/classroom-list-item";
import { EmptyState } from "@/components/ui/empty-state";
>>>>>>> 6b1e0bd3

export default function StudentClassroomsPage() {
  const { user } = useAuth();
  const { toast } = useToast();

  const [enrolledClassrooms, setEnrolledClassrooms] = useState<Classroom[]>([]);
  const [isLoading, setIsLoading] = useState(true);
  const [error, setError] = useState<string | null>(null);

  const fetchEnrolledClassrooms = useCallback(async () => {
    setIsLoading(true);
    setError(null);

    if (!user?.id) {
      setError("User not authenticated.");
      setIsLoading(false);
      toast({ title: "Authentication Error", description: "User not authenticated.", variant: "destructive" });
      return;
    }

    try {
      const response = await fetch(`/api/classrooms?studentId=${user.id}`);
      if (!response.ok) {
        const errorData = await response.json();
        throw new Error(errorData.message || "Failed to fetch classrooms");
      }
      const data: Classroom[] = await response.json(); // API returns Classroom[] directly
      setEnrolledClassrooms(data);
    } catch (err) {
      const errorMessage = err instanceof Error ? err.message : "An unknown error occurred.";
      setError(errorMessage);
      toast({ title: "Error Fetching Classrooms", description: errorMessage, variant: "destructive" });
    } finally {
      setIsLoading(false);
    }
  }, [user?.id, toast]);

  useEffect(() => {
    if (user?.id) {
      fetchEnrolledClassrooms();
    }
  }, [user?.id, fetchEnrolledClassrooms]);

  const renderContent = () => {
    if (isLoading) {
      return (
        <div className="flex justify-center items-center h-64">
          <Loader2 className="h-12 w-12 animate-spin text-primary" />
        </div>
      );
    }

    if (error) {
      return (
        <EmptyState
          icon={<AlertTriangle className="h-12 w-12 text-destructive" />}
          title="Error Loading Classrooms"
          description={error}
          action={<Button onClick={fetchEnrolledClassrooms}>Retry</Button>}
        />
      );
    }

    if (enrolledClassrooms.length === 0) {
      return (
        <Card>
          <CardHeader>
            <CardTitle>Not Enrolled in Any Classrooms</CardTitle>
          </CardHeader>
          <CardContent>
            <p className="text-muted-foreground">You are not currently enrolled in any classrooms. If you have an invite code, your teacher can provide instructions on how to join.</p>
          </CardContent>
        </Card>
      );
    }

    return (
      <div className="grid gap-6 md:grid-cols-2 lg:grid-cols-3">
        {enrolledClassrooms.map((classroom) => (
<<<<<<< HEAD
          <StudentClassroomDisplayCard key={classroom.id} classroom={classroom} />
=======
          <ClassroomListItem
            key={classroom.id}
            classroom={classroom}
            userRole={UserRole.STUDENT}
            // No onEdit or onDelete for students
            // detailLinkHref={`/application/student/classrooms/${classroom.id}`} // Optional: if a specific student view exists
          />
>>>>>>> 6b1e0bd3
        ))}
      </div>
    );
  };

  return (
    <div className="space-y-6">
      <DashboardHeader
        title="My Classrooms"
        description="Here are the classrooms you are currently enrolled in."
        icon={BookOpen}
      />
      {renderContent()}
    </div>
  );
}
<|MERGE_RESOLUTION|>--- conflicted
+++ resolved
@@ -1,4 +1,3 @@
-
 "use client";
 
 import React, { useState, useEffect, useCallback } from "react";
@@ -10,60 +9,8 @@
 import { useAuth } from "@/contexts/auth-context";
 import { useToast } from "@/hooks/use-toast";
 import { DashboardHeader } from "@/components/dashboard/dashboard-header";
-<<<<<<< HEAD
-import React from "react"; // Import React for React.memo
-
-// Mock data
-const mockClassroomsData: Classroom[] = [
-  { id: "class1", name: "Introduction to Programming", teacherId: "teacher1", teacherName: "Dr. Code", studentIds: ["student1", "s2", "s3"], inviteCode: "PROG101" },
-  { id: "class2", name: "Advanced Data Structures", teacherId: "teacher1", teacherName: "Dr. Code", studentIds: ["student1", "s5"], inviteCode: "DATA202" },
-  { id: "class3", name: "Web Development Basics", teacherId: "teacher2", teacherName: "Ms. Script", studentIds: ["s1", "s6", "s7", "s8"], inviteCode: "WEBDEV" },
-  { 
-    id: "test-classroom-1", 
-    name: "Introduction to AI", 
-    teacherId: "teacher-test-id", 
-    teacherName: "Test Teacher", 
-    studentIds: ["student-test-id", "s2"], 
-    inviteCode: "AI101TEST" 
-  },
-];
-
-// Define the new memoized component for displaying a single classroom card for students
-interface StudentClassroomDisplayCardProps {
-  classroom: Classroom;
-}
-
-const StudentClassroomDisplayCard: React.FC<StudentClassroomDisplayCardProps> = React.memo(({ classroom }) => {
-  return (
-    <Card className="flex flex-col shadow-lg hover:shadow-xl transition-shadow duration-300">
-      <CardHeader>
-        <CardTitle className="text-xl">{classroom.name}</CardTitle>
-        <CardDescription className="flex items-center">
-          <UserIcon className="mr-2 h-4 w-4 text-muted-foreground" />
-          Teacher: {classroom.teacherName || 'N/A'}
-        </CardDescription>
-      </CardHeader>
-      <CardContent className="flex-grow">
-        <p className="text-sm text-muted-foreground">
-          {classroom.studentIds.length} students in this class.
-        </p>
-        {/* Placeholder for more classroom details for students */}
-      </CardContent>
-      <CardFooter>
-        <Button asChild className="w-full" variant="outline" disabled>
-          {/* Link to a student-specific view of classroom if needed, or just info display */}
-          <span className="cursor-not-allowed">View Classroom <ArrowRight className="ml-2 h-4 w-4" /></span>
-        </Button>
-      </CardFooter>
-    </Card>
-  );
-});
-StudentClassroomDisplayCard.displayName = 'StudentClassroomDisplayCard';
-
-=======
 import { ClassroomListItem } from "@/components/classrooms/classroom-list-item";
 import { EmptyState } from "@/components/ui/empty-state";
->>>>>>> 6b1e0bd3
 
 export default function StudentClassroomsPage() {
   const { user } = useAuth();
@@ -143,9 +90,6 @@
     return (
       <div className="grid gap-6 md:grid-cols-2 lg:grid-cols-3">
         {enrolledClassrooms.map((classroom) => (
-<<<<<<< HEAD
-          <StudentClassroomDisplayCard key={classroom.id} classroom={classroom} />
-=======
           <ClassroomListItem
             key={classroom.id}
             classroom={classroom}
@@ -153,7 +97,6 @@
             // No onEdit or onDelete for students
             // detailLinkHref={`/application/student/classrooms/${classroom.id}`} // Optional: if a specific student view exists
           />
->>>>>>> 6b1e0bd3
         ))}
       </div>
     );
