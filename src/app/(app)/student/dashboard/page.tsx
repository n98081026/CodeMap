--- conflicted
+++ resolved
@@ -1,13 +1,12 @@
 'use client';
 
 import { Loader2 } from 'lucide-react'; // Added Users, Settings
+import { useRouter } from 'next/navigation'; // For redirection
+import { useEffect } from 'react'; // For redirection logic
 
 import StudentDashboardView from '@/components/dashboard/student/StudentDashboardView'; // Import the new shared view
 import { useAuth } from '@/contexts/auth-context';
-<<<<<<< HEAD
-=======
 import { Routes } from '@/lib/routes';
->>>>>>> b17be826
 import { UserRole } from '@/types'; // Import UserRole
 
 // import { DashboardHeader } from '@/components/dashboard/dashboard-header'; // Now in StudentDashboardView
