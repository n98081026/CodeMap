// src/app/api/classrooms/[classroomId]/students/[studentId]/route.ts
import { NextResponse } from 'next/server';
import type { User } from '@supabase/supabase-js';

<<<<<<< HEAD
=======
import type { User } from '@supabase/supabase-js';

>>>>>>> b17be826
import { createSupabaseServerClient } from '@/lib/supabase/server';
import {
  getClassroomById,
  removeStudentFromClassroom,
} from '@/services/classrooms/classroomService';
import { UserRole } from '@/types';

async function authorizeTeacherOrAdmin(
  classroomId: string
): Promise<{ user: User } | NextResponse> {
<<<<<<< HEAD
  const supabase = createSupabaseServerClient();
=======
  const supabase = await createSupabaseServerClient();
>>>>>>> b17be826
  const {
    data: { user },
    error,
  } = await supabase.auth.getUser();

  if (error || !user) {
    return NextResponse.json(
      { message: 'Authentication required' },
      { status: 401 }
    );
  }

  const userRole = user.user_metadata?.role as UserRole;

  // Admin can always proceed
  if (userRole === UserRole.ADMIN) {
    return { user };
  }

  // If user is a teacher, they must own the classroom
  if (userRole === UserRole.TEACHER) {
    const classroom = await getClassroomById(classroomId);
    if (!classroom) {
      return NextResponse.json(
        { message: 'Classroom not found' },
        { status: 404 }
      );
    }
    if (classroom.teacherId !== user.id) {
      return NextResponse.json(
        { message: 'Forbidden: You are not the teacher of this classroom' },
        { status: 403 }
      );
    }
    return { user };
  }

  // Other roles are not permitted
  return NextResponse.json(
    { message: 'Forbidden: Insufficient permissions' },
    { status: 403 }
  );
}

function handleApiError(error: unknown, context: string): NextResponse {
  console.error(context, error);
  const errorMessage =
    error instanceof Error ? error.message : 'An unexpected error occurred';
  if (errorMessage.toLowerCase().includes('not found')) {
    return NextResponse.json({ message: errorMessage }, { status: 404 });
  }
  return NextResponse.json(
    { message: `Failed to remove student: ${errorMessage}` },
    { status: 500 }
  );
}
<<<<<<< HEAD

export async function DELETE(
  _request: Request,
  context: { params: { classroomId: string; studentId: string } }
) {
  const { classroomId, studentId } = context.params;

  if (!classroomId || !studentId) {
    return NextResponse.json(
      { message: 'Classroom ID and Student ID are required' },
      { status: 400 }
    );
  }

=======

export async function DELETE(
  _request: Request,
  context: { params: { classroomId: string; studentId: string } }
) {
  const { classroomId, studentId } = context.params;

  if (!classroomId || !studentId) {
    return NextResponse.json(
      { message: 'Classroom ID and Student ID are required' },
      { status: 400 }
    );
  }

>>>>>>> b17be826
  try {
    const authResult = await authorizeTeacherOrAdmin(classroomId);
    if (authResult instanceof NextResponse) {
      return authResult;
    }

    const updatedClassroom = await removeStudentFromClassroom(
      classroomId,
      studentId
    );

    if (!updatedClassroom) {
      return NextResponse.json(
        { message: 'Failed to remove student or classroom/student not found' },
        { status: 404 }
      );
    }

    return NextResponse.json(updatedClassroom, { status: 200 });
  } catch (error) {
    return handleApiError(
      error,
      `Remove Student from Classroom API error (Classroom ID: ${classroomId}, Student ID: ${studentId}):`
    );
  }
}<|MERGE_RESOLUTION|>--- conflicted
+++ resolved
@@ -1,12 +1,8 @@
 // src/app/api/classrooms/[classroomId]/students/[studentId]/route.ts
 import { NextResponse } from 'next/server';
+
 import type { User } from '@supabase/supabase-js';
 
-<<<<<<< HEAD
-=======
-import type { User } from '@supabase/supabase-js';
-
->>>>>>> b17be826
 import { createSupabaseServerClient } from '@/lib/supabase/server';
 import {
   getClassroomById,
@@ -17,11 +13,7 @@
 async function authorizeTeacherOrAdmin(
   classroomId: string
 ): Promise<{ user: User } | NextResponse> {
-<<<<<<< HEAD
-  const supabase = createSupabaseServerClient();
-=======
   const supabase = await createSupabaseServerClient();
->>>>>>> b17be826
   const {
     data: { user },
     error,
@@ -78,7 +70,6 @@
     { status: 500 }
   );
 }
-<<<<<<< HEAD
 
 export async function DELETE(
   _request: Request,
@@ -93,22 +84,6 @@
     );
   }
 
-=======
-
-export async function DELETE(
-  _request: Request,
-  context: { params: { classroomId: string; studentId: string } }
-) {
-  const { classroomId, studentId } = context.params;
-
-  if (!classroomId || !studentId) {
-    return NextResponse.json(
-      { message: 'Classroom ID and Student ID are required' },
-      { status: 400 }
-    );
-  }
-
->>>>>>> b17be826
   try {
     const authResult = await authorizeTeacherOrAdmin(classroomId);
     if (authResult instanceof NextResponse) {
