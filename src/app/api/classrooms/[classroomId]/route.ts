--- conflicted
+++ resolved
@@ -1,31 +1,22 @@
 // src/app/api/classrooms/[classroomId]/route.ts
 import { NextResponse } from 'next/server';
-import type { User } from '@supabase/supabase-js';
 
-<<<<<<< HEAD
-=======
 import type { Classroom } from '@/types';
 import type { User } from '@supabase/supabase-js';
 
->>>>>>> b17be826
 import { createSupabaseServerClient } from '@/lib/supabase/server';
 import {
   deleteClassroom,
   getClassroomById,
   updateClassroom,
 } from '@/services/classrooms/classroomService';
-import type { Classroom } from '@/types';
 import { UserRole } from '@/types';
 
 // This helper function centralizes authentication and authorization for the classroom resource.
 async function authorizeRequest(
   classroomId: string
 ): Promise<{ user: User; classroom: Classroom } | NextResponse> {
-<<<<<<< HEAD
-  const supabase = createSupabaseServerClient();
-=======
   const supabase = await createSupabaseServerClient();
->>>>>>> b17be826
   const {
     data: { user },
     error,
@@ -59,19 +50,6 @@
   return { user, classroom };
 }
 
-<<<<<<< HEAD
-function handleApiError(
-  error: unknown,
-  context: string
-): NextResponse {
-    console.error(context, error);
-    const errorMessage =
-      error instanceof Error ? error.message : 'An unexpected error occurred';
-    return NextResponse.json(
-      { message: `Failed to process request: ${errorMessage}` },
-      { status: 500 }
-    );
-=======
 function handleApiError(error: unknown, context: string): NextResponse {
   console.error(context, error);
   const errorMessage =
@@ -80,7 +58,6 @@
     { message: `Failed to process request: ${errorMessage}` },
     { status: 500 }
   );
->>>>>>> b17be826
 }
 
 export async function GET(
@@ -90,14 +67,10 @@
   try {
     const { classroomId } = context.params;
     if (!classroomId) {
-<<<<<<< HEAD
-      return NextResponse.json({ message: 'Classroom ID is required' }, { status: 400 });
-=======
       return NextResponse.json(
         { message: 'Classroom ID is required' },
         { status: 400 }
       );
->>>>>>> b17be826
     }
 
     const authResult = await authorizeRequest(classroomId);
@@ -107,14 +80,10 @@
 
     return NextResponse.json(authResult.classroom);
   } catch (error) {
-<<<<<<< HEAD
-    return handleApiError(error, `Get Classroom API error (ID: ${context.params.classroomId}):`);
-=======
     return handleApiError(
       error,
       `Get Classroom API error (ID: ${context.params.classroomId}):`
     );
->>>>>>> b17be826
   }
 }
 
@@ -125,7 +94,10 @@
   try {
     const { classroomId } = context.params;
     if (!classroomId) {
-      return NextResponse.json({ message: 'Classroom ID is required' }, { status: 400 });
+      return NextResponse.json(
+        { message: 'Classroom ID is required' },
+        { status: 400 }
+      );
     }
 
     const authResult = await authorizeRequest(classroomId);
@@ -138,14 +110,10 @@
 
     return NextResponse.json(updatedClassroom);
   } catch (error) {
-<<<<<<< HEAD
-    return handleApiError(error, `Update Classroom API error (ID: ${context.params.classroomId}):`);
-=======
     return handleApiError(
       error,
       `Update Classroom API error (ID: ${context.params.classroomId}):`
     );
->>>>>>> b17be826
   }
 }
 
@@ -156,7 +124,10 @@
   try {
     const { classroomId } = context.params;
     if (!classroomId) {
-      return NextResponse.json({ message: 'Classroom ID is required' }, { status: 400 });
+      return NextResponse.json(
+        { message: 'Classroom ID is required' },
+        { status: 400 }
+      );
     }
 
     const authResult = await authorizeRequest(classroomId);
@@ -171,13 +142,9 @@
       { status: 200 }
     );
   } catch (error) {
-<<<<<<< HEAD
-    return handleApiError(error, `Delete Classroom API error (ID: ${context.params.classroomId}):`);
-=======
     return handleApiError(
       error,
       `Delete Classroom API error (ID: ${context.params.classroomId}):`
     );
->>>>>>> b17be826
   }
 }