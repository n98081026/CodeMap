--- conflicted
+++ resolved
@@ -1,12 +1,8 @@
 // src/app/api/classrooms/route.ts
 import { NextResponse } from 'next/server';
+
 import type { User } from '@supabase/supabase-js';
 
-<<<<<<< HEAD
-=======
-import type { User } from '@supabase/supabase-js';
-
->>>>>>> b17be826
 import { createSupabaseServerClient } from '@/lib/supabase/server';
 import {
   createClassroom,
@@ -24,70 +20,6 @@
   difficulty?: 'beginner' | 'intermediate' | 'advanced';
   enableStudentAiAnalysis?: boolean;
 }
-<<<<<<< HEAD
-
-function handleApiError(error: unknown, context: string): NextResponse {
-  console.error(context, error);
-  const errorMessage =
-    error instanceof Error ? error.message : 'An unexpected error occurred';
-  return NextResponse.json(
-    { message: `Failed to process request: ${errorMessage}` },
-    { status: 500 }
-  );
-}
-
-async function authorizeCreateClassroom(
-  user: User,
-  payload: ClassroomCreationPayload
-): Promise<NextResponse | null> {
-  const userRole = user.user_metadata?.role as UserRole;
-
-  if (userRole === UserRole.TEACHER) {
-    if (user.id !== payload.teacherId) {
-      return NextResponse.json(
-        { message: 'Forbidden: Teachers can only create classrooms for themselves.' },
-        { status: 403 }
-      );
-    }
-  } else if (userRole !== UserRole.ADMIN) {
-    return NextResponse.json(
-      { message: 'Forbidden: Insufficient permissions to create a classroom.' },
-      { status: 403 }
-    );
-  }
-
-  return null; // Authorization successful
-}
-
-async function authorizeViewClassrooms(
-  user: User,
-  params: URLSearchParams
-): Promise<NextResponse | null> {
-  const userRole = user.user_metadata?.role as UserRole;
-  const teacherId = params.get('teacherId');
-  const studentId = params.get('studentId');
-
-  if (teacherId) {
-    if (userRole !== UserRole.ADMIN && (userRole !== UserRole.TEACHER || user.id !== teacherId)) {
-      return NextResponse.json({ message: 'Forbidden' }, { status: 403 });
-    }
-  } else if (studentId) {
-    if (userRole !== UserRole.ADMIN && (userRole !== UserRole.STUDENT || user.id !== studentId)) {
-      return NextResponse.json({ message: 'Forbidden' }, { status: 403 });
-    }
-  } else if (userRole !== UserRole.ADMIN) {
-    return NextResponse.json({ message: 'Forbidden: Only admins can list all classrooms.' }, { status: 403 });
-  }
-
-  return null; // Authorization successful
-}
-
-export async function POST(request: Request) {
-  try {
-    const supabase = createSupabaseServerClient();
-    const { data: { user } } = await supabase.auth.getUser();
-
-=======
 
 function handleApiError(error: unknown, context: string): NextResponse {
   console.error(context, error);
@@ -164,21 +96,19 @@
       data: { user },
     } = await supabase.auth.getUser();
 
->>>>>>> b17be826
     if (!user) {
-      return NextResponse.json({ message: 'Authentication required' }, { status: 401 });
+      return NextResponse.json(
+        { message: 'Authentication required' },
+        { status: 401 }
+      );
     }
 
     const payload = (await request.json()) as ClassroomCreationPayload;
     if (!payload.name || !payload.teacherId) {
-<<<<<<< HEAD
-      return NextResponse.json({ message: 'Classroom name and teacher ID are required' }, { status: 400 });
-=======
       return NextResponse.json(
         { message: 'Classroom name and teacher ID are required' },
         { status: 400 }
       );
->>>>>>> b17be826
     }
 
     const authError = await authorizeCreateClassroom(user, payload);
@@ -186,9 +116,6 @@
       return authError;
     }
 
-<<<<<<< HEAD
-    const newClassroom = await createClassroom(payload);
-=======
     const newClassroom = await createClassroom(
       payload.name,
       payload.description,
@@ -197,7 +124,6 @@
       payload.difficulty,
       payload.enableStudentAiAnalysis
     );
->>>>>>> b17be826
     return NextResponse.json(newClassroom, { status: 201 });
   } catch (error) {
     return handleApiError(error, 'Create Classroom API error:');
@@ -206,18 +132,16 @@
 
 export async function GET(request: Request) {
   try {
-<<<<<<< HEAD
-    const supabase = createSupabaseServerClient();
-    const { data: { user } } = await supabase.auth.getUser();
-=======
     const supabase = await createSupabaseServerClient();
     const {
       data: { user },
     } = await supabase.auth.getUser();
->>>>>>> b17be826
 
     if (!user) {
-      return NextResponse.json({ message: 'Authentication required' }, { status: 401 });
+      return NextResponse.json(
+        { message: 'Authentication required' },
+        { status: 401 }
+      );
     }
 
     const { searchParams } = new URL(request.url);
@@ -233,16 +157,12 @@
     const searchTerm = searchParams.get('search') || undefined;
 
     if (teacherId) {
-<<<<<<< HEAD
-      const result = await getClassroomsByTeacherId(teacherId, page, limit, searchTerm);
-=======
       const result = await getClassroomsByTeacherId(
         teacherId,
         page,
         limit,
         searchTerm
       );
->>>>>>> b17be826
       return NextResponse.json(result);
     }
 
@@ -251,22 +171,6 @@
       return NextResponse.json(classrooms);
     }
 
-<<<<<<< HEAD
-    // If neither teacherIdParam nor studentIdParam is provided, fetch all classrooms (admin only)
-    if (userRole !== UserRole.ADMIN) {
-      return NextResponse.json(
-        { message: 'Forbidden: Only admins can list all classrooms.' },
-        { status: 403 }
-      );
-    }
-
-    // Admin path: Fetch all classrooms with pagination
-
-    // getAllClassrooms service function already defaults page to 1 and limit to 10 if not provided.
-    // Here, we ensure that if the API is called without params, it uses its own defaults before calling service.
-    const result = await getAllClassrooms();
-=======
->>>>>>> b17be826
     const result = await getAllClassrooms(page, limit, searchTerm);
     return NextResponse.json(result);
   } catch (error) {
