--- conflicted
+++ resolved
@@ -133,7 +133,6 @@
       return NextResponse.json(classrooms);
     }
 
-<<<<<<< HEAD
     // If neither teacherIdParam nor studentIdParam is provided, fetch all classrooms (admin only)
     if (userRole !== UserRole.ADMIN) {
       return NextResponse.json(
@@ -147,9 +146,7 @@
     // getAllClassrooms service function already defaults page to 1 and limit to 10 if not provided.
     // Here, we ensure that if the API is called without params, it uses its own defaults before calling service.
     const result = await getAllClassrooms();
-=======
     const result = await getAllClassrooms(page, limit, searchTerm);
->>>>>>> b6a7ceb7
     return NextResponse.json(result);
   } catch (error) {
     return handleApiError(error, 'Get Classrooms API error:');
